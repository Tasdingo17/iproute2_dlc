/* SPDX-License-Identifier: GPL-2.0 WITH Linux-syscall-note */
/* Copyright (c) 2011-2014 PLUMgrid, http://plumgrid.com
 *
 * This program is free software; you can redistribute it and/or
 * modify it under the terms of version 2 of the GNU General Public
 * License as published by the Free Software Foundation.
 */
#ifndef __LINUX_BPF_H__
#define __LINUX_BPF_H__

#include <linux/types.h>
#include <linux/bpf_common.h>

/* Extended instruction set based on top of classic BPF */

/* instruction classes */
#define BPF_ALU64	0x07	/* alu mode in double word width */

/* ld/ldx fields */
#define BPF_DW		0x18	/* double word (64-bit) */
#define BPF_XADD	0xc0	/* exclusive add */

/* alu/jmp fields */
#define BPF_MOV		0xb0	/* mov reg to reg */
#define BPF_ARSH	0xc0	/* sign extending arithmetic shift right */

/* change endianness of a register */
#define BPF_END		0xd0	/* flags for endianness conversion: */
#define BPF_TO_LE	0x00	/* convert to little-endian */
#define BPF_TO_BE	0x08	/* convert to big-endian */
#define BPF_FROM_LE	BPF_TO_LE
#define BPF_FROM_BE	BPF_TO_BE

/* jmp encodings */
#define BPF_JNE		0x50	/* jump != */
#define BPF_JLT		0xa0	/* LT is unsigned, '<' */
#define BPF_JLE		0xb0	/* LE is unsigned, '<=' */
#define BPF_JSGT	0x60	/* SGT is signed '>', GT in x86 */
#define BPF_JSGE	0x70	/* SGE is signed '>=', GE in x86 */
#define BPF_JSLT	0xc0	/* SLT is signed, '<' */
#define BPF_JSLE	0xd0	/* SLE is signed, '<=' */
#define BPF_CALL	0x80	/* function call */
#define BPF_EXIT	0x90	/* function return */

/* Register numbers */
enum {
	BPF_REG_0 = 0,
	BPF_REG_1,
	BPF_REG_2,
	BPF_REG_3,
	BPF_REG_4,
	BPF_REG_5,
	BPF_REG_6,
	BPF_REG_7,
	BPF_REG_8,
	BPF_REG_9,
	BPF_REG_10,
	__MAX_BPF_REG,
};

/* BPF has 10 general purpose 64-bit registers and stack frame. */
#define MAX_BPF_REG	__MAX_BPF_REG

struct bpf_insn {
	__u8	code;		/* opcode */
	__u8	dst_reg:4;	/* dest register */
	__u8	src_reg:4;	/* source register */
	__s16	off;		/* signed offset */
	__s32	imm;		/* signed immediate constant */
};

/* Key of an a BPF_MAP_TYPE_LPM_TRIE entry */
struct bpf_lpm_trie_key {
	__u32	prefixlen;	/* up to 32 for AF_INET, 128 for AF_INET6 */
	__u8	data[0];	/* Arbitrary size */
};

/* BPF syscall commands, see bpf(2) man-page for details. */
enum bpf_cmd {
	BPF_MAP_CREATE,
	BPF_MAP_LOOKUP_ELEM,
	BPF_MAP_UPDATE_ELEM,
	BPF_MAP_DELETE_ELEM,
	BPF_MAP_GET_NEXT_KEY,
	BPF_PROG_LOAD,
	BPF_OBJ_PIN,
	BPF_OBJ_GET,
	BPF_PROG_ATTACH,
	BPF_PROG_DETACH,
	BPF_PROG_TEST_RUN,
	BPF_PROG_GET_NEXT_ID,
	BPF_MAP_GET_NEXT_ID,
	BPF_PROG_GET_FD_BY_ID,
	BPF_MAP_GET_FD_BY_ID,
	BPF_OBJ_GET_INFO_BY_FD,
	BPF_PROG_QUERY,
	BPF_RAW_TRACEPOINT_OPEN,
	BPF_BTF_LOAD,
	BPF_BTF_GET_FD_BY_ID,
	BPF_TASK_FD_QUERY,
};

enum bpf_map_type {
	BPF_MAP_TYPE_UNSPEC,
	BPF_MAP_TYPE_HASH,
	BPF_MAP_TYPE_ARRAY,
	BPF_MAP_TYPE_PROG_ARRAY,
	BPF_MAP_TYPE_PERF_EVENT_ARRAY,
	BPF_MAP_TYPE_PERCPU_HASH,
	BPF_MAP_TYPE_PERCPU_ARRAY,
	BPF_MAP_TYPE_STACK_TRACE,
	BPF_MAP_TYPE_CGROUP_ARRAY,
	BPF_MAP_TYPE_LRU_HASH,
	BPF_MAP_TYPE_LRU_PERCPU_HASH,
	BPF_MAP_TYPE_LPM_TRIE,
	BPF_MAP_TYPE_ARRAY_OF_MAPS,
	BPF_MAP_TYPE_HASH_OF_MAPS,
	BPF_MAP_TYPE_DEVMAP,
	BPF_MAP_TYPE_SOCKMAP,
	BPF_MAP_TYPE_CPUMAP,
	BPF_MAP_TYPE_XSKMAP,
	BPF_MAP_TYPE_SOCKHASH,
};

enum bpf_prog_type {
	BPF_PROG_TYPE_UNSPEC,
	BPF_PROG_TYPE_SOCKET_FILTER,
	BPF_PROG_TYPE_KPROBE,
	BPF_PROG_TYPE_SCHED_CLS,
	BPF_PROG_TYPE_SCHED_ACT,
	BPF_PROG_TYPE_TRACEPOINT,
	BPF_PROG_TYPE_XDP,
	BPF_PROG_TYPE_PERF_EVENT,
	BPF_PROG_TYPE_CGROUP_SKB,
	BPF_PROG_TYPE_CGROUP_SOCK,
	BPF_PROG_TYPE_LWT_IN,
	BPF_PROG_TYPE_LWT_OUT,
	BPF_PROG_TYPE_LWT_XMIT,
	BPF_PROG_TYPE_SOCK_OPS,
	BPF_PROG_TYPE_SK_SKB,
	BPF_PROG_TYPE_CGROUP_DEVICE,
	BPF_PROG_TYPE_SK_MSG,
	BPF_PROG_TYPE_RAW_TRACEPOINT,
	BPF_PROG_TYPE_CGROUP_SOCK_ADDR,
	BPF_PROG_TYPE_LWT_SEG6LOCAL,
};

enum bpf_attach_type {
	BPF_CGROUP_INET_INGRESS,
	BPF_CGROUP_INET_EGRESS,
	BPF_CGROUP_INET_SOCK_CREATE,
	BPF_CGROUP_SOCK_OPS,
	BPF_SK_SKB_STREAM_PARSER,
	BPF_SK_SKB_STREAM_VERDICT,
	BPF_CGROUP_DEVICE,
	BPF_SK_MSG_VERDICT,
	BPF_CGROUP_INET4_BIND,
	BPF_CGROUP_INET6_BIND,
	BPF_CGROUP_INET4_CONNECT,
	BPF_CGROUP_INET6_CONNECT,
	BPF_CGROUP_INET4_POST_BIND,
	BPF_CGROUP_INET6_POST_BIND,
	__MAX_BPF_ATTACH_TYPE
};

#define MAX_BPF_ATTACH_TYPE __MAX_BPF_ATTACH_TYPE

/* cgroup-bpf attach flags used in BPF_PROG_ATTACH command
 *
 * NONE(default): No further bpf programs allowed in the subtree.
 *
 * BPF_F_ALLOW_OVERRIDE: If a sub-cgroup installs some bpf program,
 * the program in this cgroup yields to sub-cgroup program.
 *
 * BPF_F_ALLOW_MULTI: If a sub-cgroup installs some bpf program,
 * that cgroup program gets run in addition to the program in this cgroup.
 *
 * Only one program is allowed to be attached to a cgroup with
 * NONE or BPF_F_ALLOW_OVERRIDE flag.
 * Attaching another program on top of NONE or BPF_F_ALLOW_OVERRIDE will
 * release old program and attach the new one. Attach flags has to match.
 *
 * Multiple programs are allowed to be attached to a cgroup with
 * BPF_F_ALLOW_MULTI flag. They are executed in FIFO order
 * (those that were attached first, run first)
 * The programs of sub-cgroup are executed first, then programs of
 * this cgroup and then programs of parent cgroup.
 * When children program makes decision (like picking TCP CA or sock bind)
 * parent program has a chance to override it.
 *
 * A cgroup with MULTI or OVERRIDE flag allows any attach flags in sub-cgroups.
 * A cgroup with NONE doesn't allow any programs in sub-cgroups.
 * Ex1:
 * cgrp1 (MULTI progs A, B) ->
 *    cgrp2 (OVERRIDE prog C) ->
 *      cgrp3 (MULTI prog D) ->
 *        cgrp4 (OVERRIDE prog E) ->
 *          cgrp5 (NONE prog F)
 * the event in cgrp5 triggers execution of F,D,A,B in that order.
 * if prog F is detached, the execution is E,D,A,B
 * if prog F and D are detached, the execution is E,A,B
 * if prog F, E and D are detached, the execution is C,A,B
 *
 * All eligible programs are executed regardless of return code from
 * earlier programs.
 */
#define BPF_F_ALLOW_OVERRIDE	(1U << 0)
#define BPF_F_ALLOW_MULTI	(1U << 1)

/* If BPF_F_STRICT_ALIGNMENT is used in BPF_PROG_LOAD command, the
 * verifier will perform strict alignment checking as if the kernel
 * has been built with CONFIG_EFFICIENT_UNALIGNED_ACCESS not set,
 * and NET_IP_ALIGN defined to 2.
 */
#define BPF_F_STRICT_ALIGNMENT	(1U << 0)

/* when bpf_ldimm64->src_reg == BPF_PSEUDO_MAP_FD, bpf_ldimm64->imm == fd */
#define BPF_PSEUDO_MAP_FD	1

/* when bpf_call->src_reg == BPF_PSEUDO_CALL, bpf_call->imm == pc-relative
 * offset to another bpf function
 */
#define BPF_PSEUDO_CALL		1

/* flags for BPF_MAP_UPDATE_ELEM command */
#define BPF_ANY		0 /* create new element or update existing */
#define BPF_NOEXIST	1 /* create new element if it didn't exist */
#define BPF_EXIST	2 /* update existing element */

/* flags for BPF_MAP_CREATE command */
#define BPF_F_NO_PREALLOC	(1U << 0)
/* Instead of having one common LRU list in the
 * BPF_MAP_TYPE_LRU_[PERCPU_]HASH map, use a percpu LRU list
 * which can scale and perform better.
 * Note, the LRU nodes (including free nodes) cannot be moved
 * across different LRU lists.
 */
#define BPF_F_NO_COMMON_LRU	(1U << 1)
/* Specify numa node during map creation */
#define BPF_F_NUMA_NODE		(1U << 2)

/* flags for BPF_PROG_QUERY */
#define BPF_F_QUERY_EFFECTIVE	(1U << 0)

#define BPF_OBJ_NAME_LEN 16U

/* Flags for accessing BPF object */
#define BPF_F_RDONLY		(1U << 3)
#define BPF_F_WRONLY		(1U << 4)

/* Flag for stack_map, store build_id+offset instead of pointer */
#define BPF_F_STACK_BUILD_ID	(1U << 5)

enum bpf_stack_build_id_status {
	/* user space need an empty entry to identify end of a trace */
	BPF_STACK_BUILD_ID_EMPTY = 0,
	/* with valid build_id and offset */
	BPF_STACK_BUILD_ID_VALID = 1,
	/* couldn't get build_id, fallback to ip */
	BPF_STACK_BUILD_ID_IP = 2,
};

#define BPF_BUILD_ID_SIZE 20
struct bpf_stack_build_id {
	__s32		status;
	unsigned char	build_id[BPF_BUILD_ID_SIZE];
	union {
		__u64	offset;
		__u64	ip;
	};
};

union bpf_attr {
	struct { /* anonymous struct used by BPF_MAP_CREATE command */
		__u32	map_type;	/* one of enum bpf_map_type */
		__u32	key_size;	/* size of key in bytes */
		__u32	value_size;	/* size of value in bytes */
		__u32	max_entries;	/* max number of entries in a map */
		__u32	map_flags;	/* BPF_MAP_CREATE related
					 * flags defined above.
					 */
		__u32	inner_map_fd;	/* fd pointing to the inner map */
		__u32	numa_node;	/* numa node (effective only if
					 * BPF_F_NUMA_NODE is set).
					 */
		char	map_name[BPF_OBJ_NAME_LEN];
		__u32	map_ifindex;	/* ifindex of netdev to create on */
		__u32	btf_fd;		/* fd pointing to a BTF type data */
		__u32	btf_key_type_id;	/* BTF type_id of the key */
		__u32	btf_value_type_id;	/* BTF type_id of the value */
	};

	struct { /* anonymous struct used by BPF_MAP_*_ELEM commands */
		__u32		map_fd;
		__aligned_u64	key;
		union {
			__aligned_u64 value;
			__aligned_u64 next_key;
		};
		__u64		flags;
	};

	struct { /* anonymous struct used by BPF_PROG_LOAD command */
		__u32		prog_type;	/* one of enum bpf_prog_type */
		__u32		insn_cnt;
		__aligned_u64	insns;
		__aligned_u64	license;
		__u32		log_level;	/* verbosity level of verifier */
		__u32		log_size;	/* size of user buffer */
		__aligned_u64	log_buf;	/* user supplied buffer */
		__u32		kern_version;	/* checked when prog_type=kprobe */
		__u32		prog_flags;
		char		prog_name[BPF_OBJ_NAME_LEN];
		__u32		prog_ifindex;	/* ifindex of netdev to prep for */
		/* For some prog types expected attach type must be known at
		 * load time to verify attach type specific parts of prog
		 * (context accesses, allowed helpers, etc).
		 */
		__u32		expected_attach_type;
	};

	struct { /* anonymous struct used by BPF_OBJ_* commands */
		__aligned_u64	pathname;
		__u32		bpf_fd;
		__u32		file_flags;
	};

	struct { /* anonymous struct used by BPF_PROG_ATTACH/DETACH commands */
		__u32		target_fd;	/* container object to attach to */
		__u32		attach_bpf_fd;	/* eBPF program to attach */
		__u32		attach_type;
		__u32		attach_flags;
	};

	struct { /* anonymous struct used by BPF_PROG_TEST_RUN command */
		__u32		prog_fd;
		__u32		retval;
		__u32		data_size_in;
		__u32		data_size_out;
		__aligned_u64	data_in;
		__aligned_u64	data_out;
		__u32		repeat;
		__u32		duration;
	} test;

	struct { /* anonymous struct used by BPF_*_GET_*_ID */
		union {
			__u32		start_id;
			__u32		prog_id;
			__u32		map_id;
			__u32		btf_id;
		};
		__u32		next_id;
		__u32		open_flags;
	};

	struct { /* anonymous struct used by BPF_OBJ_GET_INFO_BY_FD */
		__u32		bpf_fd;
		__u32		info_len;
		__aligned_u64	info;
	} info;

	struct { /* anonymous struct used by BPF_PROG_QUERY command */
		__u32		target_fd;	/* container object to query */
		__u32		attach_type;
		__u32		query_flags;
		__u32		attach_flags;
		__aligned_u64	prog_ids;
		__u32		prog_cnt;
	} query;

	struct {
		__u64 name;
		__u32 prog_fd;
	} raw_tracepoint;

	struct { /* anonymous struct for BPF_BTF_LOAD */
		__aligned_u64	btf;
		__aligned_u64	btf_log_buf;
		__u32		btf_size;
		__u32		btf_log_size;
		__u32		btf_log_level;
	};

	struct {
		__u32		pid;		/* input: pid */
		__u32		fd;		/* input: fd */
		__u32		flags;		/* input: flags */
		__u32		buf_len;	/* input/output: buf len */
		__aligned_u64	buf;		/* input/output:
						 *   tp_name for tracepoint
						 *   symbol for kprobe
						 *   filename for uprobe
						 */
		__u32		prog_id;	/* output: prod_id */
		__u32		fd_type;	/* output: BPF_FD_TYPE_* */
		__u64		probe_offset;	/* output: probe_offset */
		__u64		probe_addr;	/* output: probe_addr */
	} task_fd_query;
} __attribute__((aligned(8)));

/* The description below is an attempt at providing documentation to eBPF
 * developers about the multiple available eBPF helper functions. It can be
 * parsed and used to produce a manual page. The workflow is the following,
 * and requires the rst2man utility:
 *
 *     $ ./scripts/bpf_helpers_doc.py \
 *             --filename include/uapi/linux/bpf.h > /tmp/bpf-helpers.rst
 *     $ rst2man /tmp/bpf-helpers.rst > /tmp/bpf-helpers.7
 *     $ man /tmp/bpf-helpers.7
 *
 * Note that in order to produce this external documentation, some RST
 * formatting is used in the descriptions to get "bold" and "italics" in
 * manual pages. Also note that the few trailing white spaces are
 * intentional, removing them would break paragraphs for rst2man.
 *
 * Start of BPF helper function descriptions:
 *
 * void *bpf_map_lookup_elem(struct bpf_map *map, const void *key)
 * 	Description
 * 		Perform a lookup in *map* for an entry associated to *key*.
 * 	Return
 * 		Map value associated to *key*, or **NULL** if no entry was
 * 		found.
 *
 * int bpf_map_update_elem(struct bpf_map *map, const void *key, const void *value, u64 flags)
 * 	Description
 * 		Add or update the value of the entry associated to *key* in
 * 		*map* with *value*. *flags* is one of:
 *
 * 		**BPF_NOEXIST**
 * 			The entry for *key* must not exist in the map.
 * 		**BPF_EXIST**
 * 			The entry for *key* must already exist in the map.
 * 		**BPF_ANY**
 * 			No condition on the existence of the entry for *key*.
 *
 * 		Flag value **BPF_NOEXIST** cannot be used for maps of types
 * 		**BPF_MAP_TYPE_ARRAY** or **BPF_MAP_TYPE_PERCPU_ARRAY**  (all
 * 		elements always exist), the helper would return an error.
 * 	Return
 * 		0 on success, or a negative error in case of failure.
 *
 * int bpf_map_delete_elem(struct bpf_map *map, const void *key)
 * 	Description
 * 		Delete entry with *key* from *map*.
 * 	Return
 * 		0 on success, or a negative error in case of failure.
 *
 * int bpf_probe_read(void *dst, u32 size, const void *src)
 * 	Description
 * 		For tracing programs, safely attempt to read *size* bytes from
 * 		address *src* and store the data in *dst*.
 * 	Return
 * 		0 on success, or a negative error in case of failure.
 *
 * u64 bpf_ktime_get_ns(void)
 * 	Description
 * 		Return the time elapsed since system boot, in nanoseconds.
 * 	Return
 * 		Current *ktime*.
 *
 * int bpf_trace_printk(const char *fmt, u32 fmt_size, ...)
 * 	Description
 * 		This helper is a "printk()-like" facility for debugging. It
 * 		prints a message defined by format *fmt* (of size *fmt_size*)
 * 		to file *\/sys/kernel/debug/tracing/trace* from DebugFS, if
 * 		available. It can take up to three additional **u64**
 * 		arguments (as an eBPF helpers, the total number of arguments is
 * 		limited to five).
 *
 * 		Each time the helper is called, it appends a line to the trace.
 * 		The format of the trace is customizable, and the exact output
 * 		one will get depends on the options set in
 * 		*\/sys/kernel/debug/tracing/trace_options* (see also the
 * 		*README* file under the same directory). However, it usually
 * 		defaults to something like:
 *
 * 		::
 *
 * 			telnet-470   [001] .N.. 419421.045894: 0x00000001: <formatted msg>
 *
 * 		In the above:
 *
 * 			* ``telnet`` is the name of the current task.
 * 			* ``470`` is the PID of the current task.
 * 			* ``001`` is the CPU number on which the task is
 * 			  running.
 * 			* In ``.N..``, each character refers to a set of
 * 			  options (whether irqs are enabled, scheduling
 * 			  options, whether hard/softirqs are running, level of
 * 			  preempt_disabled respectively). **N** means that
 * 			  **TIF_NEED_RESCHED** and **PREEMPT_NEED_RESCHED**
 * 			  are set.
 * 			* ``419421.045894`` is a timestamp.
 * 			* ``0x00000001`` is a fake value used by BPF for the
 * 			  instruction pointer register.
 * 			* ``<formatted msg>`` is the message formatted with
 * 			  *fmt*.
 *
 * 		The conversion specifiers supported by *fmt* are similar, but
 * 		more limited than for printk(). They are **%d**, **%i**,
 * 		**%u**, **%x**, **%ld**, **%li**, **%lu**, **%lx**, **%lld**,
 * 		**%lli**, **%llu**, **%llx**, **%p**, **%s**. No modifier (size
 * 		of field, padding with zeroes, etc.) is available, and the
 * 		helper will return **-EINVAL** (but print nothing) if it
 * 		encounters an unknown specifier.
 *
 * 		Also, note that **bpf_trace_printk**\ () is slow, and should
 * 		only be used for debugging purposes. For this reason, a notice
 * 		bloc (spanning several lines) is printed to kernel logs and
 * 		states that the helper should not be used "for production use"
 * 		the first time this helper is used (or more precisely, when
 * 		**trace_printk**\ () buffers are allocated). For passing values
 * 		to user space, perf events should be preferred.
 * 	Return
 * 		The number of bytes written to the buffer, or a negative error
 * 		in case of failure.
 *
 * u32 bpf_get_prandom_u32(void)
 * 	Description
 * 		Get a pseudo-random number.
 *
 * 		From a security point of view, this helper uses its own
 * 		pseudo-random internal state, and cannot be used to infer the
 * 		seed of other random functions in the kernel. However, it is
 * 		essential to note that the generator used by the helper is not
 * 		cryptographically secure.
 * 	Return
 * 		A random 32-bit unsigned value.
 *
 * u32 bpf_get_smp_processor_id(void)
 * 	Description
 * 		Get the SMP (symmetric multiprocessing) processor id. Note that
 * 		all programs run with preemption disabled, which means that the
 * 		SMP processor id is stable during all the execution of the
 * 		program.
 * 	Return
 * 		The SMP id of the processor running the program.
 *
 * int bpf_skb_store_bytes(struct sk_buff *skb, u32 offset, const void *from, u32 len, u64 flags)
 * 	Description
 * 		Store *len* bytes from address *from* into the packet
 * 		associated to *skb*, at *offset*. *flags* are a combination of
 * 		**BPF_F_RECOMPUTE_CSUM** (automatically recompute the
 * 		checksum for the packet after storing the bytes) and
 * 		**BPF_F_INVALIDATE_HASH** (set *skb*\ **->hash**, *skb*\
 * 		**->swhash** and *skb*\ **->l4hash** to 0).
 *
 * 		A call to this helper is susceptible to change the underlaying
 * 		packet buffer. Therefore, at load time, all checks on pointers
 * 		previously done by the verifier are invalidated and must be
 * 		performed again, if the helper is used in combination with
 * 		direct packet access.
 * 	Return
 * 		0 on success, or a negative error in case of failure.
 *
 * int bpf_l3_csum_replace(struct sk_buff *skb, u32 offset, u64 from, u64 to, u64 size)
 * 	Description
 * 		Recompute the layer 3 (e.g. IP) checksum for the packet
 * 		associated to *skb*. Computation is incremental, so the helper
 * 		must know the former value of the header field that was
 * 		modified (*from*), the new value of this field (*to*), and the
 * 		number of bytes (2 or 4) for this field, stored in *size*.
 * 		Alternatively, it is possible to store the difference between
 * 		the previous and the new values of the header field in *to*, by
 * 		setting *from* and *size* to 0. For both methods, *offset*
 * 		indicates the location of the IP checksum within the packet.
 *
 * 		This helper works in combination with **bpf_csum_diff**\ (),
 * 		which does not update the checksum in-place, but offers more
 * 		flexibility and can handle sizes larger than 2 or 4 for the
 * 		checksum to update.
 *
 * 		A call to this helper is susceptible to change the underlaying
 * 		packet buffer. Therefore, at load time, all checks on pointers
 * 		previously done by the verifier are invalidated and must be
 * 		performed again, if the helper is used in combination with
 * 		direct packet access.
 * 	Return
 * 		0 on success, or a negative error in case of failure.
 *
 * int bpf_l4_csum_replace(struct sk_buff *skb, u32 offset, u64 from, u64 to, u64 flags)
 * 	Description
 * 		Recompute the layer 4 (e.g. TCP, UDP or ICMP) checksum for the
 * 		packet associated to *skb*. Computation is incremental, so the
 * 		helper must know the former value of the header field that was
 * 		modified (*from*), the new value of this field (*to*), and the
 * 		number of bytes (2 or 4) for this field, stored on the lowest
 * 		four bits of *flags*. Alternatively, it is possible to store
 * 		the difference between the previous and the new values of the
 * 		header field in *to*, by setting *from* and the four lowest
 * 		bits of *flags* to 0. For both methods, *offset* indicates the
 * 		location of the IP checksum within the packet. In addition to
 * 		the size of the field, *flags* can be added (bitwise OR) actual
 * 		flags. With **BPF_F_MARK_MANGLED_0**, a null checksum is left
 * 		untouched (unless **BPF_F_MARK_ENFORCE** is added as well), and
 * 		for updates resulting in a null checksum the value is set to
 * 		**CSUM_MANGLED_0** instead. Flag **BPF_F_PSEUDO_HDR** indicates
 * 		the checksum is to be computed against a pseudo-header.
 *
 * 		This helper works in combination with **bpf_csum_diff**\ (),
 * 		which does not update the checksum in-place, but offers more
 * 		flexibility and can handle sizes larger than 2 or 4 for the
 * 		checksum to update.
 *
 * 		A call to this helper is susceptible to change the underlaying
 * 		packet buffer. Therefore, at load time, all checks on pointers
 * 		previously done by the verifier are invalidated and must be
 * 		performed again, if the helper is used in combination with
 * 		direct packet access.
 * 	Return
 * 		0 on success, or a negative error in case of failure.
 *
 * int bpf_tail_call(void *ctx, struct bpf_map *prog_array_map, u32 index)
 * 	Description
 * 		This special helper is used to trigger a "tail call", or in
 * 		other words, to jump into another eBPF program. The same stack
 * 		frame is used (but values on stack and in registers for the
 * 		caller are not accessible to the callee). This mechanism allows
 * 		for program chaining, either for raising the maximum number of
 * 		available eBPF instructions, or to execute given programs in
 * 		conditional blocks. For security reasons, there is an upper
 * 		limit to the number of successive tail calls that can be
 * 		performed.
 *
 * 		Upon call of this helper, the program attempts to jump into a
 * 		program referenced at index *index* in *prog_array_map*, a
 * 		special map of type **BPF_MAP_TYPE_PROG_ARRAY**, and passes
 * 		*ctx*, a pointer to the context.
 *
 * 		If the call succeeds, the kernel immediately runs the first
 * 		instruction of the new program. This is not a function call,
 * 		and it never returns to the previous program. If the call
 * 		fails, then the helper has no effect, and the caller continues
 * 		to run its subsequent instructions. A call can fail if the
 * 		destination program for the jump does not exist (i.e. *index*
 * 		is superior to the number of entries in *prog_array_map*), or
 * 		if the maximum number of tail calls has been reached for this
 * 		chain of programs. This limit is defined in the kernel by the
 * 		macro **MAX_TAIL_CALL_CNT** (not accessible to user space),
 * 		which is currently set to 32.
 * 	Return
 * 		0 on success, or a negative error in case of failure.
 *
 * int bpf_clone_redirect(struct sk_buff *skb, u32 ifindex, u64 flags)
 * 	Description
 * 		Clone and redirect the packet associated to *skb* to another
 * 		net device of index *ifindex*. Both ingress and egress
 * 		interfaces can be used for redirection. The **BPF_F_INGRESS**
 * 		value in *flags* is used to make the distinction (ingress path
 * 		is selected if the flag is present, egress path otherwise).
 * 		This is the only flag supported for now.
 *
 * 		In comparison with **bpf_redirect**\ () helper,
 * 		**bpf_clone_redirect**\ () has the associated cost of
 * 		duplicating the packet buffer, but this can be executed out of
 * 		the eBPF program. Conversely, **bpf_redirect**\ () is more
 * 		efficient, but it is handled through an action code where the
 * 		redirection happens only after the eBPF program has returned.
 *
 * 		A call to this helper is susceptible to change the underlaying
 * 		packet buffer. Therefore, at load time, all checks on pointers
 * 		previously done by the verifier are invalidated and must be
 * 		performed again, if the helper is used in combination with
 * 		direct packet access.
 * 	Return
 * 		0 on success, or a negative error in case of failure.
 *
 * u64 bpf_get_current_pid_tgid(void)
 * 	Return
 * 		A 64-bit integer containing the current tgid and pid, and
 * 		created as such:
 * 		*current_task*\ **->tgid << 32 \|**
 * 		*current_task*\ **->pid**.
 *
 * u64 bpf_get_current_uid_gid(void)
 * 	Return
 * 		A 64-bit integer containing the current GID and UID, and
 * 		created as such: *current_gid* **<< 32 \|** *current_uid*.
 *
 * int bpf_get_current_comm(char *buf, u32 size_of_buf)
 * 	Description
 * 		Copy the **comm** attribute of the current task into *buf* of
 * 		*size_of_buf*. The **comm** attribute contains the name of
 * 		the executable (excluding the path) for the current task. The
 * 		*size_of_buf* must be strictly positive. On success, the
 * 		helper makes sure that the *buf* is NUL-terminated. On failure,
 * 		it is filled with zeroes.
 * 	Return
 * 		0 on success, or a negative error in case of failure.
 *
 * u32 bpf_get_cgroup_classid(struct sk_buff *skb)
 * 	Description
 * 		Retrieve the classid for the current task, i.e. for the net_cls
 * 		cgroup to which *skb* belongs.
 *
 * 		This helper can be used on TC egress path, but not on ingress.
 *
 * 		The net_cls cgroup provides an interface to tag network packets
 * 		based on a user-provided identifier for all traffic coming from
 * 		the tasks belonging to the related cgroup. See also the related
 * 		kernel documentation, available from the Linux sources in file
 * 		*Documentation/cgroup-v1/net_cls.txt*.
 *
 * 		The Linux kernel has two versions for cgroups: there are
 * 		cgroups v1 and cgroups v2. Both are available to users, who can
 * 		use a mixture of them, but note that the net_cls cgroup is for
 * 		cgroup v1 only. This makes it incompatible with BPF programs
 * 		run on cgroups, which is a cgroup-v2-only feature (a socket can
 * 		only hold data for one version of cgroups at a time).
 *
 * 		This helper is only available is the kernel was compiled with
 * 		the **CONFIG_CGROUP_NET_CLASSID** configuration option set to
 * 		"**y**" or to "**m**".
 * 	Return
 * 		The classid, or 0 for the default unconfigured classid.
 *
 * int bpf_skb_vlan_push(struct sk_buff *skb, __be16 vlan_proto, u16 vlan_tci)
 * 	Description
 * 		Push a *vlan_tci* (VLAN tag control information) of protocol
 * 		*vlan_proto* to the packet associated to *skb*, then update
 * 		the checksum. Note that if *vlan_proto* is different from
 * 		**ETH_P_8021Q** and **ETH_P_8021AD**, it is considered to
 * 		be **ETH_P_8021Q**.
 *
 * 		A call to this helper is susceptible to change the underlaying
 * 		packet buffer. Therefore, at load time, all checks on pointers
 * 		previously done by the verifier are invalidated and must be
 * 		performed again, if the helper is used in combination with
 * 		direct packet access.
 * 	Return
 * 		0 on success, or a negative error in case of failure.
 *
 * int bpf_skb_vlan_pop(struct sk_buff *skb)
 * 	Description
 * 		Pop a VLAN header from the packet associated to *skb*.
 *
 * 		A call to this helper is susceptible to change the underlaying
 * 		packet buffer. Therefore, at load time, all checks on pointers
 * 		previously done by the verifier are invalidated and must be
 * 		performed again, if the helper is used in combination with
 * 		direct packet access.
 * 	Return
 * 		0 on success, or a negative error in case of failure.
 *
 * int bpf_skb_get_tunnel_key(struct sk_buff *skb, struct bpf_tunnel_key *key, u32 size, u64 flags)
 * 	Description
 * 		Get tunnel metadata. This helper takes a pointer *key* to an
 * 		empty **struct bpf_tunnel_key** of **size**, that will be
 * 		filled with tunnel metadata for the packet associated to *skb*.
 * 		The *flags* can be set to **BPF_F_TUNINFO_IPV6**, which
 * 		indicates that the tunnel is based on IPv6 protocol instead of
 * 		IPv4.
 *
 * 		The **struct bpf_tunnel_key** is an object that generalizes the
 * 		principal parameters used by various tunneling protocols into a
 * 		single struct. This way, it can be used to easily make a
 * 		decision based on the contents of the encapsulation header,
 * 		"summarized" in this struct. In particular, it holds the IP
 * 		address of the remote end (IPv4 or IPv6, depending on the case)
 * 		in *key*\ **->remote_ipv4** or *key*\ **->remote_ipv6**. Also,
 * 		this struct exposes the *key*\ **->tunnel_id**, which is
 * 		generally mapped to a VNI (Virtual Network Identifier), making
 * 		it programmable together with the **bpf_skb_set_tunnel_key**\
 * 		() helper.
 *
 * 		Let's imagine that the following code is part of a program
 * 		attached to the TC ingress interface, on one end of a GRE
 * 		tunnel, and is supposed to filter out all messages coming from
 * 		remote ends with IPv4 address other than 10.0.0.1:
 *
 * 		::
 *
 * 			int ret;
 * 			struct bpf_tunnel_key key = {};
 * 			
 * 			ret = bpf_skb_get_tunnel_key(skb, &key, sizeof(key), 0);
 * 			if (ret < 0)
 * 				return TC_ACT_SHOT;	// drop packet
 * 			
 * 			if (key.remote_ipv4 != 0x0a000001)
 * 				return TC_ACT_SHOT;	// drop packet
 * 			
 * 			return TC_ACT_OK;		// accept packet
 *
 * 		This interface can also be used with all encapsulation devices
 * 		that can operate in "collect metadata" mode: instead of having
 * 		one network device per specific configuration, the "collect
 * 		metadata" mode only requires a single device where the
 * 		configuration can be extracted from this helper.
 *
 * 		This can be used together with various tunnels such as VXLan,
 * 		Geneve, GRE or IP in IP (IPIP).
 * 	Return
 * 		0 on success, or a negative error in case of failure.
 *
 * int bpf_skb_set_tunnel_key(struct sk_buff *skb, struct bpf_tunnel_key *key, u32 size, u64 flags)
 * 	Description
 * 		Populate tunnel metadata for packet associated to *skb.* The
 * 		tunnel metadata is set to the contents of *key*, of *size*. The
 * 		*flags* can be set to a combination of the following values:
 *
 * 		**BPF_F_TUNINFO_IPV6**
 * 			Indicate that the tunnel is based on IPv6 protocol
 * 			instead of IPv4.
 * 		**BPF_F_ZERO_CSUM_TX**
 * 			For IPv4 packets, add a flag to tunnel metadata
 * 			indicating that checksum computation should be skipped
 * 			and checksum set to zeroes.
 * 		**BPF_F_DONT_FRAGMENT**
 * 			Add a flag to tunnel metadata indicating that the
 * 			packet should not be fragmented.
 * 		**BPF_F_SEQ_NUMBER**
 * 			Add a flag to tunnel metadata indicating that a
 * 			sequence number should be added to tunnel header before
 * 			sending the packet. This flag was added for GRE
 * 			encapsulation, but might be used with other protocols
 * 			as well in the future.
 *
 * 		Here is a typical usage on the transmit path:
 *
 * 		::
 *
 * 			struct bpf_tunnel_key key;
 * 			     populate key ...
 * 			bpf_skb_set_tunnel_key(skb, &key, sizeof(key), 0);
 * 			bpf_clone_redirect(skb, vxlan_dev_ifindex, 0);
 *
 * 		See also the description of the **bpf_skb_get_tunnel_key**\ ()
 * 		helper for additional information.
 * 	Return
 * 		0 on success, or a negative error in case of failure.
 *
 * u64 bpf_perf_event_read(struct bpf_map *map, u64 flags)
 * 	Description
 * 		Read the value of a perf event counter. This helper relies on a
 * 		*map* of type **BPF_MAP_TYPE_PERF_EVENT_ARRAY**. The nature of
 * 		the perf event counter is selected when *map* is updated with
 * 		perf event file descriptors. The *map* is an array whose size
 * 		is the number of available CPUs, and each cell contains a value
 * 		relative to one CPU. The value to retrieve is indicated by
 * 		*flags*, that contains the index of the CPU to look up, masked
 * 		with **BPF_F_INDEX_MASK**. Alternatively, *flags* can be set to
 * 		**BPF_F_CURRENT_CPU** to indicate that the value for the
 * 		current CPU should be retrieved.
 *
 * 		Note that before Linux 4.13, only hardware perf event can be
 * 		retrieved.
 *
 * 		Also, be aware that the newer helper
 * 		**bpf_perf_event_read_value**\ () is recommended over
 * 		**bpf_perf_event_read**\ () in general. The latter has some ABI
 * 		quirks where error and counter value are used as a return code
 * 		(which is wrong to do since ranges may overlap). This issue is
 * 		fixed with **bpf_perf_event_read_value**\ (), which at the same
 * 		time provides more features over the **bpf_perf_event_read**\
 * 		() interface. Please refer to the description of
 * 		**bpf_perf_event_read_value**\ () for details.
 * 	Return
 * 		The value of the perf event counter read from the map, or a
 * 		negative error code in case of failure.
 *
 * int bpf_redirect(u32 ifindex, u64 flags)
 * 	Description
 * 		Redirect the packet to another net device of index *ifindex*.
 * 		This helper is somewhat similar to **bpf_clone_redirect**\
 * 		(), except that the packet is not cloned, which provides
 * 		increased performance.
 *
 * 		Except for XDP, both ingress and egress interfaces can be used
 * 		for redirection. The **BPF_F_INGRESS** value in *flags* is used
 * 		to make the distinction (ingress path is selected if the flag
 * 		is present, egress path otherwise). Currently, XDP only
 * 		supports redirection to the egress interface, and accepts no
 * 		flag at all.
 *
 * 		The same effect can be attained with the more generic
 * 		**bpf_redirect_map**\ (), which requires specific maps to be
 * 		used but offers better performance.
 * 	Return
 * 		For XDP, the helper returns **XDP_REDIRECT** on success or
 * 		**XDP_ABORTED** on error. For other program types, the values
 * 		are **TC_ACT_REDIRECT** on success or **TC_ACT_SHOT** on
 * 		error.
 *
 * u32 bpf_get_route_realm(struct sk_buff *skb)
 * 	Description
 * 		Retrieve the realm or the route, that is to say the
 * 		**tclassid** field of the destination for the *skb*. The
 * 		indentifier retrieved is a user-provided tag, similar to the
 * 		one used with the net_cls cgroup (see description for
 * 		**bpf_get_cgroup_classid**\ () helper), but here this tag is
 * 		held by a route (a destination entry), not by a task.
 *
 * 		Retrieving this identifier works with the clsact TC egress hook
 * 		(see also **tc-bpf(8)**), or alternatively on conventional
 * 		classful egress qdiscs, but not on TC ingress path. In case of
 * 		clsact TC egress hook, this has the advantage that, internally,
 * 		the destination entry has not been dropped yet in the transmit
 * 		path. Therefore, the destination entry does not need to be
 * 		artificially held via **netif_keep_dst**\ () for a classful
 * 		qdisc until the *skb* is freed.
 *
 * 		This helper is available only if the kernel was compiled with
 * 		**CONFIG_IP_ROUTE_CLASSID** configuration option.
 * 	Return
 * 		The realm of the route for the packet associated to *skb*, or 0
 * 		if none was found.
 *
 * int bpf_perf_event_output(struct pt_reg *ctx, struct bpf_map *map, u64 flags, void *data, u64 size)
 * 	Description
 * 		Write raw *data* blob into a special BPF perf event held by
 * 		*map* of type **BPF_MAP_TYPE_PERF_EVENT_ARRAY**. This perf
 * 		event must have the following attributes: **PERF_SAMPLE_RAW**
 * 		as **sample_type**, **PERF_TYPE_SOFTWARE** as **type**, and
 * 		**PERF_COUNT_SW_BPF_OUTPUT** as **config**.
 *
 * 		The *flags* are used to indicate the index in *map* for which
 * 		the value must be put, masked with **BPF_F_INDEX_MASK**.
 * 		Alternatively, *flags* can be set to **BPF_F_CURRENT_CPU**
 * 		to indicate that the index of the current CPU core should be
 * 		used.
 *
 * 		The value to write, of *size*, is passed through eBPF stack and
 * 		pointed by *data*.
 *
 * 		The context of the program *ctx* needs also be passed to the
 * 		helper.
 *
 * 		On user space, a program willing to read the values needs to
 * 		call **perf_event_open**\ () on the perf event (either for
 * 		one or for all CPUs) and to store the file descriptor into the
 * 		*map*. This must be done before the eBPF program can send data
 * 		into it. An example is available in file
 * 		*samples/bpf/trace_output_user.c* in the Linux kernel source
 * 		tree (the eBPF program counterpart is in
 * 		*samples/bpf/trace_output_kern.c*).
 *
 * 		**bpf_perf_event_output**\ () achieves better performance
 * 		than **bpf_trace_printk**\ () for sharing data with user
 * 		space, and is much better suitable for streaming data from eBPF
 * 		programs.
 *
 * 		Note that this helper is not restricted to tracing use cases
 * 		and can be used with programs attached to TC or XDP as well,
 * 		where it allows for passing data to user space listeners. Data
 * 		can be:
 *
 * 		* Only custom structs,
 * 		* Only the packet payload, or
 * 		* A combination of both.
 * 	Return
 * 		0 on success, or a negative error in case of failure.
 *
 * int bpf_skb_load_bytes(const struct sk_buff *skb, u32 offset, void *to, u32 len)
 * 	Description
 * 		This helper was provided as an easy way to load data from a
 * 		packet. It can be used to load *len* bytes from *offset* from
 * 		the packet associated to *skb*, into the buffer pointed by
 * 		*to*.
 *
 * 		Since Linux 4.7, usage of this helper has mostly been replaced
 * 		by "direct packet access", enabling packet data to be
 * 		manipulated with *skb*\ **->data** and *skb*\ **->data_end**
 * 		pointing respectively to the first byte of packet data and to
 * 		the byte after the last byte of packet data. However, it
 * 		remains useful if one wishes to read large quantities of data
 * 		at once from a packet into the eBPF stack.
 * 	Return
 * 		0 on success, or a negative error in case of failure.
 *
 * int bpf_get_stackid(struct pt_reg *ctx, struct bpf_map *map, u64 flags)
 * 	Description
 * 		Walk a user or a kernel stack and return its id. To achieve
 * 		this, the helper needs *ctx*, which is a pointer to the context
 * 		on which the tracing program is executed, and a pointer to a
 * 		*map* of type **BPF_MAP_TYPE_STACK_TRACE**.
 *
 * 		The last argument, *flags*, holds the number of stack frames to
 * 		skip (from 0 to 255), masked with
 * 		**BPF_F_SKIP_FIELD_MASK**. The next bits can be used to set
 * 		a combination of the following flags:
 *
 * 		**BPF_F_USER_STACK**
 * 			Collect a user space stack instead of a kernel stack.
 * 		**BPF_F_FAST_STACK_CMP**
 * 			Compare stacks by hash only.
 * 		**BPF_F_REUSE_STACKID**
 * 			If two different stacks hash into the same *stackid*,
 * 			discard the old one.
 *
 * 		The stack id retrieved is a 32 bit long integer handle which
 * 		can be further combined with other data (including other stack
 * 		ids) and used as a key into maps. This can be useful for
 * 		generating a variety of graphs (such as flame graphs or off-cpu
 * 		graphs).
 *
 * 		For walking a stack, this helper is an improvement over
 * 		**bpf_probe_read**\ (), which can be used with unrolled loops
 * 		but is not efficient and consumes a lot of eBPF instructions.
 * 		Instead, **bpf_get_stackid**\ () can collect up to
 * 		**PERF_MAX_STACK_DEPTH** both kernel and user frames. Note that
 * 		this limit can be controlled with the **sysctl** program, and
 * 		that it should be manually increased in order to profile long
 * 		user stacks (such as stacks for Java programs). To do so, use:
 *
 * 		::
 *
 * 			# sysctl kernel.perf_event_max_stack=<new value>
 *
 * 	Return
 * 		The positive or null stack id on success, or a negative error
 * 		in case of failure.
 *
 * s64 bpf_csum_diff(__be32 *from, u32 from_size, __be32 *to, u32 to_size, __wsum seed)
 * 	Description
 * 		Compute a checksum difference, from the raw buffer pointed by
 * 		*from*, of length *from_size* (that must be a multiple of 4),
 * 		towards the raw buffer pointed by *to*, of size *to_size*
 * 		(same remark). An optional *seed* can be added to the value
 * 		(this can be cascaded, the seed may come from a previous call
 * 		to the helper).
 *
 * 		This is flexible enough to be used in several ways:
 *
 * 		* With *from_size* == 0, *to_size* > 0 and *seed* set to
 * 		  checksum, it can be used when pushing new data.
 * 		* With *from_size* > 0, *to_size* == 0 and *seed* set to
 * 		  checksum, it can be used when removing data from a packet.
 * 		* With *from_size* > 0, *to_size* > 0 and *seed* set to 0, it
 * 		  can be used to compute a diff. Note that *from_size* and
 * 		  *to_size* do not need to be equal.
 *
 * 		This helper can be used in combination with
 * 		**bpf_l3_csum_replace**\ () and **bpf_l4_csum_replace**\ (), to
 * 		which one can feed in the difference computed with
 * 		**bpf_csum_diff**\ ().
 * 	Return
 * 		The checksum result, or a negative error code in case of
 * 		failure.
 *
 * int bpf_skb_get_tunnel_opt(struct sk_buff *skb, u8 *opt, u32 size)
 * 	Description
 * 		Retrieve tunnel options metadata for the packet associated to
 * 		*skb*, and store the raw tunnel option data to the buffer *opt*
 * 		of *size*.
 *
 * 		This helper can be used with encapsulation devices that can
 * 		operate in "collect metadata" mode (please refer to the related
 * 		note in the description of **bpf_skb_get_tunnel_key**\ () for
 * 		more details). A particular example where this can be used is
 * 		in combination with the Geneve encapsulation protocol, where it
 * 		allows for pushing (with **bpf_skb_get_tunnel_opt**\ () helper)
 * 		and retrieving arbitrary TLVs (Type-Length-Value headers) from
 * 		the eBPF program. This allows for full customization of these
 * 		headers.
 * 	Return
 * 		The size of the option data retrieved.
 *
 * int bpf_skb_set_tunnel_opt(struct sk_buff *skb, u8 *opt, u32 size)
 * 	Description
 * 		Set tunnel options metadata for the packet associated to *skb*
 * 		to the option data contained in the raw buffer *opt* of *size*.
 *
 * 		See also the description of the **bpf_skb_get_tunnel_opt**\ ()
 * 		helper for additional information.
 * 	Return
 * 		0 on success, or a negative error in case of failure.
 *
 * int bpf_skb_change_proto(struct sk_buff *skb, __be16 proto, u64 flags)
 * 	Description
 * 		Change the protocol of the *skb* to *proto*. Currently
 * 		supported are transition from IPv4 to IPv6, and from IPv6 to
 * 		IPv4. The helper takes care of the groundwork for the
 * 		transition, including resizing the socket buffer. The eBPF
 * 		program is expected to fill the new headers, if any, via
 * 		**skb_store_bytes**\ () and to recompute the checksums with
 * 		**bpf_l3_csum_replace**\ () and **bpf_l4_csum_replace**\
 * 		(). The main case for this helper is to perform NAT64
 * 		operations out of an eBPF program.
 *
 * 		Internally, the GSO type is marked as dodgy so that headers are
 * 		checked and segments are recalculated by the GSO/GRO engine.
 * 		The size for GSO target is adapted as well.
 *
 * 		All values for *flags* are reserved for future usage, and must
 * 		be left at zero.
 *
 * 		A call to this helper is susceptible to change the underlaying
 * 		packet buffer. Therefore, at load time, all checks on pointers
 * 		previously done by the verifier are invalidated and must be
 * 		performed again, if the helper is used in combination with
 * 		direct packet access.
 * 	Return
 * 		0 on success, or a negative error in case of failure.
 *
 * int bpf_skb_change_type(struct sk_buff *skb, u32 type)
 * 	Description
 * 		Change the packet type for the packet associated to *skb*. This
 * 		comes down to setting *skb*\ **->pkt_type** to *type*, except
 * 		the eBPF program does not have a write access to *skb*\
 * 		**->pkt_type** beside this helper. Using a helper here allows
 * 		for graceful handling of errors.
 *
 * 		The major use case is to change incoming *skb*s to
 * 		**PACKET_HOST** in a programmatic way instead of having to
 * 		recirculate via **redirect**\ (..., **BPF_F_INGRESS**), for
 * 		example.
 *
 * 		Note that *type* only allows certain values. At this time, they
 * 		are:
 *
 * 		**PACKET_HOST**
 * 			Packet is for us.
 * 		**PACKET_BROADCAST**
 * 			Send packet to all.
 * 		**PACKET_MULTICAST**
 * 			Send packet to group.
 * 		**PACKET_OTHERHOST**
 * 			Send packet to someone else.
 * 	Return
 * 		0 on success, or a negative error in case of failure.
 *
 * int bpf_skb_under_cgroup(struct sk_buff *skb, struct bpf_map *map, u32 index)
 * 	Description
 * 		Check whether *skb* is a descendant of the cgroup2 held by
 * 		*map* of type **BPF_MAP_TYPE_CGROUP_ARRAY**, at *index*.
 * 	Return
 * 		The return value depends on the result of the test, and can be:
 *
 * 		* 0, if the *skb* failed the cgroup2 descendant test.
 * 		* 1, if the *skb* succeeded the cgroup2 descendant test.
 * 		* A negative error code, if an error occurred.
 *
 * u32 bpf_get_hash_recalc(struct sk_buff *skb)
 * 	Description
 * 		Retrieve the hash of the packet, *skb*\ **->hash**. If it is
 * 		not set, in particular if the hash was cleared due to mangling,
 * 		recompute this hash. Later accesses to the hash can be done
 * 		directly with *skb*\ **->hash**.
 *
 * 		Calling **bpf_set_hash_invalid**\ (), changing a packet
 * 		prototype with **bpf_skb_change_proto**\ (), or calling
 * 		**bpf_skb_store_bytes**\ () with the
 * 		**BPF_F_INVALIDATE_HASH** are actions susceptible to clear
 * 		the hash and to trigger a new computation for the next call to
 * 		**bpf_get_hash_recalc**\ ().
 * 	Return
 * 		The 32-bit hash.
 *
 * u64 bpf_get_current_task(void)
 * 	Return
 * 		A pointer to the current task struct.
 *
 * int bpf_probe_write_user(void *dst, const void *src, u32 len)
 * 	Description
 * 		Attempt in a safe way to write *len* bytes from the buffer
 * 		*src* to *dst* in memory. It only works for threads that are in
 * 		user context, and *dst* must be a valid user space address.
 *
 * 		This helper should not be used to implement any kind of
 * 		security mechanism because of TOC-TOU attacks, but rather to
 * 		debug, divert, and manipulate execution of semi-cooperative
 * 		processes.
 *
 * 		Keep in mind that this feature is meant for experiments, and it
 * 		has a risk of crashing the system and running programs.
 * 		Therefore, when an eBPF program using this helper is attached,
 * 		a warning including PID and process name is printed to kernel
 * 		logs.
 * 	Return
 * 		0 on success, or a negative error in case of failure.
 *
 * int bpf_current_task_under_cgroup(struct bpf_map *map, u32 index)
 * 	Description
 * 		Check whether the probe is being run is the context of a given
 * 		subset of the cgroup2 hierarchy. The cgroup2 to test is held by
 * 		*map* of type **BPF_MAP_TYPE_CGROUP_ARRAY**, at *index*.
 * 	Return
 * 		The return value depends on the result of the test, and can be:
 *
 * 		* 0, if the *skb* task belongs to the cgroup2.
 * 		* 1, if the *skb* task does not belong to the cgroup2.
 * 		* A negative error code, if an error occurred.
 *
 * int bpf_skb_change_tail(struct sk_buff *skb, u32 len, u64 flags)
 * 	Description
 * 		Resize (trim or grow) the packet associated to *skb* to the
 * 		new *len*. The *flags* are reserved for future usage, and must
 * 		be left at zero.
 *
 * 		The basic idea is that the helper performs the needed work to
 * 		change the size of the packet, then the eBPF program rewrites
 * 		the rest via helpers like **bpf_skb_store_bytes**\ (),
 * 		**bpf_l3_csum_replace**\ (), **bpf_l3_csum_replace**\ ()
 * 		and others. This helper is a slow path utility intended for
 * 		replies with control messages. And because it is targeted for
 * 		slow path, the helper itself can afford to be slow: it
 * 		implicitly linearizes, unclones and drops offloads from the
 * 		*skb*.
 *
 * 		A call to this helper is susceptible to change the underlaying
 * 		packet buffer. Therefore, at load time, all checks on pointers
 * 		previously done by the verifier are invalidated and must be
 * 		performed again, if the helper is used in combination with
 * 		direct packet access.
 * 	Return
 * 		0 on success, or a negative error in case of failure.
 *
 * int bpf_skb_pull_data(struct sk_buff *skb, u32 len)
 * 	Description
 * 		Pull in non-linear data in case the *skb* is non-linear and not
 * 		all of *len* are part of the linear section. Make *len* bytes
 * 		from *skb* readable and writable. If a zero value is passed for
 * 		*len*, then the whole length of the *skb* is pulled.
 *
 * 		This helper is only needed for reading and writing with direct
 * 		packet access.
 *
 * 		For direct packet access, testing that offsets to access
 * 		are within packet boundaries (test on *skb*\ **->data_end**) is
 * 		susceptible to fail if offsets are invalid, or if the requested
 * 		data is in non-linear parts of the *skb*. On failure the
 * 		program can just bail out, or in the case of a non-linear
 * 		buffer, use a helper to make the data available. The
 * 		**bpf_skb_load_bytes**\ () helper is a first solution to access
 * 		the data. Another one consists in using **bpf_skb_pull_data**
 * 		to pull in once the non-linear parts, then retesting and
 * 		eventually access the data.
 *
 * 		At the same time, this also makes sure the *skb* is uncloned,
 * 		which is a necessary condition for direct write. As this needs
 * 		to be an invariant for the write part only, the verifier
 * 		detects writes and adds a prologue that is calling
 * 		**bpf_skb_pull_data()** to effectively unclone the *skb* from
 * 		the very beginning in case it is indeed cloned.
 *
 * 		A call to this helper is susceptible to change the underlaying
 * 		packet buffer. Therefore, at load time, all checks on pointers
 * 		previously done by the verifier are invalidated and must be
 * 		performed again, if the helper is used in combination with
 * 		direct packet access.
 * 	Return
 * 		0 on success, or a negative error in case of failure.
 *
 * s64 bpf_csum_update(struct sk_buff *skb, __wsum csum)
 * 	Description
 * 		Add the checksum *csum* into *skb*\ **->csum** in case the
 * 		driver has supplied a checksum for the entire packet into that
 * 		field. Return an error otherwise. This helper is intended to be
 * 		used in combination with **bpf_csum_diff**\ (), in particular
 * 		when the checksum needs to be updated after data has been
 * 		written into the packet through direct packet access.
 * 	Return
 * 		The checksum on success, or a negative error code in case of
 * 		failure.
 *
 * void bpf_set_hash_invalid(struct sk_buff *skb)
 * 	Description
 * 		Invalidate the current *skb*\ **->hash**. It can be used after
 * 		mangling on headers through direct packet access, in order to
 * 		indicate that the hash is outdated and to trigger a
 * 		recalculation the next time the kernel tries to access this
 * 		hash or when the **bpf_get_hash_recalc**\ () helper is called.
 *
 * int bpf_get_numa_node_id(void)
 * 	Description
 * 		Return the id of the current NUMA node. The primary use case
 * 		for this helper is the selection of sockets for the local NUMA
 * 		node, when the program is attached to sockets using the
 * 		**SO_ATTACH_REUSEPORT_EBPF** option (see also **socket(7)**),
 * 		but the helper is also available to other eBPF program types,
 * 		similarly to **bpf_get_smp_processor_id**\ ().
 * 	Return
 * 		The id of current NUMA node.
 *
 * int bpf_skb_change_head(struct sk_buff *skb, u32 len, u64 flags)
 * 	Description
 * 		Grows headroom of packet associated to *skb* and adjusts the
 * 		offset of the MAC header accordingly, adding *len* bytes of
 * 		space. It automatically extends and reallocates memory as
 * 		required.
 *
 * 		This helper can be used on a layer 3 *skb* to push a MAC header
 * 		for redirection into a layer 2 device.
 *
 * 		All values for *flags* are reserved for future usage, and must
 * 		be left at zero.
 *
 * 		A call to this helper is susceptible to change the underlaying
 * 		packet buffer. Therefore, at load time, all checks on pointers
 * 		previously done by the verifier are invalidated and must be
 * 		performed again, if the helper is used in combination with
 * 		direct packet access.
 * 	Return
 * 		0 on success, or a negative error in case of failure.
 *
 * int bpf_xdp_adjust_head(struct xdp_buff *xdp_md, int delta)
 * 	Description
 * 		Adjust (move) *xdp_md*\ **->data** by *delta* bytes. Note that
 * 		it is possible to use a negative value for *delta*. This helper
 * 		can be used to prepare the packet for pushing or popping
 * 		headers.
 *
 * 		A call to this helper is susceptible to change the underlaying
 * 		packet buffer. Therefore, at load time, all checks on pointers
 * 		previously done by the verifier are invalidated and must be
 * 		performed again, if the helper is used in combination with
 * 		direct packet access.
 * 	Return
 * 		0 on success, or a negative error in case of failure.
 *
 * int bpf_probe_read_str(void *dst, int size, const void *unsafe_ptr)
 * 	Description
 * 		Copy a NUL terminated string from an unsafe address
 * 		*unsafe_ptr* to *dst*. The *size* should include the
 * 		terminating NUL byte. In case the string length is smaller than
 * 		*size*, the target is not padded with further NUL bytes. If the
 * 		string length is larger than *size*, just *size*-1 bytes are
 * 		copied and the last byte is set to NUL.
 *
 * 		On success, the length of the copied string is returned. This
 * 		makes this helper useful in tracing programs for reading
 * 		strings, and more importantly to get its length at runtime. See
 * 		the following snippet:
 *
 * 		::
 *
 * 			SEC("kprobe/sys_open")
 * 			void bpf_sys_open(struct pt_regs *ctx)
 * 			{
 * 			        char buf[PATHLEN]; // PATHLEN is defined to 256
 * 			        int res = bpf_probe_read_str(buf, sizeof(buf),
 * 				                             ctx->di);
 *
 * 				// Consume buf, for example push it to
 * 				// userspace via bpf_perf_event_output(); we
 * 				// can use res (the string length) as event
 * 				// size, after checking its boundaries.
 * 			}
 *
 * 		In comparison, using **bpf_probe_read()** helper here instead
 * 		to read the string would require to estimate the length at
 * 		compile time, and would often result in copying more memory
 * 		than necessary.
 *
 * 		Another useful use case is when parsing individual process
 * 		arguments or individual environment variables navigating
 * 		*current*\ **->mm->arg_start** and *current*\
 * 		**->mm->env_start**: using this helper and the return value,
 * 		one can quickly iterate at the right offset of the memory area.
 * 	Return
 * 		On success, the strictly positive length of the string,
 * 		including the trailing NUL character. On error, a negative
 * 		value.
 *
 * u64 bpf_get_socket_cookie(struct sk_buff *skb)
 * 	Description
 * 		If the **struct sk_buff** pointed by *skb* has a known socket,
 * 		retrieve the cookie (generated by the kernel) of this socket.
 * 		If no cookie has been set yet, generate a new cookie. Once
 * 		generated, the socket cookie remains stable for the life of the
 * 		socket. This helper can be useful for monitoring per socket
 * 		networking traffic statistics as it provides a unique socket
 * 		identifier per namespace.
 * 	Return
 * 		A 8-byte long non-decreasing number on success, or 0 if the
 * 		socket field is missing inside *skb*.
 *
 * u32 bpf_get_socket_uid(struct sk_buff *skb)
 * 	Return
 * 		The owner UID of the socket associated to *skb*. If the socket
 * 		is **NULL**, or if it is not a full socket (i.e. if it is a
 * 		time-wait or a request socket instead), **overflowuid** value
 * 		is returned (note that **overflowuid** might also be the actual
 * 		UID value for the socket).
 *
 * u32 bpf_set_hash(struct sk_buff *skb, u32 hash)
 * 	Description
 * 		Set the full hash for *skb* (set the field *skb*\ **->hash**)
 * 		to value *hash*.
 * 	Return
 * 		0
 *
 * int bpf_setsockopt(struct bpf_sock_ops *bpf_socket, int level, int optname, char *optval, int optlen)
 * 	Description
 * 		Emulate a call to **setsockopt()** on the socket associated to
 * 		*bpf_socket*, which must be a full socket. The *level* at
 * 		which the option resides and the name *optname* of the option
 * 		must be specified, see **setsockopt(2)** for more information.
 * 		The option value of length *optlen* is pointed by *optval*.
 *
 * 		This helper actually implements a subset of **setsockopt()**.
 * 		It supports the following *level*\ s:
 *
 * 		* **SOL_SOCKET**, which supports the following *optname*\ s:
 * 		  **SO_RCVBUF**, **SO_SNDBUF**, **SO_MAX_PACING_RATE**,
 * 		  **SO_PRIORITY**, **SO_RCVLOWAT**, **SO_MARK**.
 * 		* **IPPROTO_TCP**, which supports the following *optname*\ s:
 * 		  **TCP_CONGESTION**, **TCP_BPF_IW**,
 * 		  **TCP_BPF_SNDCWND_CLAMP**.
 * 		* **IPPROTO_IP**, which supports *optname* **IP_TOS**.
 * 		* **IPPROTO_IPV6**, which supports *optname* **IPV6_TCLASS**.
 * 	Return
 * 		0 on success, or a negative error in case of failure.
 *
 * int bpf_skb_adjust_room(struct sk_buff *skb, u32 len_diff, u32 mode, u64 flags)
 * 	Description
 * 		Grow or shrink the room for data in the packet associated to
 * 		*skb* by *len_diff*, and according to the selected *mode*.
 *
 * 		There is a single supported mode at this time:
 *
 * 		* **BPF_ADJ_ROOM_NET**: Adjust room at the network layer
 * 		  (room space is added or removed below the layer 3 header).
 *
 * 		All values for *flags* are reserved for future usage, and must
 * 		be left at zero.
 *
 * 		A call to this helper is susceptible to change the underlaying
 * 		packet buffer. Therefore, at load time, all checks on pointers
 * 		previously done by the verifier are invalidated and must be
 * 		performed again, if the helper is used in combination with
 * 		direct packet access.
 * 	Return
 * 		0 on success, or a negative error in case of failure.
 *
 * int bpf_redirect_map(struct bpf_map *map, u32 key, u64 flags)
 * 	Description
 * 		Redirect the packet to the endpoint referenced by *map* at
 * 		index *key*. Depending on its type, this *map* can contain
 * 		references to net devices (for forwarding packets through other
 * 		ports), or to CPUs (for redirecting XDP frames to another CPU;
 * 		but this is only implemented for native XDP (with driver
 * 		support) as of this writing).
 *
 * 		All values for *flags* are reserved for future usage, and must
 * 		be left at zero.
 *
 * 		When used to redirect packets to net devices, this helper
 * 		provides a high performance increase over **bpf_redirect**\ ().
 * 		This is due to various implementation details of the underlying
 * 		mechanisms, one of which is the fact that **bpf_redirect_map**\
 * 		() tries to send packet as a "bulk" to the device.
 * 	Return
 * 		**XDP_REDIRECT** on success, or **XDP_ABORTED** on error.
 *
 * int bpf_sk_redirect_map(struct bpf_map *map, u32 key, u64 flags)
 * 	Description
 * 		Redirect the packet to the socket referenced by *map* (of type
 * 		**BPF_MAP_TYPE_SOCKMAP**) at index *key*. Both ingress and
 * 		egress interfaces can be used for redirection. The
 * 		**BPF_F_INGRESS** value in *flags* is used to make the
 * 		distinction (ingress path is selected if the flag is present,
 * 		egress path otherwise). This is the only flag supported for now.
 * 	Return
 * 		**SK_PASS** on success, or **SK_DROP** on error.
 *
 * int bpf_sock_map_update(struct bpf_sock_ops *skops, struct bpf_map *map, void *key, u64 flags)
 * 	Description
 * 		Add an entry to, or update a *map* referencing sockets. The
 * 		*skops* is used as a new value for the entry associated to
 * 		*key*. *flags* is one of:
 *
 * 		**BPF_NOEXIST**
 * 			The entry for *key* must not exist in the map.
 * 		**BPF_EXIST**
 * 			The entry for *key* must already exist in the map.
 * 		**BPF_ANY**
 * 			No condition on the existence of the entry for *key*.
 *
 * 		If the *map* has eBPF programs (parser and verdict), those will
 * 		be inherited by the socket being added. If the socket is
 * 		already attached to eBPF programs, this results in an error.
 * 	Return
 * 		0 on success, or a negative error in case of failure.
 *
 * int bpf_xdp_adjust_meta(struct xdp_buff *xdp_md, int delta)
 * 	Description
 * 		Adjust the address pointed by *xdp_md*\ **->data_meta** by
 * 		*delta* (which can be positive or negative). Note that this
 * 		operation modifies the address stored in *xdp_md*\ **->data**,
 * 		so the latter must be loaded only after the helper has been
 * 		called.
 *
 * 		The use of *xdp_md*\ **->data_meta** is optional and programs
 * 		are not required to use it. The rationale is that when the
 * 		packet is processed with XDP (e.g. as DoS filter), it is
 * 		possible to push further meta data along with it before passing
 * 		to the stack, and to give the guarantee that an ingress eBPF
 * 		program attached as a TC classifier on the same device can pick
 * 		this up for further post-processing. Since TC works with socket
 * 		buffers, it remains possible to set from XDP the **mark** or
 * 		**priority** pointers, or other pointers for the socket buffer.
 * 		Having this scratch space generic and programmable allows for
 * 		more flexibility as the user is free to store whatever meta
 * 		data they need.
 *
 * 		A call to this helper is susceptible to change the underlaying
 * 		packet buffer. Therefore, at load time, all checks on pointers
 * 		previously done by the verifier are invalidated and must be
 * 		performed again, if the helper is used in combination with
 * 		direct packet access.
 * 	Return
 * 		0 on success, or a negative error in case of failure.
 *
 * int bpf_perf_event_read_value(struct bpf_map *map, u64 flags, struct bpf_perf_event_value *buf, u32 buf_size)
 * 	Description
 * 		Read the value of a perf event counter, and store it into *buf*
 * 		of size *buf_size*. This helper relies on a *map* of type
 * 		**BPF_MAP_TYPE_PERF_EVENT_ARRAY**. The nature of the perf event
 * 		counter is selected when *map* is updated with perf event file
 * 		descriptors. The *map* is an array whose size is the number of
 * 		available CPUs, and each cell contains a value relative to one
 * 		CPU. The value to retrieve is indicated by *flags*, that
 * 		contains the index of the CPU to look up, masked with
 * 		**BPF_F_INDEX_MASK**. Alternatively, *flags* can be set to
 * 		**BPF_F_CURRENT_CPU** to indicate that the value for the
 * 		current CPU should be retrieved.
 *
 * 		This helper behaves in a way close to
 * 		**bpf_perf_event_read**\ () helper, save that instead of
 * 		just returning the value observed, it fills the *buf*
 * 		structure. This allows for additional data to be retrieved: in
 * 		particular, the enabled and running times (in *buf*\
 * 		**->enabled** and *buf*\ **->running**, respectively) are
 * 		copied. In general, **bpf_perf_event_read_value**\ () is
 * 		recommended over **bpf_perf_event_read**\ (), which has some
 * 		ABI issues and provides fewer functionalities.
 *
 * 		These values are interesting, because hardware PMU (Performance
 * 		Monitoring Unit) counters are limited resources. When there are
 * 		more PMU based perf events opened than available counters,
 * 		kernel will multiplex these events so each event gets certain
 * 		percentage (but not all) of the PMU time. In case that
 * 		multiplexing happens, the number of samples or counter value
 * 		will not reflect the case compared to when no multiplexing
 * 		occurs. This makes comparison between different runs difficult.
 * 		Typically, the counter value should be normalized before
 * 		comparing to other experiments. The usual normalization is done
 * 		as follows.
 *
 * 		::
 *
 * 			normalized_counter = counter * t_enabled / t_running
 *
 * 		Where t_enabled is the time enabled for event and t_running is
 * 		the time running for event since last normalization. The
 * 		enabled and running times are accumulated since the perf event
 * 		open. To achieve scaling factor between two invocations of an
 * 		eBPF program, users can can use CPU id as the key (which is
 * 		typical for perf array usage model) to remember the previous
 * 		value and do the calculation inside the eBPF program.
 * 	Return
 * 		0 on success, or a negative error in case of failure.
 *
 * int bpf_perf_prog_read_value(struct bpf_perf_event_data *ctx, struct bpf_perf_event_value *buf, u32 buf_size)
 * 	Description
 * 		For en eBPF program attached to a perf event, retrieve the
 * 		value of the event counter associated to *ctx* and store it in
 * 		the structure pointed by *buf* and of size *buf_size*. Enabled
 * 		and running times are also stored in the structure (see
 * 		description of helper **bpf_perf_event_read_value**\ () for
 * 		more details).
 * 	Return
 * 		0 on success, or a negative error in case of failure.
 *
 * int bpf_getsockopt(struct bpf_sock_ops *bpf_socket, int level, int optname, char *optval, int optlen)
 * 	Description
 * 		Emulate a call to **getsockopt()** on the socket associated to
 * 		*bpf_socket*, which must be a full socket. The *level* at
 * 		which the option resides and the name *optname* of the option
 * 		must be specified, see **getsockopt(2)** for more information.
 * 		The retrieved value is stored in the structure pointed by
 * 		*opval* and of length *optlen*.
 *
 * 		This helper actually implements a subset of **getsockopt()**.
 * 		It supports the following *level*\ s:
 *
 * 		* **IPPROTO_TCP**, which supports *optname*
 * 		  **TCP_CONGESTION**.
 * 		* **IPPROTO_IP**, which supports *optname* **IP_TOS**.
 * 		* **IPPROTO_IPV6**, which supports *optname* **IPV6_TCLASS**.
 * 	Return
 * 		0 on success, or a negative error in case of failure.
 *
 * int bpf_override_return(struct pt_reg *regs, u64 rc)
 * 	Description
 * 		Used for error injection, this helper uses kprobes to override
 * 		the return value of the probed function, and to set it to *rc*.
 * 		The first argument is the context *regs* on which the kprobe
 * 		works.
 *
 * 		This helper works by setting setting the PC (program counter)
 * 		to an override function which is run in place of the original
 * 		probed function. This means the probed function is not run at
 * 		all. The replacement function just returns with the required
 * 		value.
 *
 * 		This helper has security implications, and thus is subject to
 * 		restrictions. It is only available if the kernel was compiled
 * 		with the **CONFIG_BPF_KPROBE_OVERRIDE** configuration
 * 		option, and in this case it only works on functions tagged with
 * 		**ALLOW_ERROR_INJECTION** in the kernel code.
 *
 * 		Also, the helper is only available for the architectures having
 * 		the CONFIG_FUNCTION_ERROR_INJECTION option. As of this writing,
 * 		x86 architecture is the only one to support this feature.
 * 	Return
 * 		0
 *
 * int bpf_sock_ops_cb_flags_set(struct bpf_sock_ops *bpf_sock, int argval)
 * 	Description
 * 		Attempt to set the value of the **bpf_sock_ops_cb_flags** field
 * 		for the full TCP socket associated to *bpf_sock_ops* to
 * 		*argval*.
 *
 * 		The primary use of this field is to determine if there should
 * 		be calls to eBPF programs of type
 * 		**BPF_PROG_TYPE_SOCK_OPS** at various points in the TCP
 * 		code. A program of the same type can change its value, per
 * 		connection and as necessary, when the connection is
 * 		established. This field is directly accessible for reading, but
 * 		this helper must be used for updates in order to return an
 * 		error if an eBPF program tries to set a callback that is not
 * 		supported in the current kernel.
 *
 * 		The supported callback values that *argval* can combine are:
 *
 * 		* **BPF_SOCK_OPS_RTO_CB_FLAG** (retransmission time out)
 * 		* **BPF_SOCK_OPS_RETRANS_CB_FLAG** (retransmission)
 * 		* **BPF_SOCK_OPS_STATE_CB_FLAG** (TCP state change)
 *
 * 		Here are some examples of where one could call such eBPF
 * 		program:
 *
 * 		* When RTO fires.
 * 		* When a packet is retransmitted.
 * 		* When the connection terminates.
 * 		* When a packet is sent.
 * 		* When a packet is received.
 * 	Return
 * 		Code **-EINVAL** if the socket is not a full TCP socket;
 * 		otherwise, a positive number containing the bits that could not
 * 		be set is returned (which comes down to 0 if all bits were set
 * 		as required).
 *
 * int bpf_msg_redirect_map(struct sk_msg_buff *msg, struct bpf_map *map, u32 key, u64 flags)
 * 	Description
 * 		This helper is used in programs implementing policies at the
 * 		socket level. If the message *msg* is allowed to pass (i.e. if
 * 		the verdict eBPF program returns **SK_PASS**), redirect it to
 * 		the socket referenced by *map* (of type
 * 		**BPF_MAP_TYPE_SOCKMAP**) at index *key*. Both ingress and
 * 		egress interfaces can be used for redirection. The
 * 		**BPF_F_INGRESS** value in *flags* is used to make the
 * 		distinction (ingress path is selected if the flag is present,
 * 		egress path otherwise). This is the only flag supported for now.
 * 	Return
 * 		**SK_PASS** on success, or **SK_DROP** on error.
 *
 * int bpf_msg_apply_bytes(struct sk_msg_buff *msg, u32 bytes)
 * 	Description
 * 		For socket policies, apply the verdict of the eBPF program to
 * 		the next *bytes* (number of bytes) of message *msg*.
 *
 * 		For example, this helper can be used in the following cases:
 *
 * 		* A single **sendmsg**\ () or **sendfile**\ () system call
 * 		  contains multiple logical messages that the eBPF program is
 * 		  supposed to read and for which it should apply a verdict.
 * 		* An eBPF program only cares to read the first *bytes* of a
 * 		  *msg*. If the message has a large payload, then setting up
 * 		  and calling the eBPF program repeatedly for all bytes, even
 * 		  though the verdict is already known, would create unnecessary
 * 		  overhead.
 *
 * 		When called from within an eBPF program, the helper sets a
 * 		counter internal to the BPF infrastructure, that is used to
 * 		apply the last verdict to the next *bytes*. If *bytes* is
 * 		smaller than the current data being processed from a
 * 		**sendmsg**\ () or **sendfile**\ () system call, the first
 * 		*bytes* will be sent and the eBPF program will be re-run with
 * 		the pointer for start of data pointing to byte number *bytes*
 * 		**+ 1**. If *bytes* is larger than the current data being
 * 		processed, then the eBPF verdict will be applied to multiple
 * 		**sendmsg**\ () or **sendfile**\ () calls until *bytes* are
 * 		consumed.
 *
 * 		Note that if a socket closes with the internal counter holding
 * 		a non-zero value, this is not a problem because data is not
 * 		being buffered for *bytes* and is sent as it is received.
 * 	Return
 * 		0
 *
 * int bpf_msg_cork_bytes(struct sk_msg_buff *msg, u32 bytes)
 * 	Description
 * 		For socket policies, prevent the execution of the verdict eBPF
 * 		program for message *msg* until *bytes* (byte number) have been
 * 		accumulated.
 *
 * 		This can be used when one needs a specific number of bytes
 * 		before a verdict can be assigned, even if the data spans
 * 		multiple **sendmsg**\ () or **sendfile**\ () calls. The extreme
 * 		case would be a user calling **sendmsg**\ () repeatedly with
 * 		1-byte long message segments. Obviously, this is bad for
 * 		performance, but it is still valid. If the eBPF program needs
 * 		*bytes* bytes to validate a header, this helper can be used to
 * 		prevent the eBPF program to be called again until *bytes* have
 * 		been accumulated.
 * 	Return
 * 		0
 *
 * int bpf_msg_pull_data(struct sk_msg_buff *msg, u32 start, u32 end, u64 flags)
 * 	Description
 * 		For socket policies, pull in non-linear data from user space
 * 		for *msg* and set pointers *msg*\ **->data** and *msg*\
 * 		**->data_end** to *start* and *end* bytes offsets into *msg*,
 * 		respectively.
 *
 * 		If a program of type **BPF_PROG_TYPE_SK_MSG** is run on a
 * 		*msg* it can only parse data that the (**data**, **data_end**)
 * 		pointers have already consumed. For **sendmsg**\ () hooks this
 * 		is likely the first scatterlist element. But for calls relying
 * 		on the **sendpage** handler (e.g. **sendfile**\ ()) this will
 * 		be the range (**0**, **0**) because the data is shared with
 * 		user space and by default the objective is to avoid allowing
 * 		user space to modify data while (or after) eBPF verdict is
 * 		being decided. This helper can be used to pull in data and to
 * 		set the start and end pointer to given values. Data will be
 * 		copied if necessary (i.e. if data was not linear and if start
 * 		and end pointers do not point to the same chunk).
 *
 * 		A call to this helper is susceptible to change the underlaying
 * 		packet buffer. Therefore, at load time, all checks on pointers
 * 		previously done by the verifier are invalidated and must be
 * 		performed again, if the helper is used in combination with
 * 		direct packet access.
 *
 * 		All values for *flags* are reserved for future usage, and must
 * 		be left at zero.
 * 	Return
 * 		0 on success, or a negative error in case of failure.
 *
 * int bpf_bind(struct bpf_sock_addr *ctx, struct sockaddr *addr, int addr_len)
 * 	Description
 * 		Bind the socket associated to *ctx* to the address pointed by
 * 		*addr*, of length *addr_len*. This allows for making outgoing
 * 		connection from the desired IP address, which can be useful for
 * 		example when all processes inside a cgroup should use one
 * 		single IP address on a host that has multiple IP configured.
 *
 * 		This helper works for IPv4 and IPv6, TCP and UDP sockets. The
 * 		domain (*addr*\ **->sa_family**) must be **AF_INET** (or
 * 		**AF_INET6**). Looking for a free port to bind to can be
 * 		expensive, therefore binding to port is not permitted by the
 * 		helper: *addr*\ **->sin_port** (or **sin6_port**, respectively)
 * 		must be set to zero.
 * 	Return
 * 		0 on success, or a negative error in case of failure.
 *
 * int bpf_xdp_adjust_tail(struct xdp_buff *xdp_md, int delta)
 * 	Description
 * 		Adjust (move) *xdp_md*\ **->data_end** by *delta* bytes. It is
 * 		only possible to shrink the packet as of this writing,
 * 		therefore *delta* must be a negative integer.
 *
 * 		A call to this helper is susceptible to change the underlaying
 * 		packet buffer. Therefore, at load time, all checks on pointers
 * 		previously done by the verifier are invalidated and must be
 * 		performed again, if the helper is used in combination with
 * 		direct packet access.
 * 	Return
 * 		0 on success, or a negative error in case of failure.
 *
 * int bpf_skb_get_xfrm_state(struct sk_buff *skb, u32 index, struct bpf_xfrm_state *xfrm_state, u32 size, u64 flags)
 * 	Description
 * 		Retrieve the XFRM state (IP transform framework, see also
 * 		**ip-xfrm(8)**) at *index* in XFRM "security path" for *skb*.
 *
 * 		The retrieved value is stored in the **struct bpf_xfrm_state**
 * 		pointed by *xfrm_state* and of length *size*.
 *
 * 		All values for *flags* are reserved for future usage, and must
 * 		be left at zero.
 *
 * 		This helper is available only if the kernel was compiled with
 * 		**CONFIG_XFRM** configuration option.
 * 	Return
 * 		0 on success, or a negative error in case of failure.
 *
 * int bpf_get_stack(struct pt_regs *regs, void *buf, u32 size, u64 flags)
 * 	Description
 * 		Return a user or a kernel stack in bpf program provided buffer.
 * 		To achieve this, the helper needs *ctx*, which is a pointer
 * 		to the context on which the tracing program is executed.
 * 		To store the stacktrace, the bpf program provides *buf* with
 * 		a nonnegative *size*.
 *
 * 		The last argument, *flags*, holds the number of stack frames to
 * 		skip (from 0 to 255), masked with
 * 		**BPF_F_SKIP_FIELD_MASK**. The next bits can be used to set
 * 		the following flags:
 *
 * 		**BPF_F_USER_STACK**
 * 			Collect a user space stack instead of a kernel stack.
 * 		**BPF_F_USER_BUILD_ID**
 * 			Collect buildid+offset instead of ips for user stack,
 * 			only valid if **BPF_F_USER_STACK** is also specified.
 *
 * 		**bpf_get_stack**\ () can collect up to
 * 		**PERF_MAX_STACK_DEPTH** both kernel and user frames, subject
 * 		to sufficient large buffer size. Note that
 * 		this limit can be controlled with the **sysctl** program, and
 * 		that it should be manually increased in order to profile long
 * 		user stacks (such as stacks for Java programs). To do so, use:
 *
 * 		::
 *
 * 			# sysctl kernel.perf_event_max_stack=<new value>
 *
 * 	Return
 * 		a non-negative value equal to or less than size on success, or
 * 		a negative error in case of failure.
 *
 * int skb_load_bytes_relative(const struct sk_buff *skb, u32 offset, void *to, u32 len, u32 start_header)
 * 	Description
 * 		This helper is similar to **bpf_skb_load_bytes**\ () in that
 * 		it provides an easy way to load *len* bytes from *offset*
 * 		from the packet associated to *skb*, into the buffer pointed
 * 		by *to*. The difference to **bpf_skb_load_bytes**\ () is that
 * 		a fifth argument *start_header* exists in order to select a
 * 		base offset to start from. *start_header* can be one of:
 *
 * 		**BPF_HDR_START_MAC**
 * 			Base offset to load data from is *skb*'s mac header.
 * 		**BPF_HDR_START_NET**
 * 			Base offset to load data from is *skb*'s network header.
 *
 * 		In general, "direct packet access" is the preferred method to
 * 		access packet data, however, this helper is in particular useful
 * 		in socket filters where *skb*\ **->data** does not always point
 * 		to the start of the mac header and where "direct packet access"
 * 		is not available.
 *
 * 	Return
 * 		0 on success, or a negative error in case of failure.
 *
 * int bpf_fib_lookup(void *ctx, struct bpf_fib_lookup *params, int plen, u32 flags)
 *	Description
 *		Do FIB lookup in kernel tables using parameters in *params*.
 *		If lookup is successful and result shows packet is to be
 *		forwarded, the neighbor tables are searched for the nexthop.
 *		If successful (ie., FIB lookup shows forwarding and nexthop
 *		is resolved), the nexthop address is returned in ipv4_dst,
 *		ipv6_dst or mpls_out based on family, smac is set to mac
 *		address of egress device, dmac is set to nexthop mac address,
 *		rt_metric is set to metric from route.
 *
 *             *plen* argument is the size of the passed in struct.
 *             *flags* argument can be one or more BPF_FIB_LOOKUP_ flags:
 *
 *             **BPF_FIB_LOOKUP_DIRECT** means do a direct table lookup vs
 *             full lookup using FIB rules
 *             **BPF_FIB_LOOKUP_OUTPUT** means do lookup from an egress
 *             perspective (default is ingress)
 *
 *             *ctx* is either **struct xdp_md** for XDP programs or
 *             **struct sk_buff** tc cls_act programs.
 *
 *     Return
 *             Egress device index on success, 0 if packet needs to continue
 *             up the stack for further processing or a negative error in case
 *             of failure.
 *
 * int bpf_sock_hash_update(struct bpf_sock_ops_kern *skops, struct bpf_map *map, void *key, u64 flags)
 *	Description
 *		Add an entry to, or update a sockhash *map* referencing sockets.
 *		The *skops* is used as a new value for the entry associated to
 *		*key*. *flags* is one of:
 *
 *		**BPF_NOEXIST**
 *			The entry for *key* must not exist in the map.
 *		**BPF_EXIST**
 *			The entry for *key* must already exist in the map.
 *		**BPF_ANY**
 *			No condition on the existence of the entry for *key*.
 *
 *		If the *map* has eBPF programs (parser and verdict), those will
 *		be inherited by the socket being added. If the socket is
 *		already attached to eBPF programs, this results in an error.
 *	Return
 *		0 on success, or a negative error in case of failure.
 *
 * int bpf_msg_redirect_hash(struct sk_msg_buff *msg, struct bpf_map *map, void *key, u64 flags)
 *	Description
 *		This helper is used in programs implementing policies at the
 *		socket level. If the message *msg* is allowed to pass (i.e. if
 *		the verdict eBPF program returns **SK_PASS**), redirect it to
 *		the socket referenced by *map* (of type
 *		**BPF_MAP_TYPE_SOCKHASH**) using hash *key*. Both ingress and
 *		egress interfaces can be used for redirection. The
 *		**BPF_F_INGRESS** value in *flags* is used to make the
 *		distinction (ingress path is selected if the flag is present,
 *		egress path otherwise). This is the only flag supported for now.
 *	Return
 *		**SK_PASS** on success, or **SK_DROP** on error.
 *
 * int bpf_sk_redirect_hash(struct sk_buff *skb, struct bpf_map *map, void *key, u64 flags)
 *	Description
 *		This helper is used in programs implementing policies at the
 *		skb socket level. If the sk_buff *skb* is allowed to pass (i.e.
 *		if the verdeict eBPF program returns **SK_PASS**), redirect it
 *		to the socket referenced by *map* (of type
 *		**BPF_MAP_TYPE_SOCKHASH**) using hash *key*. Both ingress and
 *		egress interfaces can be used for redirection. The
 *		**BPF_F_INGRESS** value in *flags* is used to make the
 *		distinction (ingress path is selected if the flag is present,
 *		egress otherwise). This is the only flag supported for now.
 *	Return
 *		**SK_PASS** on success, or **SK_DROP** on error.
 *
 * int bpf_lwt_push_encap(struct sk_buff *skb, u32 type, void *hdr, u32 len)
 *	Description
 *		Encapsulate the packet associated to *skb* within a Layer 3
 *		protocol header. This header is provided in the buffer at
 *		address *hdr*, with *len* its size in bytes. *type* indicates
 *		the protocol of the header and can be one of:
 *
 *		**BPF_LWT_ENCAP_SEG6**
 *			IPv6 encapsulation with Segment Routing Header
 *			(**struct ipv6_sr_hdr**). *hdr* only contains the SRH,
 *			the IPv6 header is computed by the kernel.
 *		**BPF_LWT_ENCAP_SEG6_INLINE**
 *			Only works if *skb* contains an IPv6 packet. Insert a
 *			Segment Routing Header (**struct ipv6_sr_hdr**) inside
 *			the IPv6 header.
 *
 * 		A call to this helper is susceptible to change the underlaying
 * 		packet buffer. Therefore, at load time, all checks on pointers
 * 		previously done by the verifier are invalidated and must be
 * 		performed again, if the helper is used in combination with
 * 		direct packet access.
 *	Return
 * 		0 on success, or a negative error in case of failure.
 *
 * int bpf_lwt_seg6_store_bytes(struct sk_buff *skb, u32 offset, const void *from, u32 len)
 *	Description
 *		Store *len* bytes from address *from* into the packet
 *		associated to *skb*, at *offset*. Only the flags, tag and TLVs
 *		inside the outermost IPv6 Segment Routing Header can be
 *		modified through this helper.
 *
 * 		A call to this helper is susceptible to change the underlaying
 * 		packet buffer. Therefore, at load time, all checks on pointers
 * 		previously done by the verifier are invalidated and must be
 * 		performed again, if the helper is used in combination with
 * 		direct packet access.
 *	Return
 * 		0 on success, or a negative error in case of failure.
 *
 * int bpf_lwt_seg6_adjust_srh(struct sk_buff *skb, u32 offset, s32 delta)
 *	Description
 *		Adjust the size allocated to TLVs in the outermost IPv6
 *		Segment Routing Header contained in the packet associated to
 *		*skb*, at position *offset* by *delta* bytes. Only offsets
 *		after the segments are accepted. *delta* can be as well
 *		positive (growing) as negative (shrinking).
 *
 * 		A call to this helper is susceptible to change the underlaying
 * 		packet buffer. Therefore, at load time, all checks on pointers
 * 		previously done by the verifier are invalidated and must be
 * 		performed again, if the helper is used in combination with
 * 		direct packet access.
 *	Return
 * 		0 on success, or a negative error in case of failure.
 *
 * int bpf_lwt_seg6_action(struct sk_buff *skb, u32 action, void *param, u32 param_len)
 *	Description
 *		Apply an IPv6 Segment Routing action of type *action* to the
 *		packet associated to *skb*. Each action takes a parameter
 *		contained at address *param*, and of length *param_len* bytes.
 *		*action* can be one of:
 *
 *		**SEG6_LOCAL_ACTION_END_X**
 *			End.X action: Endpoint with Layer-3 cross-connect.
 *			Type of *param*: **struct in6_addr**.
 *		**SEG6_LOCAL_ACTION_END_T**
 *			End.T action: Endpoint with specific IPv6 table lookup.
 *			Type of *param*: **int**.
 *		**SEG6_LOCAL_ACTION_END_B6**
 *			End.B6 action: Endpoint bound to an SRv6 policy.
 *			Type of param: **struct ipv6_sr_hdr**.
 *		**SEG6_LOCAL_ACTION_END_B6_ENCAP**
 *			End.B6.Encap action: Endpoint bound to an SRv6
 *			encapsulation policy.
 *			Type of param: **struct ipv6_sr_hdr**.
 *
 * 		A call to this helper is susceptible to change the underlaying
 * 		packet buffer. Therefore, at load time, all checks on pointers
 * 		previously done by the verifier are invalidated and must be
 * 		performed again, if the helper is used in combination with
 * 		direct packet access.
 *	Return
 * 		0 on success, or a negative error in case of failure.
 */
#define __BPF_FUNC_MAPPER(FN)		\
	FN(unspec),			\
	FN(map_lookup_elem),		\
	FN(map_update_elem),		\
	FN(map_delete_elem),		\
	FN(probe_read),			\
	FN(ktime_get_ns),		\
	FN(trace_printk),		\
	FN(get_prandom_u32),		\
	FN(get_smp_processor_id),	\
	FN(skb_store_bytes),		\
	FN(l3_csum_replace),		\
	FN(l4_csum_replace),		\
	FN(tail_call),			\
	FN(clone_redirect),		\
	FN(get_current_pid_tgid),	\
	FN(get_current_uid_gid),	\
	FN(get_current_comm),		\
	FN(get_cgroup_classid),		\
	FN(skb_vlan_push),		\
	FN(skb_vlan_pop),		\
	FN(skb_get_tunnel_key),		\
	FN(skb_set_tunnel_key),		\
	FN(perf_event_read),		\
	FN(redirect),			\
	FN(get_route_realm),		\
	FN(perf_event_output),		\
	FN(skb_load_bytes),		\
	FN(get_stackid),		\
	FN(csum_diff),			\
	FN(skb_get_tunnel_opt),		\
	FN(skb_set_tunnel_opt),		\
	FN(skb_change_proto),		\
	FN(skb_change_type),		\
	FN(skb_under_cgroup),		\
	FN(get_hash_recalc),		\
	FN(get_current_task),		\
	FN(probe_write_user),		\
	FN(current_task_under_cgroup),	\
	FN(skb_change_tail),		\
	FN(skb_pull_data),		\
	FN(csum_update),		\
	FN(set_hash_invalid),		\
	FN(get_numa_node_id),		\
	FN(skb_change_head),		\
	FN(xdp_adjust_head),		\
	FN(probe_read_str),		\
	FN(get_socket_cookie),		\
	FN(get_socket_uid),		\
	FN(set_hash),			\
	FN(setsockopt),			\
	FN(skb_adjust_room),		\
	FN(redirect_map),		\
	FN(sk_redirect_map),		\
	FN(sock_map_update),		\
	FN(xdp_adjust_meta),		\
	FN(perf_event_read_value),	\
	FN(perf_prog_read_value),	\
	FN(getsockopt),			\
	FN(override_return),		\
	FN(sock_ops_cb_flags_set),	\
	FN(msg_redirect_map),		\
	FN(msg_apply_bytes),		\
	FN(msg_cork_bytes),		\
	FN(msg_pull_data),		\
	FN(bind),			\
	FN(xdp_adjust_tail),		\
	FN(skb_get_xfrm_state),		\
	FN(get_stack),			\
	FN(skb_load_bytes_relative),	\
	FN(fib_lookup),			\
	FN(sock_hash_update),		\
	FN(msg_redirect_hash),		\
	FN(sk_redirect_hash),		\
	FN(lwt_push_encap),		\
	FN(lwt_seg6_store_bytes),	\
	FN(lwt_seg6_adjust_srh),	\
	FN(lwt_seg6_action),

/* integer value in 'imm' field of BPF_CALL instruction selects which helper
 * function eBPF program intends to call
 */
#define __BPF_ENUM_FN(x) BPF_FUNC_ ## x
enum bpf_func_id {
	__BPF_FUNC_MAPPER(__BPF_ENUM_FN)
	__BPF_FUNC_MAX_ID,
};
#undef __BPF_ENUM_FN

/* All flags used by eBPF helper functions, placed here. */

/* BPF_FUNC_skb_store_bytes flags. */
#define BPF_F_RECOMPUTE_CSUM		(1ULL << 0)
#define BPF_F_INVALIDATE_HASH		(1ULL << 1)

/* BPF_FUNC_l3_csum_replace and BPF_FUNC_l4_csum_replace flags.
 * First 4 bits are for passing the header field size.
 */
#define BPF_F_HDR_FIELD_MASK		0xfULL

/* BPF_FUNC_l4_csum_replace flags. */
#define BPF_F_PSEUDO_HDR		(1ULL << 4)
#define BPF_F_MARK_MANGLED_0		(1ULL << 5)
#define BPF_F_MARK_ENFORCE		(1ULL << 6)

/* BPF_FUNC_clone_redirect and BPF_FUNC_redirect flags. */
#define BPF_F_INGRESS			(1ULL << 0)

/* BPF_FUNC_skb_set_tunnel_key and BPF_FUNC_skb_get_tunnel_key flags. */
#define BPF_F_TUNINFO_IPV6		(1ULL << 0)

/* flags for both BPF_FUNC_get_stackid and BPF_FUNC_get_stack. */
#define BPF_F_SKIP_FIELD_MASK		0xffULL
#define BPF_F_USER_STACK		(1ULL << 8)
/* flags used by BPF_FUNC_get_stackid only. */
#define BPF_F_FAST_STACK_CMP		(1ULL << 9)
#define BPF_F_REUSE_STACKID		(1ULL << 10)
/* flags used by BPF_FUNC_get_stack only. */
#define BPF_F_USER_BUILD_ID		(1ULL << 11)

/* BPF_FUNC_skb_set_tunnel_key flags. */
#define BPF_F_ZERO_CSUM_TX		(1ULL << 1)
#define BPF_F_DONT_FRAGMENT		(1ULL << 2)
#define BPF_F_SEQ_NUMBER		(1ULL << 3)

/* BPF_FUNC_perf_event_output, BPF_FUNC_perf_event_read and
 * BPF_FUNC_perf_event_read_value flags.
 */
#define BPF_F_INDEX_MASK		0xffffffffULL
#define BPF_F_CURRENT_CPU		BPF_F_INDEX_MASK
/* BPF_FUNC_perf_event_output for sk_buff input context. */
#define BPF_F_CTXLEN_MASK		(0xfffffULL << 32)

/* Mode for BPF_FUNC_skb_adjust_room helper. */
enum bpf_adj_room_mode {
	BPF_ADJ_ROOM_NET,
};

/* Mode for BPF_FUNC_skb_load_bytes_relative helper. */
enum bpf_hdr_start_off {
	BPF_HDR_START_MAC,
	BPF_HDR_START_NET,
};

/* Encapsulation type for BPF_FUNC_lwt_push_encap helper. */
enum bpf_lwt_encap_mode {
	BPF_LWT_ENCAP_SEG6,
	BPF_LWT_ENCAP_SEG6_INLINE
};

/* user accessible mirror of in-kernel sk_buff.
 * new fields can only be added to the end of this structure
 */
struct __sk_buff {
	__u32 len;
	__u32 pkt_type;
	__u32 mark;
	__u32 queue_mapping;
	__u32 protocol;
	__u32 vlan_present;
	__u32 vlan_tci;
	__u32 vlan_proto;
	__u32 priority;
	__u32 ingress_ifindex;
	__u32 ifindex;
	__u32 tc_index;
	__u32 cb[5];
	__u32 hash;
	__u32 tc_classid;
	__u32 data;
	__u32 data_end;
	__u32 napi_id;

	/* Accessed by BPF_PROG_TYPE_sk_skb types from here to ... */
	__u32 family;
	__u32 remote_ip4;	/* Stored in network byte order */
	__u32 local_ip4;	/* Stored in network byte order */
	__u32 remote_ip6[4];	/* Stored in network byte order */
	__u32 local_ip6[4];	/* Stored in network byte order */
	__u32 remote_port;	/* Stored in network byte order */
	__u32 local_port;	/* stored in host byte order */
	/* ... here. */

	__u32 data_meta;
};

struct bpf_tunnel_key {
	__u32 tunnel_id;
	union {
		__u32 remote_ipv4;
		__u32 remote_ipv6[4];
	};
	__u8 tunnel_tos;
	__u8 tunnel_ttl;
	__u16 tunnel_ext;
	__u32 tunnel_label;
};

/* user accessible mirror of in-kernel xfrm_state.
 * new fields can only be added to the end of this structure
 */
struct bpf_xfrm_state {
	__u32 reqid;
	__u32 spi;	/* Stored in network byte order */
	__u16 family;
	union {
		__u32 remote_ipv4;	/* Stored in network byte order */
		__u32 remote_ipv6[4];	/* Stored in network byte order */
	};
};

/* Generic BPF return codes which all BPF program types may support.
 * The values are binary compatible with their TC_ACT_* counter-part to
 * provide backwards compatibility with existing SCHED_CLS and SCHED_ACT
 * programs.
 *
 * XDP is handled seprately, see XDP_*.
 */
enum bpf_ret_code {
	BPF_OK = 0,
	/* 1 reserved */
	BPF_DROP = 2,
	/* 3-6 reserved */
	BPF_REDIRECT = 7,
	/* >127 are reserved for prog type specific return codes */
};

struct bpf_sock {
	__u32 bound_dev_if;
	__u32 family;
	__u32 type;
	__u32 protocol;
	__u32 mark;
	__u32 priority;
	__u32 src_ip4;		/* Allows 1,2,4-byte read.
				 * Stored in network byte order.
				 */
	__u32 src_ip6[4];	/* Allows 1,2,4-byte read.
				 * Stored in network byte order.
				 */
	__u32 src_port;		/* Allows 4-byte read.
				 * Stored in host byte order
				 */
};

#define XDP_PACKET_HEADROOM 256

/* User return codes for XDP prog type.
 * A valid XDP program must return one of these defined values. All other
 * return codes are reserved for future use. Unknown return codes will
 * result in packet drops and a warning via bpf_warn_invalid_xdp_action().
 */
enum xdp_action {
	XDP_ABORTED = 0,
	XDP_DROP,
	XDP_PASS,
	XDP_TX,
	XDP_REDIRECT,
};

/* user accessible metadata for XDP packet hook
 * new fields must be added to the end of this structure
 */
struct xdp_md {
	__u32 data;
	__u32 data_end;
	__u32 data_meta;
	/* Below access go through struct xdp_rxq_info */
	__u32 ingress_ifindex; /* rxq->dev->ifindex */
	__u32 rx_queue_index;  /* rxq->queue_index  */
};

enum sk_action {
	SK_DROP = 0,
	SK_PASS,
};

/* user accessible metadata for SK_MSG packet hook, new fields must
 * be added to the end of this structure
 */
struct sk_msg_md {
	void *data;
	void *data_end;

	__u32 family;
	__u32 remote_ip4;	/* Stored in network byte order */
	__u32 local_ip4;	/* Stored in network byte order */
	__u32 remote_ip6[4];	/* Stored in network byte order */
	__u32 local_ip6[4];	/* Stored in network byte order */
	__u32 remote_port;	/* Stored in network byte order */
	__u32 local_port;	/* stored in host byte order */
};

#define BPF_TAG_SIZE	8

struct bpf_prog_info {
	__u32 type;
	__u32 id;
	__u8  tag[BPF_TAG_SIZE];
	__u32 jited_prog_len;
	__u32 xlated_prog_len;
	__aligned_u64 jited_prog_insns;
	__aligned_u64 xlated_prog_insns;
	__u64 load_time;	/* ns since boottime */
	__u32 created_by_uid;
	__u32 nr_map_ids;
	__aligned_u64 map_ids;
	char name[BPF_OBJ_NAME_LEN];
	__u32 ifindex;
<<<<<<< HEAD
	__u32 :32;
=======
	__u32 gpl_compatible:1;
>>>>>>> 831b5d40
	__u64 netns_dev;
	__u64 netns_ino;
	__u32 nr_jited_ksyms;
	__u32 nr_jited_func_lens;
	__aligned_u64 jited_ksyms;
	__aligned_u64 jited_func_lens;
} __attribute__((aligned(8)));

struct bpf_map_info {
	__u32 type;
	__u32 id;
	__u32 key_size;
	__u32 value_size;
	__u32 max_entries;
	__u32 map_flags;
	char  name[BPF_OBJ_NAME_LEN];
	__u32 ifindex;
	__u32 :32;
	__u64 netns_dev;
	__u64 netns_ino;
	__u32 btf_id;
	__u32 btf_key_type_id;
	__u32 btf_value_type_id;
} __attribute__((aligned(8)));

struct bpf_btf_info {
	__aligned_u64 btf;
	__u32 btf_size;
	__u32 id;
} __attribute__((aligned(8)));

/* User bpf_sock_addr struct to access socket fields and sockaddr struct passed
 * by user and intended to be used by socket (e.g. to bind to, depends on
 * attach attach type).
 */
struct bpf_sock_addr {
	__u32 user_family;	/* Allows 4-byte read, but no write. */
	__u32 user_ip4;		/* Allows 1,2,4-byte read and 4-byte write.
				 * Stored in network byte order.
				 */
	__u32 user_ip6[4];	/* Allows 1,2,4-byte read an 4-byte write.
				 * Stored in network byte order.
				 */
	__u32 user_port;	/* Allows 4-byte read and write.
				 * Stored in network byte order
				 */
	__u32 family;		/* Allows 4-byte read, but no write */
	__u32 type;		/* Allows 4-byte read, but no write */
	__u32 protocol;		/* Allows 4-byte read, but no write */
};

/* User bpf_sock_ops struct to access socket values and specify request ops
 * and their replies.
 * Some of this fields are in network (bigendian) byte order and may need
 * to be converted before use (bpf_ntohl() defined in samples/bpf/bpf_endian.h).
 * New fields can only be added at the end of this structure
 */
struct bpf_sock_ops {
	__u32 op;
	union {
		__u32 args[4];		/* Optionally passed to bpf program */
		__u32 reply;		/* Returned by bpf program	    */
		__u32 replylong[4];	/* Optionally returned by bpf prog  */
	};
	__u32 family;
	__u32 remote_ip4;	/* Stored in network byte order */
	__u32 local_ip4;	/* Stored in network byte order */
	__u32 remote_ip6[4];	/* Stored in network byte order */
	__u32 local_ip6[4];	/* Stored in network byte order */
	__u32 remote_port;	/* Stored in network byte order */
	__u32 local_port;	/* stored in host byte order */
	__u32 is_fullsock;	/* Some TCP fields are only valid if
				 * there is a full socket. If not, the
				 * fields read as zero.
				 */
	__u32 snd_cwnd;
	__u32 srtt_us;		/* Averaged RTT << 3 in usecs */
	__u32 bpf_sock_ops_cb_flags; /* flags defined in uapi/linux/tcp.h */
	__u32 state;
	__u32 rtt_min;
	__u32 snd_ssthresh;
	__u32 rcv_nxt;
	__u32 snd_nxt;
	__u32 snd_una;
	__u32 mss_cache;
	__u32 ecn_flags;
	__u32 rate_delivered;
	__u32 rate_interval_us;
	__u32 packets_out;
	__u32 retrans_out;
	__u32 total_retrans;
	__u32 segs_in;
	__u32 data_segs_in;
	__u32 segs_out;
	__u32 data_segs_out;
	__u32 lost_out;
	__u32 sacked_out;
	__u32 sk_txhash;
	__u64 bytes_received;
	__u64 bytes_acked;
};

/* Definitions for bpf_sock_ops_cb_flags */
#define BPF_SOCK_OPS_RTO_CB_FLAG	(1<<0)
#define BPF_SOCK_OPS_RETRANS_CB_FLAG	(1<<1)
#define BPF_SOCK_OPS_STATE_CB_FLAG	(1<<2)
#define BPF_SOCK_OPS_ALL_CB_FLAGS       0x7		/* Mask of all currently
							 * supported cb flags
							 */

/* List of known BPF sock_ops operators.
 * New entries can only be added at the end
 */
enum {
	BPF_SOCK_OPS_VOID,
	BPF_SOCK_OPS_TIMEOUT_INIT,	/* Should return SYN-RTO value to use or
					 * -1 if default value should be used
					 */
	BPF_SOCK_OPS_RWND_INIT,		/* Should return initial advertized
					 * window (in packets) or -1 if default
					 * value should be used
					 */
	BPF_SOCK_OPS_TCP_CONNECT_CB,	/* Calls BPF program right before an
					 * active connection is initialized
					 */
	BPF_SOCK_OPS_ACTIVE_ESTABLISHED_CB,	/* Calls BPF program when an
						 * active connection is
						 * established
						 */
	BPF_SOCK_OPS_PASSIVE_ESTABLISHED_CB,	/* Calls BPF program when a
						 * passive connection is
						 * established
						 */
	BPF_SOCK_OPS_NEEDS_ECN,		/* If connection's congestion control
					 * needs ECN
					 */
	BPF_SOCK_OPS_BASE_RTT,		/* Get base RTT. The correct value is
					 * based on the path and may be
					 * dependent on the congestion control
					 * algorithm. In general it indicates
					 * a congestion threshold. RTTs above
					 * this indicate congestion
					 */
	BPF_SOCK_OPS_RTO_CB,		/* Called when an RTO has triggered.
					 * Arg1: value of icsk_retransmits
					 * Arg2: value of icsk_rto
					 * Arg3: whether RTO has expired
					 */
	BPF_SOCK_OPS_RETRANS_CB,	/* Called when skb is retransmitted.
					 * Arg1: sequence number of 1st byte
					 * Arg2: # segments
					 * Arg3: return value of
					 *       tcp_transmit_skb (0 => success)
					 */
	BPF_SOCK_OPS_STATE_CB,		/* Called when TCP changes state.
					 * Arg1: old_state
					 * Arg2: new_state
					 */
};

/* List of TCP states. There is a build check in net/ipv4/tcp.c to detect
 * changes between the TCP and BPF versions. Ideally this should never happen.
 * If it does, we need to add code to convert them before calling
 * the BPF sock_ops function.
 */
enum {
	BPF_TCP_ESTABLISHED = 1,
	BPF_TCP_SYN_SENT,
	BPF_TCP_SYN_RECV,
	BPF_TCP_FIN_WAIT1,
	BPF_TCP_FIN_WAIT2,
	BPF_TCP_TIME_WAIT,
	BPF_TCP_CLOSE,
	BPF_TCP_CLOSE_WAIT,
	BPF_TCP_LAST_ACK,
	BPF_TCP_LISTEN,
	BPF_TCP_CLOSING,	/* Now a valid state */
	BPF_TCP_NEW_SYN_RECV,

	BPF_TCP_MAX_STATES	/* Leave at the end! */
};

#define TCP_BPF_IW		1001	/* Set TCP initial congestion window */
#define TCP_BPF_SNDCWND_CLAMP	1002	/* Set sndcwnd_clamp */

struct bpf_perf_event_value {
	__u64 counter;
	__u64 enabled;
	__u64 running;
};

#define BPF_DEVCG_ACC_MKNOD	(1ULL << 0)
#define BPF_DEVCG_ACC_READ	(1ULL << 1)
#define BPF_DEVCG_ACC_WRITE	(1ULL << 2)

#define BPF_DEVCG_DEV_BLOCK	(1ULL << 0)
#define BPF_DEVCG_DEV_CHAR	(1ULL << 1)

struct bpf_cgroup_dev_ctx {
	/* access_type encoded as (BPF_DEVCG_ACC_* << 16) | BPF_DEVCG_DEV_* */
	__u32 access_type;
	__u32 major;
	__u32 minor;
};

struct bpf_raw_tracepoint_args {
	__u64 args[0];
};

/* DIRECT:  Skip the FIB rules and go to FIB table associated with device
 * OUTPUT:  Do lookup from egress perspective; default is ingress
 */
#define BPF_FIB_LOOKUP_DIRECT  BIT(0)
#define BPF_FIB_LOOKUP_OUTPUT  BIT(1)

struct bpf_fib_lookup {
	/* input */
	__u8	family;   /* network family, AF_INET, AF_INET6, AF_MPLS */

	/* set if lookup is to consider L4 data - e.g., FIB rules */
	__u8	l4_protocol;
	__be16	sport;
	__be16	dport;

	/* total length of packet from network header - used for MTU check */
	__u16	tot_len;
	__u32	ifindex;  /* L3 device index for lookup */

	union {
		/* inputs to lookup */
		__u8	tos;		/* AF_INET  */
		__be32	flowlabel;	/* AF_INET6 */

		/* output: metric of fib result */
		__u32 rt_metric;
	};

	union {
		__be32		mpls_in;
		__be32		ipv4_src;
		__u32		ipv6_src[4];  /* in6_addr; network order */
	};

	/* input to bpf_fib_lookup, *dst is destination address.
	 * output: bpf_fib_lookup sets to gateway address
	 */
	union {
		/* return for MPLS lookups */
		__be32		mpls_out[4];  /* support up to 4 labels */
		__be32		ipv4_dst;
		__u32		ipv6_dst[4];  /* in6_addr; network order */
	};

	/* output */
	__be16	h_vlan_proto;
	__be16	h_vlan_TCI;
	__u8	smac[6];     /* ETH_ALEN */
	__u8	dmac[6];     /* ETH_ALEN */
};

enum bpf_task_fd_type {
	BPF_FD_TYPE_RAW_TRACEPOINT,	/* tp name */
	BPF_FD_TYPE_TRACEPOINT,		/* tp name */
	BPF_FD_TYPE_KPROBE,		/* (symbol + offset) or addr */
	BPF_FD_TYPE_KRETPROBE,		/* (symbol + offset) or addr */
	BPF_FD_TYPE_UPROBE,		/* filename + offset */
	BPF_FD_TYPE_URETPROBE,		/* filename + offset */
};

#endif /* __LINUX_BPF_H__ */<|MERGE_RESOLUTION|>--- conflicted
+++ resolved
@@ -143,6 +143,7 @@
 	BPF_PROG_TYPE_RAW_TRACEPOINT,
 	BPF_PROG_TYPE_CGROUP_SOCK_ADDR,
 	BPF_PROG_TYPE_LWT_SEG6LOCAL,
+	BPF_PROG_TYPE_LIRC_MODE2,
 };
 
 enum bpf_attach_type {
@@ -160,6 +161,9 @@
 	BPF_CGROUP_INET6_CONNECT,
 	BPF_CGROUP_INET4_POST_BIND,
 	BPF_CGROUP_INET6_POST_BIND,
+	BPF_CGROUP_UDP4_SENDMSG,
+	BPF_CGROUP_UDP6_SENDMSG,
+	BPF_LIRC_MODE2,
 	__MAX_BPF_ATTACH_TYPE
 };
 
@@ -1008,7 +1012,6 @@
  * 		::
  *
  * 			# sysctl kernel.perf_event_max_stack=<new value>
- *
  * 	Return
  * 		The positive or null stack id on success, or a negative error
  * 		in case of failure.
@@ -1819,10 +1822,9 @@
  * 		::
  *
  * 			# sysctl kernel.perf_event_max_stack=<new value>
- *
- * 	Return
- * 		a non-negative value equal to or less than size on success, or
- * 		a negative error in case of failure.
+ * 	Return
+ * 		A non-negative value equal to or less than *size* on success,
+ * 		or a negative error in case of failure.
  *
  * int skb_load_bytes_relative(const struct sk_buff *skb, u32 offset, void *to, u32 len, u32 start_header)
  * 	Description
@@ -1843,7 +1845,6 @@
  * 		in socket filters where *skb*\ **->data** does not always point
  * 		to the start of the mac header and where "direct packet access"
  * 		is not available.
- *
  * 	Return
  * 		0 on success, or a negative error in case of failure.
  *
@@ -1853,22 +1854,24 @@
  *		If lookup is successful and result shows packet is to be
  *		forwarded, the neighbor tables are searched for the nexthop.
  *		If successful (ie., FIB lookup shows forwarding and nexthop
- *		is resolved), the nexthop address is returned in ipv4_dst,
- *		ipv6_dst or mpls_out based on family, smac is set to mac
- *		address of egress device, dmac is set to nexthop mac address,
- *		rt_metric is set to metric from route.
+ *		is resolved), the nexthop address is returned in ipv4_dst
+ *		or ipv6_dst based on family, smac is set to mac address of
+ *		egress device, dmac is set to nexthop mac address, rt_metric
+ *		is set to metric from route (IPv4/IPv6 only).
  *
  *             *plen* argument is the size of the passed in struct.
- *             *flags* argument can be one or more BPF_FIB_LOOKUP_ flags:
- *
- *             **BPF_FIB_LOOKUP_DIRECT** means do a direct table lookup vs
- *             full lookup using FIB rules
- *             **BPF_FIB_LOOKUP_OUTPUT** means do lookup from an egress
- *             perspective (default is ingress)
+ *             *flags* argument can be a combination of one or more of the
+ *             following values:
+ *
+ *		**BPF_FIB_LOOKUP_DIRECT**
+ *			Do a direct table lookup vs full lookup using FIB
+ *			rules.
+ *		**BPF_FIB_LOOKUP_OUTPUT**
+ *			Perform lookup from an egress perspective (default is
+ *			ingress).
  *
  *             *ctx* is either **struct xdp_md** for XDP programs or
  *             **struct sk_buff** tc cls_act programs.
- *
  *     Return
  *             Egress device index on success, 0 if packet needs to continue
  *             up the stack for further processing or a negative error in case
@@ -2004,6 +2007,74 @@
  * 		direct packet access.
  *	Return
  * 		0 on success, or a negative error in case of failure.
+ *
+ * int bpf_rc_keydown(void *ctx, u32 protocol, u64 scancode, u32 toggle)
+ *	Description
+ *		This helper is used in programs implementing IR decoding, to
+ *		report a successfully decoded key press with *scancode*,
+ *		*toggle* value in the given *protocol*. The scancode will be
+ *		translated to a keycode using the rc keymap, and reported as
+ *		an input key down event. After a period a key up event is
+ *		generated. This period can be extended by calling either
+ *		**bpf_rc_keydown** () again with the same values, or calling
+ *		**bpf_rc_repeat** ().
+ *
+ *		Some protocols include a toggle bit, in case the button	was
+ *		released and pressed again between consecutive scancodes.
+ *
+ *		The *ctx* should point to the lirc sample as passed into
+ *		the program.
+ *
+ *		The *protocol* is the decoded protocol number (see
+ *		**enum rc_proto** for some predefined values).
+ *
+ *		This helper is only available is the kernel was compiled with
+ *		the **CONFIG_BPF_LIRC_MODE2** configuration option set to
+ *		"**y**".
+ *
+ *	Return
+ *		0
+ *
+ * int bpf_rc_repeat(void *ctx)
+ *	Description
+ *		This helper is used in programs implementing IR decoding, to
+ *		report a successfully decoded repeat key message. This delays
+ *		the generation of a key up event for previously generated
+ *		key down event.
+ *
+ *		Some IR protocols like NEC have a special IR message for
+ *		repeating last button, for when a button is held down.
+ *
+ *		The *ctx* should point to the lirc sample as passed into
+ *		the program.
+ *
+ *		This helper is only available is the kernel was compiled with
+ *		the **CONFIG_BPF_LIRC_MODE2** configuration option set to
+ *		"**y**".
+ *
+ *	Return
+ *		0
+ *
+ * uint64_t bpf_skb_cgroup_id(struct sk_buff *skb)
+ * 	Description
+ * 		Return the cgroup v2 id of the socket associated with the *skb*.
+ * 		This is roughly similar to the **bpf_get_cgroup_classid**\ ()
+ * 		helper for cgroup v1 by providing a tag resp. identifier that
+ * 		can be matched on or used for map lookups e.g. to implement
+ * 		policy. The cgroup v2 id of a given path in the hierarchy is
+ * 		exposed in user space through the f_handle API in order to get
+ * 		to the same 64-bit id.
+ *
+ * 		This helper can be used on TC egress path, but not on ingress,
+ * 		and is available only if the kernel was compiled with the
+ * 		**CONFIG_SOCK_CGROUP_DATA** configuration option.
+ * 	Return
+ * 		The id is returned or 0 in case the id could not be retrieved.
+ *
+ * u64 bpf_get_current_cgroup_id(void)
+ * 	Return
+ * 		A 64-bit integer containing the current cgroup id based
+ * 		on the cgroup within which the current task is running.
  */
 #define __BPF_FUNC_MAPPER(FN)		\
 	FN(unspec),			\
@@ -2082,7 +2153,11 @@
 	FN(lwt_push_encap),		\
 	FN(lwt_seg6_store_bytes),	\
 	FN(lwt_seg6_adjust_srh),	\
-	FN(lwt_seg6_action),
+	FN(lwt_seg6_action),		\
+	FN(rc_repeat),			\
+	FN(rc_keydown),			\
+	FN(skb_cgroup_id),		\
+	FN(get_current_cgroup_id),
 
 /* integer value in 'imm' field of BPF_CALL instruction selects which helper
  * function eBPF program intends to call
@@ -2199,7 +2274,7 @@
 	};
 	__u8 tunnel_tos;
 	__u8 tunnel_ttl;
-	__u16 tunnel_ext;
+	__u16 tunnel_ext;	/* Padding, future use. */
 	__u32 tunnel_label;
 };
 
@@ -2210,6 +2285,7 @@
 	__u32 reqid;
 	__u32 spi;	/* Stored in network byte order */
 	__u16 family;
+	__u16 ext;	/* Padding, future use. */
 	union {
 		__u32 remote_ipv4;	/* Stored in network byte order */
 		__u32 remote_ipv6[4];	/* Stored in network byte order */
@@ -2314,11 +2390,7 @@
 	__aligned_u64 map_ids;
 	char name[BPF_OBJ_NAME_LEN];
 	__u32 ifindex;
-<<<<<<< HEAD
-	__u32 :32;
-=======
 	__u32 gpl_compatible:1;
->>>>>>> 831b5d40
 	__u64 netns_dev;
 	__u64 netns_ino;
 	__u32 nr_jited_ksyms;
@@ -2368,6 +2440,12 @@
 	__u32 family;		/* Allows 4-byte read, but no write */
 	__u32 type;		/* Allows 4-byte read, but no write */
 	__u32 protocol;		/* Allows 4-byte read, but no write */
+	__u32 msg_src_ip4;	/* Allows 1,2,4-byte read an 4-byte write.
+				 * Stored in network byte order.
+				 */
+	__u32 msg_src_ip6[4];	/* Allows 1,2,4-byte read an 4-byte write.
+				 * Stored in network byte order.
+				 */
 };
 
 /* User bpf_sock_ops struct to access socket values and specify request ops
@@ -2535,8 +2613,10 @@
 #define BPF_FIB_LOOKUP_OUTPUT  BIT(1)
 
 struct bpf_fib_lookup {
-	/* input */
-	__u8	family;   /* network family, AF_INET, AF_INET6, AF_MPLS */
+	/* input:  network family for lookup (AF_INET, AF_INET6)
+	 * output: network family of egress nexthop
+	 */
+	__u8	family;
 
 	/* set if lookup is to consider L4 data - e.g., FIB rules */
 	__u8	l4_protocol;
@@ -2550,24 +2630,22 @@
 	union {
 		/* inputs to lookup */
 		__u8	tos;		/* AF_INET  */
-		__be32	flowlabel;	/* AF_INET6 */
-
-		/* output: metric of fib result */
-		__u32 rt_metric;
+		__be32	flowinfo;	/* AF_INET6, flow_label + priority */
+
+		/* output: metric of fib result (IPv4/IPv6 only) */
+		__u32	rt_metric;
 	};
 
 	union {
-		__be32		mpls_in;
 		__be32		ipv4_src;
 		__u32		ipv6_src[4];  /* in6_addr; network order */
 	};
 
-	/* input to bpf_fib_lookup, *dst is destination address.
-	 * output: bpf_fib_lookup sets to gateway address
+	/* input to bpf_fib_lookup, ipv{4,6}_dst is destination address in
+	 * network header. output: bpf_fib_lookup sets to gateway address
+	 * if FIB lookup returns gateway route
 	 */
 	union {
-		/* return for MPLS lookups */
-		__be32		mpls_out[4];  /* support up to 4 labels */
 		__be32		ipv4_dst;
 		__u32		ipv6_dst[4];  /* in6_addr; network order */
 	};
