/*
 * ss.c		"sockstat", socket statistics
 *
 *		This program is free software; you can redistribute it and/or
 *		modify it under the terms of the GNU General Public License
 *		as published by the Free Software Foundation; either version
 *		2 of the License, or (at your option) any later version.
 *
 * Authors:	Alexey Kuznetsov, <kuznet@ms2.inr.ac.ru>
 */

#include <stdio.h>
#include <stdlib.h>
#include <unistd.h>
#include <fcntl.h>
#include <sys/ioctl.h>
#include <sys/socket.h>
#include <sys/uio.h>
#include <sys/sysmacros.h>
#include <netinet/in.h>
#include <string.h>
#include <errno.h>
#include <netdb.h>
#include <arpa/inet.h>
#include <dirent.h>
#include <fnmatch.h>
#include <getopt.h>
#include <stdbool.h>
#include <limits.h>
#include <stdarg.h>

#include "utils.h"
#include "rt_names.h"
#include "ll_map.h"
#include "libnetlink.h"
#include "namespace.h"
#include "SNAPSHOT.h"

#include <linux/tcp.h>
#include <linux/sock_diag.h>
#include <linux/inet_diag.h>
#include <linux/unix_diag.h>
#include <linux/netdevice.h>	/* for MAX_ADDR_LEN */
#include <linux/filter.h>
#include <linux/xdp_diag.h>
#include <linux/packet_diag.h>
#include <linux/netlink_diag.h>
#include <linux/sctp.h>
#include <linux/vm_sockets_diag.h>
#include <linux/net.h>
#include <linux/tipc.h>
#include <linux/tipc_netlink.h>
#include <linux/tipc_sockets_diag.h>

/* AF_VSOCK/PF_VSOCK is only provided since glibc 2.18 */
#ifndef PF_VSOCK
#define PF_VSOCK 40
#endif
#ifndef AF_VSOCK
#define AF_VSOCK PF_VSOCK
#endif

#define MAGIC_SEQ 123456
#define BUF_CHUNK (1024 * 1024)	/* Buffer chunk allocation size */
#define BUF_CHUNKS_MAX 5	/* Maximum number of allocated buffer chunks */
#define LEN_ALIGN(x) (((x) + 1) & ~1)

#define DIAG_REQUEST(_req, _r)						    \
	struct {							    \
		struct nlmsghdr nlh;					    \
		_r;							    \
	} _req = {							    \
		.nlh = {						    \
			.nlmsg_type = SOCK_DIAG_BY_FAMILY,		    \
			.nlmsg_flags = NLM_F_ROOT|NLM_F_MATCH|NLM_F_REQUEST,\
			.nlmsg_seq = MAGIC_SEQ,				    \
			.nlmsg_len = sizeof(_req),			    \
		},							    \
	}

#if HAVE_SELINUX
#include <selinux/selinux.h>
#else
/* Stubs for SELinux functions */
static int is_selinux_enabled(void)
{
	return -1;
}

static int getpidcon(pid_t pid, char **context)
{
	*context = NULL;
	return -1;
}

static int getfilecon(char *path, char **context)
{
	*context = NULL;
	return -1;
}

static int security_get_initial_context(char *name,  char **context)
{
	*context = NULL;
	return -1;
}
#endif

static int resolve_services = 1;
int preferred_family = AF_UNSPEC;
static int show_options;
int show_details;
static int show_users;
static int show_mem;
static int show_tcpinfo;
static int show_bpf;
static int show_proc_ctx;
static int show_sock_ctx;
static int show_header = 1;
static int follow_events;
static int sctp_ino;
static int show_tipcinfo;
static int show_tos;

enum col_id {
	COL_NETID,
	COL_STATE,
	COL_RECVQ,
	COL_SENDQ,
	COL_ADDR,
	COL_SERV,
	COL_RADDR,
	COL_RSERV,
	COL_EXT,
	COL_MAX
};

enum col_align {
	ALIGN_LEFT,
	ALIGN_CENTER,
	ALIGN_RIGHT
};

struct column {
	const enum col_align align;
	const char *header;
	const char *ldelim;
	int disabled;
	int width;	/* Calculated, including additional layout spacing */
	int max_len;	/* Measured maximum field length in this column */
};

static struct column columns[] = {
	{ ALIGN_LEFT,	"Netid",		"",	0, 0, 0 },
	{ ALIGN_LEFT,	"State",		" ",	0, 0, 0 },
	{ ALIGN_LEFT,	"Recv-Q",		" ",	0, 0, 0 },
	{ ALIGN_LEFT,	"Send-Q",		" ",	0, 0, 0 },
	{ ALIGN_RIGHT,	"Local Address:",	" ",	0, 0, 0 },
	{ ALIGN_LEFT,	"Port",			"",	0, 0, 0 },
	{ ALIGN_RIGHT,	"Peer Address:",	" ",	0, 0, 0 },
	{ ALIGN_LEFT,	"Port",			"",	0, 0, 0 },
	{ ALIGN_LEFT,	"",			"",	0, 0, 0 },
};

static struct column *current_field = columns;

/* Output buffer: chained chunks of BUF_CHUNK bytes. Each field is written to
 * the buffer as a variable size token. A token consists of a 16 bits length
 * field, followed by a string which is not NULL-terminated.
 *
 * A new chunk is allocated and linked when the current chunk doesn't have
 * enough room to store the current token as a whole.
 */
struct buf_chunk {
	struct buf_chunk *next;	/* Next chained chunk */
	char *end;		/* Current end of content */
	char data[0];
};

struct buf_token {
	uint16_t len;		/* Data length, excluding length descriptor */
	char data[0];
};

static struct {
	struct buf_token *cur;	/* Position of current token in chunk */
	struct buf_chunk *head;	/* First chunk */
	struct buf_chunk *tail;	/* Current chunk */
	int chunks;		/* Number of allocated chunks */
} buffer;

static const char *TCP_PROTO = "tcp";
static const char *SCTP_PROTO = "sctp";
static const char *UDP_PROTO = "udp";
static const char *RAW_PROTO = "raw";
static const char *dg_proto;

enum {
	TCP_DB,
	DCCP_DB,
	UDP_DB,
	RAW_DB,
	UNIX_DG_DB,
	UNIX_ST_DB,
	UNIX_SQ_DB,
	PACKET_DG_DB,
	PACKET_R_DB,
	NETLINK_DB,
	SCTP_DB,
	VSOCK_ST_DB,
	VSOCK_DG_DB,
	TIPC_DB,
	XDP_DB,
	MAX_DB
};

#define PACKET_DBM ((1<<PACKET_DG_DB)|(1<<PACKET_R_DB))
#define UNIX_DBM ((1<<UNIX_DG_DB)|(1<<UNIX_ST_DB)|(1<<UNIX_SQ_DB))
#define ALL_DB ((1<<MAX_DB)-1)
#define INET_L4_DBM ((1<<TCP_DB)|(1<<UDP_DB)|(1<<DCCP_DB)|(1<<SCTP_DB))
#define INET_DBM (INET_L4_DBM | (1<<RAW_DB))
#define VSOCK_DBM ((1<<VSOCK_ST_DB)|(1<<VSOCK_DG_DB))

enum {
	SS_UNKNOWN,
	SS_ESTABLISHED,
	SS_SYN_SENT,
	SS_SYN_RECV,
	SS_FIN_WAIT1,
	SS_FIN_WAIT2,
	SS_TIME_WAIT,
	SS_CLOSE,
	SS_CLOSE_WAIT,
	SS_LAST_ACK,
	SS_LISTEN,
	SS_CLOSING,
	SS_MAX
};

enum {
	SCTP_STATE_CLOSED		= 0,
	SCTP_STATE_COOKIE_WAIT		= 1,
	SCTP_STATE_COOKIE_ECHOED	= 2,
	SCTP_STATE_ESTABLISHED		= 3,
	SCTP_STATE_SHUTDOWN_PENDING	= 4,
	SCTP_STATE_SHUTDOWN_SENT	= 5,
	SCTP_STATE_SHUTDOWN_RECEIVED	= 6,
	SCTP_STATE_SHUTDOWN_ACK_SENT	= 7,
};

#define SS_ALL ((1 << SS_MAX) - 1)
#define SS_CONN (SS_ALL & ~((1<<SS_LISTEN)|(1<<SS_CLOSE)|(1<<SS_TIME_WAIT)|(1<<SS_SYN_RECV)))
#define TIPC_SS_CONN ((1<<SS_ESTABLISHED)|(1<<SS_LISTEN)|(1<<SS_CLOSE))

#include "ssfilter.h"

struct filter {
	int dbs;
	int states;
	uint64_t families;
	struct ssfilter *f;
	bool kill;
	struct rtnl_handle *rth_for_killing;
};

#define FAMILY_MASK(family) ((uint64_t)1 << (family))

static const struct filter default_dbs[MAX_DB] = {
	[TCP_DB] = {
		.states   = SS_CONN,
		.families = FAMILY_MASK(AF_INET) | FAMILY_MASK(AF_INET6),
	},
	[DCCP_DB] = {
		.states   = SS_CONN,
		.families = FAMILY_MASK(AF_INET) | FAMILY_MASK(AF_INET6),
	},
	[UDP_DB] = {
		.states   = (1 << SS_ESTABLISHED),
		.families = FAMILY_MASK(AF_INET) | FAMILY_MASK(AF_INET6),
	},
	[RAW_DB] = {
		.states   = (1 << SS_ESTABLISHED),
		.families = FAMILY_MASK(AF_INET) | FAMILY_MASK(AF_INET6),
	},
	[UNIX_DG_DB] = {
		.states   = (1 << SS_CLOSE),
		.families = FAMILY_MASK(AF_UNIX),
	},
	[UNIX_ST_DB] = {
		.states   = SS_CONN,
		.families = FAMILY_MASK(AF_UNIX),
	},
	[UNIX_SQ_DB] = {
		.states   = SS_CONN,
		.families = FAMILY_MASK(AF_UNIX),
	},
	[PACKET_DG_DB] = {
		.states   = (1 << SS_CLOSE),
		.families = FAMILY_MASK(AF_PACKET),
	},
	[PACKET_R_DB] = {
		.states   = (1 << SS_CLOSE),
		.families = FAMILY_MASK(AF_PACKET),
	},
	[NETLINK_DB] = {
		.states   = (1 << SS_CLOSE),
		.families = FAMILY_MASK(AF_NETLINK),
	},
	[SCTP_DB] = {
		.states   = SS_CONN,
		.families = FAMILY_MASK(AF_INET) | FAMILY_MASK(AF_INET6),
	},
	[VSOCK_ST_DB] = {
		.states   = SS_CONN,
		.families = FAMILY_MASK(AF_VSOCK),
	},
	[VSOCK_DG_DB] = {
		.states   = SS_CONN,
		.families = FAMILY_MASK(AF_VSOCK),
	},
	[TIPC_DB] = {
		.states   = TIPC_SS_CONN,
		.families = FAMILY_MASK(AF_TIPC),
	},
	[XDP_DB] = {
		.states   = (1 << SS_CLOSE),
		.families = FAMILY_MASK(AF_XDP),
	},
};

static const struct filter default_afs[AF_MAX] = {
	[AF_INET] = {
		.dbs    = INET_DBM,
		.states = SS_CONN,
	},
	[AF_INET6] = {
		.dbs    = INET_DBM,
		.states = SS_CONN,
	},
	[AF_UNIX] = {
		.dbs    = UNIX_DBM,
		.states = SS_CONN,
	},
	[AF_PACKET] = {
		.dbs    = PACKET_DBM,
		.states = (1 << SS_CLOSE),
	},
	[AF_NETLINK] = {
		.dbs    = (1 << NETLINK_DB),
		.states = (1 << SS_CLOSE),
	},
	[AF_VSOCK] = {
		.dbs    = VSOCK_DBM,
		.states = SS_CONN,
	},
	[AF_TIPC] = {
		.dbs    = (1 << TIPC_DB),
		.states = TIPC_SS_CONN,
	},
	[AF_XDP] = {
		.dbs    = (1 << XDP_DB),
		.states = (1 << SS_CLOSE),
	},
};

static int do_default = 1;
static struct filter current_filter;

static void filter_db_set(struct filter *f, int db, bool enable)
{
	if (enable) {
		f->states   |= default_dbs[db].states;
		f->dbs	    |= 1 << db;
	} else {
		f->dbs &= ~(1 << db);
	}
	do_default   = 0;
}

static int filter_db_parse(struct filter *f, const char *s)
{
	const struct {
		const char *name;
		int dbs[MAX_DB + 1];
	} db_name_tbl[] = {
#define ENTRY(name, ...) { #name, { __VA_ARGS__, MAX_DB } }
		ENTRY(all, UDP_DB, DCCP_DB, TCP_DB, RAW_DB,
			   UNIX_ST_DB, UNIX_DG_DB, UNIX_SQ_DB,
			   PACKET_R_DB, PACKET_DG_DB, NETLINK_DB,
			   SCTP_DB, VSOCK_ST_DB, VSOCK_DG_DB, XDP_DB),
		ENTRY(inet, UDP_DB, DCCP_DB, TCP_DB, SCTP_DB, RAW_DB),
		ENTRY(udp, UDP_DB),
		ENTRY(dccp, DCCP_DB),
		ENTRY(tcp, TCP_DB),
		ENTRY(sctp, SCTP_DB),
		ENTRY(raw, RAW_DB),
		ENTRY(unix, UNIX_ST_DB, UNIX_DG_DB, UNIX_SQ_DB),
		ENTRY(unix_stream, UNIX_ST_DB),
		ENTRY(u_str, UNIX_ST_DB),	/* alias for unix_stream */
		ENTRY(unix_dgram, UNIX_DG_DB),
		ENTRY(u_dgr, UNIX_DG_DB),	/* alias for unix_dgram */
		ENTRY(unix_seqpacket, UNIX_SQ_DB),
		ENTRY(u_seq, UNIX_SQ_DB),	/* alias for unix_seqpacket */
		ENTRY(packet, PACKET_R_DB, PACKET_DG_DB),
		ENTRY(packet_raw, PACKET_R_DB),
		ENTRY(p_raw, PACKET_R_DB),	/* alias for packet_raw */
		ENTRY(packet_dgram, PACKET_DG_DB),
		ENTRY(p_dgr, PACKET_DG_DB),	/* alias for packet_dgram */
		ENTRY(netlink, NETLINK_DB),
		ENTRY(vsock, VSOCK_ST_DB, VSOCK_DG_DB),
		ENTRY(vsock_stream, VSOCK_ST_DB),
		ENTRY(v_str, VSOCK_ST_DB),	/* alias for vsock_stream */
		ENTRY(vsock_dgram, VSOCK_DG_DB),
		ENTRY(v_dgr, VSOCK_DG_DB),	/* alias for vsock_dgram */
		ENTRY(xdp, XDP_DB),
#undef ENTRY
	};
	bool enable = true;
	unsigned int i;
	const int *dbp;

	if (s[0] == '!') {
		enable = false;
		s++;
	}
	for (i = 0; i < ARRAY_SIZE(db_name_tbl); i++) {
		if (strcmp(s, db_name_tbl[i].name))
			continue;
		for (dbp = db_name_tbl[i].dbs; *dbp != MAX_DB; dbp++)
			filter_db_set(f, *dbp, enable);
		return 0;
	}
	return -1;
}

static void filter_af_set(struct filter *f, int af)
{
	f->states	   |= default_afs[af].states;
	f->families	   |= FAMILY_MASK(af);
	do_default	    = 0;
	preferred_family    = af;
}

static int filter_af_get(struct filter *f, int af)
{
	return !!(f->families & FAMILY_MASK(af));
}

static void filter_states_set(struct filter *f, int states)
{
	if (states)
		f->states = states;
}

static void filter_merge_defaults(struct filter *f)
{
	int db;
	int af;

	for (db = 0; db < MAX_DB; db++) {
		if (!(f->dbs & (1 << db)))
			continue;

		if (!(default_dbs[db].families & f->families))
			f->families |= default_dbs[db].families;
	}
	for (af = 0; af < AF_MAX; af++) {
		if (!(f->families & FAMILY_MASK(af)))
			continue;

		if (!(default_afs[af].dbs & f->dbs))
			f->dbs |= default_afs[af].dbs;
	}
}

static FILE *generic_proc_open(const char *env, const char *name)
{
	const char *p = getenv(env);
	char store[128];

	if (!p) {
		p = getenv("PROC_ROOT") ? : "/proc";
		snprintf(store, sizeof(store)-1, "%s/%s", p, name);
		p = store;
	}

	return fopen(p, "r");
}
#define net_tcp_open()		generic_proc_open("PROC_NET_TCP", "net/tcp")
#define net_tcp6_open()		generic_proc_open("PROC_NET_TCP6", "net/tcp6")
#define net_udp_open()		generic_proc_open("PROC_NET_UDP", "net/udp")
#define net_udp6_open()		generic_proc_open("PROC_NET_UDP6", "net/udp6")
#define net_raw_open()		generic_proc_open("PROC_NET_RAW", "net/raw")
#define net_raw6_open()		generic_proc_open("PROC_NET_RAW6", "net/raw6")
#define net_unix_open()		generic_proc_open("PROC_NET_UNIX", "net/unix")
#define net_packet_open()	generic_proc_open("PROC_NET_PACKET", \
							"net/packet")
#define net_netlink_open()	generic_proc_open("PROC_NET_NETLINK", \
							"net/netlink")
#define net_sockstat_open()	generic_proc_open("PROC_NET_SOCKSTAT", \
							"net/sockstat")
#define net_sockstat6_open()	generic_proc_open("PROC_NET_SOCKSTAT6", \
							"net/sockstat6")
#define net_snmp_open()		generic_proc_open("PROC_NET_SNMP", "net/snmp")
#define ephemeral_ports_open()	generic_proc_open("PROC_IP_LOCAL_PORT_RANGE", \
					"sys/net/ipv4/ip_local_port_range")

struct user_ent {
	struct user_ent	*next;
	unsigned int	ino;
	int		pid;
	int		fd;
	char		*process;
	char		*process_ctx;
	char		*socket_ctx;
};

#define USER_ENT_HASH_SIZE	256
static struct user_ent *user_ent_hash[USER_ENT_HASH_SIZE];

static int user_ent_hashfn(unsigned int ino)
{
	int val = (ino >> 24) ^ (ino >> 16) ^ (ino >> 8) ^ ino;

	return val & (USER_ENT_HASH_SIZE - 1);
}

static void user_ent_add(unsigned int ino, char *process,
					int pid, int fd,
					char *proc_ctx,
					char *sock_ctx)
{
	struct user_ent *p, **pp;

	p = malloc(sizeof(struct user_ent));
	if (!p) {
		fprintf(stderr, "ss: failed to malloc buffer\n");
		abort();
	}
	p->next = NULL;
	p->ino = ino;
	p->pid = pid;
	p->fd = fd;
	p->process = strdup(process);
	p->process_ctx = strdup(proc_ctx);
	p->socket_ctx = strdup(sock_ctx);

	pp = &user_ent_hash[user_ent_hashfn(ino)];
	p->next = *pp;
	*pp = p;
}

static void user_ent_destroy(void)
{
	struct user_ent *p, *p_next;
	int cnt = 0;

	while (cnt != USER_ENT_HASH_SIZE) {
		p = user_ent_hash[cnt];
		while (p) {
			free(p->process);
			free(p->process_ctx);
			free(p->socket_ctx);
			p_next = p->next;
			free(p);
			p = p_next;
		}
		cnt++;
	}
}

static void user_ent_hash_build(void)
{
	const char *root = getenv("PROC_ROOT") ? : "/proc/";
	struct dirent *d;
	char name[1024];
	int nameoff;
	DIR *dir;
	char *pid_context;
	char *sock_context;
	const char *no_ctx = "unavailable";
	static int user_ent_hash_build_init;

	/* If show_users & show_proc_ctx set only do this once */
	if (user_ent_hash_build_init != 0)
		return;

	user_ent_hash_build_init = 1;

	strlcpy(name, root, sizeof(name));

	if (strlen(name) == 0 || name[strlen(name)-1] != '/')
		strcat(name, "/");

	nameoff = strlen(name);

	dir = opendir(name);
	if (!dir)
		return;

	while ((d = readdir(dir)) != NULL) {
		struct dirent *d1;
		char process[16];
		char *p;
		int pid, pos;
		DIR *dir1;
		char crap;

		if (sscanf(d->d_name, "%d%c", &pid, &crap) != 1)
			continue;

		if (getpidcon(pid, &pid_context) != 0)
			pid_context = strdup(no_ctx);

		snprintf(name + nameoff, sizeof(name) - nameoff, "%d/fd/", pid);
		pos = strlen(name);
		if ((dir1 = opendir(name)) == NULL) {
			free(pid_context);
			continue;
		}

		process[0] = '\0';
		p = process;

		while ((d1 = readdir(dir1)) != NULL) {
			const char *pattern = "socket:[";
			unsigned int ino;
			char lnk[64];
			int fd;
			ssize_t link_len;
			char tmp[1024];

			if (sscanf(d1->d_name, "%d%c", &fd, &crap) != 1)
				continue;

			snprintf(name+pos, sizeof(name) - pos, "%d", fd);

			link_len = readlink(name, lnk, sizeof(lnk)-1);
			if (link_len == -1)
				continue;
			lnk[link_len] = '\0';

			if (strncmp(lnk, pattern, strlen(pattern)))
				continue;

			sscanf(lnk, "socket:[%u]", &ino);

			snprintf(tmp, sizeof(tmp), "%s/%d/fd/%s",
					root, pid, d1->d_name);

			if (getfilecon(tmp, &sock_context) <= 0)
				sock_context = strdup(no_ctx);

			if (*p == '\0') {
				FILE *fp;

				snprintf(tmp, sizeof(tmp), "%s/%d/stat",
					root, pid);
				if ((fp = fopen(tmp, "r")) != NULL) {
					if (fscanf(fp, "%*d (%[^)])", p) < 1)
						; /* ignore */
					fclose(fp);
				}
			}
			user_ent_add(ino, p, pid, fd,
					pid_context, sock_context);
			free(sock_context);
		}
		free(pid_context);
		closedir(dir1);
	}
	closedir(dir);
}

enum entry_types {
	USERS,
	PROC_CTX,
	PROC_SOCK_CTX
};

#define ENTRY_BUF_SIZE 512
static int find_entry(unsigned int ino, char **buf, int type)
{
	struct user_ent *p;
	int cnt = 0;
	char *ptr;
	char *new_buf;
	int len, new_buf_len;
	int buf_used = 0;
	int buf_len = 0;

	if (!ino)
		return 0;

	p = user_ent_hash[user_ent_hashfn(ino)];
	ptr = *buf = NULL;
	while (p) {
		if (p->ino != ino)
			goto next;

		while (1) {
			ptr = *buf + buf_used;
			switch (type) {
			case USERS:
				len = snprintf(ptr, buf_len - buf_used,
					"(\"%s\",pid=%d,fd=%d),",
					p->process, p->pid, p->fd);
				break;
			case PROC_CTX:
				len = snprintf(ptr, buf_len - buf_used,
					"(\"%s\",pid=%d,proc_ctx=%s,fd=%d),",
					p->process, p->pid,
					p->process_ctx, p->fd);
				break;
			case PROC_SOCK_CTX:
				len = snprintf(ptr, buf_len - buf_used,
					"(\"%s\",pid=%d,proc_ctx=%s,fd=%d,sock_ctx=%s),",
					p->process, p->pid,
					p->process_ctx, p->fd,
					p->socket_ctx);
				break;
			default:
				fprintf(stderr, "ss: invalid type: %d\n", type);
				abort();
			}

			if (len < 0 || len >= buf_len - buf_used) {
				new_buf_len = buf_len + ENTRY_BUF_SIZE;
				new_buf = realloc(*buf, new_buf_len);
				if (!new_buf) {
					fprintf(stderr, "ss: failed to malloc buffer\n");
					abort();
				}
				*buf = new_buf;
				buf_len = new_buf_len;
				continue;
			} else {
				buf_used += len;
				break;
			}
		}
		cnt++;
next:
		p = p->next;
	}
	if (buf_used) {
		ptr = *buf + buf_used;
		ptr[-1] = '\0';
	}
	return cnt;
}

static unsigned long long cookie_sk_get(const uint32_t *cookie)
{
	return (((unsigned long long)cookie[1] << 31) << 1) | cookie[0];
}

static const char *sctp_sstate_name[] = {
	[SCTP_STATE_CLOSED] = "CLOSED",
	[SCTP_STATE_COOKIE_WAIT] = "COOKIE_WAIT",
	[SCTP_STATE_COOKIE_ECHOED] = "COOKIE_ECHOED",
	[SCTP_STATE_ESTABLISHED] = "ESTAB",
	[SCTP_STATE_SHUTDOWN_PENDING] = "SHUTDOWN_PENDING",
	[SCTP_STATE_SHUTDOWN_SENT] = "SHUTDOWN_SENT",
	[SCTP_STATE_SHUTDOWN_RECEIVED] = "SHUTDOWN_RECEIVED",
	[SCTP_STATE_SHUTDOWN_ACK_SENT] = "ACK_SENT",
};

static const char * const stype_nameg[] = {
	"UNKNOWN",
	[SOCK_STREAM] = "STREAM",
	[SOCK_DGRAM] = "DGRAM",
	[SOCK_RDM] = "RDM",
	[SOCK_SEQPACKET] = "SEQPACKET",
};

struct sockstat {
	struct sockstat	   *next;
	unsigned int	    type;
	uint16_t	    prot;
	uint16_t	    raw_prot;
	inet_prefix	    local;
	inet_prefix	    remote;
	int		    lport;
	int		    rport;
	int		    state;
	int		    rq, wq;
	unsigned int ino;
	unsigned int uid;
	int		    refcnt;
	unsigned int	    iface;
	unsigned long long  sk;
	char *name;
	char *peer_name;
	__u32		    mark;
};

struct dctcpstat {
	unsigned int	ce_state;
	unsigned int	alpha;
	unsigned int	ab_ecn;
	unsigned int	ab_tot;
	bool		enabled;
};

struct tcpstat {
	struct sockstat	    ss;
	unsigned int	    timer;
	unsigned int	    timeout;
	int		    probes;
	char		    cong_alg[16];
	double		    rto, ato, rtt, rttvar;
	int		    qack, ssthresh, backoff;
	double		    send_bps;
	int		    snd_wscale;
	int		    rcv_wscale;
	int		    mss;
	int		    rcv_mss;
	int		    advmss;
	unsigned int	    pmtu;
	unsigned int	    cwnd;
	unsigned int	    lastsnd;
	unsigned int	    lastrcv;
	unsigned int	    lastack;
	double		    pacing_rate;
	double		    pacing_rate_max;
	double		    delivery_rate;
	unsigned long long  bytes_acked;
	unsigned long long  bytes_received;
	unsigned int	    segs_out;
	unsigned int	    segs_in;
	unsigned int	    data_segs_out;
	unsigned int	    data_segs_in;
	unsigned int	    unacked;
	unsigned int	    retrans;
	unsigned int	    retrans_total;
	unsigned int	    lost;
	unsigned int	    sacked;
	unsigned int	    fackets;
	unsigned int	    reordering;
	unsigned int	    not_sent;
	unsigned int	    delivered;
	unsigned int	    delivered_ce;
	unsigned int	    dsack_dups;
	unsigned int	    reord_seen;
	double		    rcv_rtt;
	double		    min_rtt;
	int		    rcv_space;
	unsigned int        rcv_ssthresh;
	unsigned long long  busy_time;
	unsigned long long  rwnd_limited;
	unsigned long long  sndbuf_limited;
	unsigned long long  bytes_sent;
	unsigned long long  bytes_retrans;
	bool		    has_ts_opt;
	bool		    has_sack_opt;
	bool		    has_ecn_opt;
	bool		    has_ecnseen_opt;
	bool		    has_fastopen_opt;
	bool		    has_wscale_opt;
	bool		    app_limited;
	struct dctcpstat    *dctcp;
	struct tcp_bbr_info *bbr_info;
};

/* SCTP assocs share the same inode number with their parent endpoint. So if we
 * have seen the inode number before, it must be an assoc instead of the next
 * endpoint. */
static bool is_sctp_assoc(struct sockstat *s, const char *sock_name)
{
	if (strcmp(sock_name, "sctp"))
		return false;
	if (!sctp_ino || sctp_ino != s->ino)
		return false;
	return true;
}

static const char *unix_netid_name(int type)
{
	switch (type) {
	case SOCK_STREAM:
		return "u_str";
	case SOCK_SEQPACKET:
		return "u_seq";
	case SOCK_DGRAM:
	default:
		return "u_dgr";
	}
}

static const char *proto_name(int protocol)
{
	switch (protocol) {
	case 0:
		return "raw";
	case IPPROTO_UDP:
		return "udp";
	case IPPROTO_TCP:
		return "tcp";
	case IPPROTO_SCTP:
		return "sctp";
	case IPPROTO_DCCP:
		return "dccp";
	case IPPROTO_ICMPV6:
		return "icmp6";
	}

	return "???";
}

static const char *vsock_netid_name(int type)
{
	switch (type) {
	case SOCK_STREAM:
		return "v_str";
	case SOCK_DGRAM:
		return "v_dgr";
	default:
		return "???";
	}
}

static const char *tipc_netid_name(int type)
{
	switch (type) {
	case SOCK_STREAM:
		return "ti_st";
	case SOCK_DGRAM:
		return "ti_dg";
	case SOCK_RDM:
		return "ti_rd";
	case SOCK_SEQPACKET:
		return "ti_sq";
	default:
		return "???";
	}
}

/* Allocate and initialize a new buffer chunk */
static struct buf_chunk *buf_chunk_new(void)
{
	struct buf_chunk *new = malloc(BUF_CHUNK);

	if (!new)
		abort();

	new->next = NULL;

	/* This is also the last block */
	buffer.tail = new;

	/* Next token will be stored at the beginning of chunk data area, and
	 * its initial length is zero.
	 */
	buffer.cur = (struct buf_token *)new->data;
	buffer.cur->len = 0;

	new->end = buffer.cur->data;

	buffer.chunks++;

	return new;
}

/* Return available tail room in given chunk */
static int buf_chunk_avail(struct buf_chunk *chunk)
{
	return BUF_CHUNK - offsetof(struct buf_chunk, data) -
	       (chunk->end - chunk->data);
}

/* Update end pointer and token length, link new chunk if we hit the end of the
 * current one. Return -EAGAIN if we got a new chunk, caller has to print again.
 */
static int buf_update(int len)
{
	struct buf_chunk *chunk = buffer.tail;
	struct buf_token *t = buffer.cur;

	/* Claim success if new content fits in the current chunk, and anyway
	 * if this is the first token in the chunk: in the latter case,
	 * allocating a new chunk won't help, so we'll just cut the output.
	 */
	if ((len < buf_chunk_avail(chunk) && len != -1 /* glibc < 2.0.6 */) ||
	    t == (struct buf_token *)chunk->data) {
		len = min(len, buf_chunk_avail(chunk));

		/* Total field length can't exceed 2^16 bytes, cut as needed */
		len = min(len, USHRT_MAX - t->len);

		chunk->end += len;
		t->len += len;
		return 0;
	}

	/* Content truncated, time to allocate more */
	chunk->next = buf_chunk_new();

	/* Copy current token over to new chunk, including length descriptor */
	memcpy(chunk->next->data, t, sizeof(t->len) + t->len);
	chunk->next->end += t->len;

	/* Discard partially written field in old chunk */
	chunk->end -= t->len + sizeof(t->len);

	return -EAGAIN;
}

/* Append content to buffer as part of the current field */
__attribute__((format(printf, 1, 2)))
static void out(const char *fmt, ...)
{
	struct column *f = current_field;
	va_list args;
	char *pos;
	int len;

	if (f->disabled)
		return;

	if (!buffer.head)
		buffer.head = buf_chunk_new();

again:	/* Append to buffer: if we have a new chunk, print again */

	pos = buffer.cur->data + buffer.cur->len;
	va_start(args, fmt);

	/* Limit to tail room. If we hit the limit, buf_update() will tell us */
	len = vsnprintf(pos, buf_chunk_avail(buffer.tail), fmt, args);
	va_end(args);

	if (buf_update(len))
		goto again;
}

static int print_left_spacing(struct column *f, int stored, int printed)
{
	int s;

	if (!f->width || f->align == ALIGN_LEFT)
		return 0;

	s = f->width - stored - printed;
	if (f->align == ALIGN_CENTER)
		/* If count of total spacing is odd, shift right by one */
		s = (s + 1) / 2;

	if (s > 0)
		return printf("%*c", s, ' ');

	return 0;
}

static void print_right_spacing(struct column *f, int printed)
{
	int s;

	if (!f->width || f->align == ALIGN_RIGHT)
		return;

	s = f->width - printed;
	if (f->align == ALIGN_CENTER)
		s /= 2;

	if (s > 0)
		printf("%*c", s, ' ');
}

/* Done with field: update buffer pointer, start new token after current one */
static void field_flush(struct column *f)
{
	struct buf_chunk *chunk;
	unsigned int pad;

	if (f->disabled)
		return;

	chunk = buffer.tail;
	pad = buffer.cur->len % 2;

	if (buffer.cur->len > f->max_len)
		f->max_len = buffer.cur->len;

	/* We need a new chunk if we can't store the next length descriptor.
	 * Mind the gap between end of previous token and next aligned position
	 * for length descriptor.
	 */
	if (buf_chunk_avail(chunk) - pad < sizeof(buffer.cur->len)) {
		chunk->end += pad;
		chunk->next = buf_chunk_new();
		return;
	}

	buffer.cur = (struct buf_token *)(buffer.cur->data +
					  LEN_ALIGN(buffer.cur->len));
	buffer.cur->len = 0;
	buffer.tail->end = buffer.cur->data;
}

static int field_is_last(struct column *f)
{
	return f - columns == COL_MAX - 1;
}

/* Get the next available token in the buffer starting from the current token */
static struct buf_token *buf_token_next(struct buf_token *cur)
{
	struct buf_chunk *chunk = buffer.tail;

	/* If we reached the end of chunk contents, get token from next chunk */
	if (cur->data + LEN_ALIGN(cur->len) == chunk->end) {
		buffer.tail = chunk = chunk->next;
		return chunk ? (struct buf_token *)chunk->data : NULL;
	}

	return (struct buf_token *)(cur->data + LEN_ALIGN(cur->len));
}

/* Free up all allocated buffer chunks */
static void buf_free_all(void)
{
	struct buf_chunk *tmp;

	for (buffer.tail = buffer.head; buffer.tail; ) {
		tmp = buffer.tail;
		buffer.tail = buffer.tail->next;
		free(tmp);
	}
	buffer.head = NULL;
	buffer.chunks = 0;
}

/* Get current screen width, default to 80 columns if TIOCGWINSZ fails */
static int render_screen_width(void)
{
	int width = 80;

	if (isatty(STDOUT_FILENO)) {
		struct winsize w;

		if (ioctl(STDOUT_FILENO, TIOCGWINSZ, &w) != -1) {
			if (w.ws_col > 0)
				width = w.ws_col;
		}
	}

	return width;
}

/* Calculate column width from contents length. If columns don't fit on one
 * line, break them into the least possible amount of lines and keep them
 * aligned across lines. Available screen space is equally spread between fields
 * as additional spacing.
 */
static void render_calc_width(void)
{
	int screen_width = render_screen_width();
	struct column *c, *eol = columns - 1;
	int first, len = 0, linecols = 0;

	/* First pass: set width for each column to measured content length */
	for (first = 1, c = columns; c - columns < COL_MAX; c++) {
		if (c->disabled)
			continue;

		if (!first && c->max_len)
			c->width = c->max_len + strlen(c->ldelim);
		else
			c->width = c->max_len;

		/* But don't exceed screen size. If we exceed the screen size
		 * for even a single field, it will just start on a line of its
		 * own and then naturally wrap.
		 */
		c->width = min(c->width, screen_width);

		if (c->width)
			first = 0;
	}

	/* Second pass: find out newlines and distribute available spacing */
	for (c = columns; c - columns < COL_MAX; c++) {
		int pad, spacing, rem, last;
		struct column *tmp;

		if (!c->width)
			continue;

		linecols++;
		len += c->width;

		for (last = 1, tmp = c + 1; tmp - columns < COL_MAX; tmp++) {
			if (tmp->width) {
				last = 0;
				break;
			}
		}

		if (!last && len < screen_width) {
			/* Columns fit on screen so far, nothing to do yet */
			continue;
		}

		if (len == screen_width) {
			/* Exact fit, just start with new line */
			goto newline;
		}

		if (len > screen_width) {
			/* Screen width exceeded: go back one column */
			len -= c->width;
			c--;
			linecols--;
		}

		/* Distribute remaining space to columns on this line */
		pad = screen_width - len;
		spacing = pad / linecols;
		rem = pad % linecols;
		for (tmp = c; tmp > eol; tmp--) {
			if (!tmp->width)
				continue;

			tmp->width += spacing;
			if (rem) {
				tmp->width++;
				rem--;
			}
		}

newline:
		/* Line break: reset line counters, mark end-of-line */
		eol = c;
		len = 0;
		linecols = 0;
	}
}

/* Render buffered output with spacing and delimiters, then free up buffers */
static void render(void)
{
	struct buf_token *token;
	int printed, line_started = 0;
	struct column *f;

	if (!buffer.head)
		return;

	token = (struct buf_token *)buffer.head->data;

	/* Ensure end alignment of last token, it wasn't necessarily flushed */
	buffer.tail->end += buffer.cur->len % 2;

	render_calc_width();

	/* Rewind and replay */
	buffer.tail = buffer.head;

	f = columns;
	while (!f->width)
		f++;

	while (token) {
		/* Print left delimiter only if we already started a line */
		if (line_started++)
			printed = printf("%s", f->ldelim);
		else
			printed = 0;

		/* Print field content from token data with spacing */
		printed += print_left_spacing(f, token->len, printed);
		printed += fwrite(token->data, 1, token->len, stdout);
		print_right_spacing(f, printed);

		/* Go to next non-empty field, deal with end-of-line */
		do {
			if (field_is_last(f)) {
				printf("\n");
				f = columns;
				line_started = 0;
			} else {
				f++;
			}
		} while (f->disabled);

		token = buf_token_next(token);
	}

	buf_free_all();
	current_field = columns;
}

/* Move to next field, and render buffer if we reached the maximum number of
 * chunks, at the last field in a line.
 */
static void field_next(void)
{
	if (field_is_last(current_field) && buffer.chunks >= BUF_CHUNKS_MAX) {
		render();
		return;
	}

	field_flush(current_field);
	if (field_is_last(current_field))
		current_field = columns;
	else
		current_field++;
}

/* Walk through fields and flush them until we reach the desired one */
static void field_set(enum col_id id)
{
	while (id != current_field - columns)
		field_next();
}

/* Print header for all non-empty columns */
static void print_header(void)
{
	while (!field_is_last(current_field)) {
		if (!current_field->disabled)
			out("%s", current_field->header);
		field_next();
	}
}

static void sock_state_print(struct sockstat *s)
{
	const char *sock_name;
	static const char * const sstate_name[] = {
		"UNKNOWN",
		[SS_ESTABLISHED] = "ESTAB",
		[SS_SYN_SENT] = "SYN-SENT",
		[SS_SYN_RECV] = "SYN-RECV",
		[SS_FIN_WAIT1] = "FIN-WAIT-1",
		[SS_FIN_WAIT2] = "FIN-WAIT-2",
		[SS_TIME_WAIT] = "TIME-WAIT",
		[SS_CLOSE] = "UNCONN",
		[SS_CLOSE_WAIT] = "CLOSE-WAIT",
		[SS_LAST_ACK] = "LAST-ACK",
		[SS_LISTEN] =	"LISTEN",
		[SS_CLOSING] = "CLOSING",
	};

	switch (s->local.family) {
	case AF_UNIX:
		sock_name = unix_netid_name(s->type);
		break;
	case AF_INET:
	case AF_INET6:
		sock_name = proto_name(s->type);
		break;
	case AF_PACKET:
		sock_name = s->type == SOCK_RAW ? "p_raw" : "p_dgr";
		break;
	case AF_NETLINK:
		sock_name = "nl";
		break;
	case AF_TIPC:
		sock_name = tipc_netid_name(s->type);
		break;
	case AF_VSOCK:
		sock_name = vsock_netid_name(s->type);
		break;
	case AF_XDP:
		sock_name = "xdp";
		break;
	default:
		sock_name = "unknown";
	}

	if (is_sctp_assoc(s, sock_name)) {
		field_set(COL_STATE);		/* Empty Netid field */
		out("`- %s", sctp_sstate_name[s->state]);
	} else {
		field_set(COL_NETID);
		out("%s", sock_name);
		field_set(COL_STATE);
		out("%s", sstate_name[s->state]);
	}

	field_set(COL_RECVQ);
	out("%-6d", s->rq);
	field_set(COL_SENDQ);
	out("%-6d", s->wq);
	field_set(COL_ADDR);
}

static void sock_details_print(struct sockstat *s)
{
	if (s->uid)
		out(" uid:%u", s->uid);

	out(" ino:%u", s->ino);
	out(" sk:%llx", s->sk);

	if (s->mark)
		out(" fwmark:0x%x", s->mark);
}

static void sock_addr_print(const char *addr, char *delim, const char *port,
		const char *ifname)
{
	if (ifname)
		out("%s" "%%" "%s%s", addr, ifname, delim);
	else
		out("%s%s", addr, delim);

	field_next();
	out("%s", port);
	field_next();
}

static const char *print_ms_timer(unsigned int timeout)
{
	static char buf[64];
	int secs, msecs, minutes;

	secs = timeout/1000;
	minutes = secs/60;
	secs = secs%60;
	msecs = timeout%1000;
	buf[0] = 0;
	if (minutes) {
		msecs = 0;
		snprintf(buf, sizeof(buf)-16, "%dmin", minutes);
		if (minutes > 9)
			secs = 0;
	}
	if (secs) {
		if (secs > 9)
			msecs = 0;
		sprintf(buf+strlen(buf), "%d%s", secs, msecs ? "." : "sec");
	}
	if (msecs)
		sprintf(buf+strlen(buf), "%03dms", msecs);
	return buf;
}

struct scache {
	struct scache *next;
	int port;
	char *name;
	const char *proto;
};

static struct scache *rlist;

static void init_service_resolver(void)
{
	char buf[128];
	FILE *fp = popen("/usr/sbin/rpcinfo -p 2>/dev/null", "r");

	if (!fp)
		return;

	if (!fgets(buf, sizeof(buf), fp)) {
		pclose(fp);
		return;
	}
	while (fgets(buf, sizeof(buf), fp) != NULL) {
		unsigned int progn, port;
		char proto[128], prog[128] = "rpc.";
		struct scache *c;

		if (sscanf(buf, "%u %*d %s %u %s",
			   &progn, proto, &port, prog+4) != 4)
			continue;

		if (!(c = malloc(sizeof(*c))))
			continue;

		c->port = port;
		c->name = strdup(prog);
		if (strcmp(proto, TCP_PROTO) == 0)
			c->proto = TCP_PROTO;
		else if (strcmp(proto, UDP_PROTO) == 0)
			c->proto = UDP_PROTO;
		else if (strcmp(proto, SCTP_PROTO) == 0)
			c->proto = SCTP_PROTO;
		else
			c->proto = NULL;
		c->next = rlist;
		rlist = c;
	}
	pclose(fp);
}

/* Even do not try default linux ephemeral port ranges:
 * default /etc/services contains so much of useless crap
 * wouldbe "allocated" to this area that resolution
 * is really harmful. I shrug each time when seeing
 * "socks" or "cfinger" in dumps.
 */
static int is_ephemeral(int port)
{
	static int min = 0, max;

	if (!min) {
		FILE *f = ephemeral_ports_open();

		if (!f || fscanf(f, "%d %d", &min, &max) < 2) {
			min = 1024;
			max = 4999;
		}
		if (f)
			fclose(f);
	}
	return port >= min && port <= max;
}


static const char *__resolve_service(int port)
{
	struct scache *c;

	for (c = rlist; c; c = c->next) {
		if (c->port == port && c->proto == dg_proto)
			return c->name;
	}

	if (!is_ephemeral(port)) {
		static int notfirst;
		struct servent *se;

		if (!notfirst) {
			setservent(1);
			notfirst = 1;
		}
		se = getservbyport(htons(port), dg_proto);
		if (se)
			return se->s_name;
	}

	return NULL;
}

#define SCACHE_BUCKETS 1024
static struct scache *cache_htab[SCACHE_BUCKETS];

static const char *resolve_service(int port)
{
	static char buf[128];
	struct scache *c;
	const char *res;
	int hash;

	if (port == 0) {
		buf[0] = '*';
		buf[1] = 0;
		return buf;
	}

	if (!resolve_services)
		goto do_numeric;

	if (dg_proto == RAW_PROTO)
		return inet_proto_n2a(port, buf, sizeof(buf));


	hash = (port^(((unsigned long)dg_proto)>>2)) % SCACHE_BUCKETS;

	for (c = cache_htab[hash]; c; c = c->next) {
		if (c->port == port && c->proto == dg_proto)
			goto do_cache;
	}

	c = malloc(sizeof(*c));
	if (!c)
		goto do_numeric;
	res = __resolve_service(port);
	c->port = port;
	c->name = res ? strdup(res) : NULL;
	c->proto = dg_proto;
	c->next = cache_htab[hash];
	cache_htab[hash] = c;

do_cache:
	if (c->name)
		return c->name;

do_numeric:
	sprintf(buf, "%u", port);
	return buf;
}

static void inet_addr_print(const inet_prefix *a, int port,
			    unsigned int ifindex, bool v6only)
{
	char buf[1024];
	const char *ap = buf;
	const char *ifname = NULL;

	if (a->family == AF_INET) {
		ap = format_host(AF_INET, 4, a->data);
	} else {
		if (!v6only &&
		    !memcmp(a->data, &in6addr_any, sizeof(in6addr_any))) {
			buf[0] = '*';
			buf[1] = 0;
		} else {
			ap = format_host(a->family, 16, a->data);

			/* Numeric IPv6 addresses should be bracketed */
			if (strchr(ap, ':')) {
				snprintf(buf, sizeof(buf),
					 "[%s]", ap);
				ap = buf;
			}
		}
	}

	if (ifindex)
		ifname = ll_index_to_name(ifindex);

	sock_addr_print(ap, ":", resolve_service(port), ifname);
}

struct aafilter {
	inet_prefix	addr;
	int		port;
	unsigned int	iface;
	__u32		mark;
	__u32		mask;
	struct aafilter *next;
};

static int inet2_addr_match(const inet_prefix *a, const inet_prefix *p,
			    int plen)
{
	if (!inet_addr_match(a, p, plen))
		return 0;

	/* Cursed "v4 mapped" addresses: v4 mapped socket matches
	 * pure IPv4 rule, but v4-mapped rule selects only v4-mapped
	 * sockets. Fair? */
	if (p->family == AF_INET && a->family == AF_INET6) {
		if (a->data[0] == 0 && a->data[1] == 0 &&
		    a->data[2] == htonl(0xffff)) {
			inet_prefix tmp = *a;

			tmp.data[0] = a->data[3];
			return inet_addr_match(&tmp, p, plen);
		}
	}
	return 1;
}

static int unix_match(const inet_prefix *a, const inet_prefix *p)
{
	char *addr, *pattern;

	memcpy(&addr, a->data, sizeof(addr));
	memcpy(&pattern, p->data, sizeof(pattern));
	if (pattern == NULL)
		return 1;
	if (addr == NULL)
		addr = "";
	return !fnmatch(pattern, addr, 0);
}

static int run_ssfilter(struct ssfilter *f, struct sockstat *s)
{
	switch (f->type) {
		case SSF_S_AUTO:
	{
		if (s->local.family == AF_UNIX) {
			char *p;

			memcpy(&p, s->local.data, sizeof(p));
			return p == NULL || (p[0] == '@' && strlen(p) == 6 &&
					     strspn(p+1, "0123456789abcdef") == 5);
		}
		if (s->local.family == AF_PACKET)
			return s->lport == 0 && s->local.data[0] == 0;
		if (s->local.family == AF_NETLINK)
			return s->lport < 0;
		if (s->local.family == AF_VSOCK)
			return s->lport > 1023;

		return is_ephemeral(s->lport);
	}
		case SSF_DCOND:
	{
		struct aafilter *a = (void *)f->pred;

		if (a->addr.family == AF_UNIX)
			return unix_match(&s->remote, &a->addr);
		if (a->port != -1 && a->port != s->rport)
			return 0;
		if (a->addr.bitlen) {
			do {
				if (!inet2_addr_match(&s->remote, &a->addr, a->addr.bitlen))
					return 1;
			} while ((a = a->next) != NULL);
			return 0;
		}
		return 1;
	}
		case SSF_SCOND:
	{
		struct aafilter *a = (void *)f->pred;

		if (a->addr.family == AF_UNIX)
			return unix_match(&s->local, &a->addr);
		if (a->port != -1 && a->port != s->lport)
			return 0;
		if (a->addr.bitlen) {
			do {
				if (!inet2_addr_match(&s->local, &a->addr, a->addr.bitlen))
					return 1;
			} while ((a = a->next) != NULL);
			return 0;
		}
		return 1;
	}
		case SSF_D_GE:
	{
		struct aafilter *a = (void *)f->pred;

		return s->rport >= a->port;
	}
		case SSF_D_LE:
	{
		struct aafilter *a = (void *)f->pred;

		return s->rport <= a->port;
	}
		case SSF_S_GE:
	{
		struct aafilter *a = (void *)f->pred;

		return s->lport >= a->port;
	}
		case SSF_S_LE:
	{
		struct aafilter *a = (void *)f->pred;

		return s->lport <= a->port;
	}
		case SSF_DEVCOND:
	{
		struct aafilter *a = (void *)f->pred;

		return s->iface == a->iface;
	}
		case SSF_MARKMASK:
	{
		struct aafilter *a = (void *)f->pred;

		return (s->mark & a->mask) == a->mark;
	}
		/* Yup. It is recursion. Sorry. */
		case SSF_AND:
		return run_ssfilter(f->pred, s) && run_ssfilter(f->post, s);
		case SSF_OR:
		return run_ssfilter(f->pred, s) || run_ssfilter(f->post, s);
		case SSF_NOT:
		return !run_ssfilter(f->pred, s);
		default:
		abort();
	}
}

/* Relocate external jumps by reloc. */
static void ssfilter_patch(char *a, int len, int reloc)
{
	while (len > 0) {
		struct inet_diag_bc_op *op = (struct inet_diag_bc_op *)a;

		if (op->no == len+4)
			op->no += reloc;
		len -= op->yes;
		a += op->yes;
	}
	if (len < 0)
		abort();
}

static int ssfilter_bytecompile(struct ssfilter *f, char **bytecode)
{
	switch (f->type) {
		case SSF_S_AUTO:
	{
		if (!(*bytecode = malloc(4))) abort();
		((struct inet_diag_bc_op *)*bytecode)[0] = (struct inet_diag_bc_op){ INET_DIAG_BC_AUTO, 4, 8 };
		return 4;
	}
		case SSF_DCOND:
		case SSF_SCOND:
	{
		struct aafilter *a = (void *)f->pred;
		struct aafilter *b;
		char *ptr;
		int  code = (f->type == SSF_DCOND ? INET_DIAG_BC_D_COND : INET_DIAG_BC_S_COND);
		int len = 0;

		for (b = a; b; b = b->next) {
			len += 4 + sizeof(struct inet_diag_hostcond);
			if (a->addr.family == AF_INET6)
				len += 16;
			else
				len += 4;
			if (b->next)
				len += 4;
		}
		if (!(ptr = malloc(len))) abort();
		*bytecode = ptr;
		for (b = a; b; b = b->next) {
			struct inet_diag_bc_op *op = (struct inet_diag_bc_op *)ptr;
			int alen = (a->addr.family == AF_INET6 ? 16 : 4);
			int oplen = alen + 4 + sizeof(struct inet_diag_hostcond);
			struct inet_diag_hostcond *cond = (struct inet_diag_hostcond *)(ptr+4);

			*op = (struct inet_diag_bc_op){ code, oplen, oplen+4 };
			cond->family = a->addr.family;
			cond->port = a->port;
			cond->prefix_len = a->addr.bitlen;
			memcpy(cond->addr, a->addr.data, alen);
			ptr += oplen;
			if (b->next) {
				op = (struct inet_diag_bc_op *)ptr;
				*op = (struct inet_diag_bc_op){ INET_DIAG_BC_JMP, 4, len - (ptr-*bytecode)};
				ptr += 4;
			}
		}
		return ptr - *bytecode;
	}
		case SSF_D_GE:
	{
		struct aafilter *x = (void *)f->pred;

		if (!(*bytecode = malloc(8))) abort();
		((struct inet_diag_bc_op *)*bytecode)[0] = (struct inet_diag_bc_op){ INET_DIAG_BC_D_GE, 8, 12 };
		((struct inet_diag_bc_op *)*bytecode)[1] = (struct inet_diag_bc_op){ 0, 0, x->port };
		return 8;
	}
		case SSF_D_LE:
	{
		struct aafilter *x = (void *)f->pred;

		if (!(*bytecode = malloc(8))) abort();
		((struct inet_diag_bc_op *)*bytecode)[0] = (struct inet_diag_bc_op){ INET_DIAG_BC_D_LE, 8, 12 };
		((struct inet_diag_bc_op *)*bytecode)[1] = (struct inet_diag_bc_op){ 0, 0, x->port };
		return 8;
	}
		case SSF_S_GE:
	{
		struct aafilter *x = (void *)f->pred;

		if (!(*bytecode = malloc(8))) abort();
		((struct inet_diag_bc_op *)*bytecode)[0] = (struct inet_diag_bc_op){ INET_DIAG_BC_S_GE, 8, 12 };
		((struct inet_diag_bc_op *)*bytecode)[1] = (struct inet_diag_bc_op){ 0, 0, x->port };
		return 8;
	}
		case SSF_S_LE:
	{
		struct aafilter *x = (void *)f->pred;

		if (!(*bytecode = malloc(8))) abort();
		((struct inet_diag_bc_op *)*bytecode)[0] = (struct inet_diag_bc_op){ INET_DIAG_BC_S_LE, 8, 12 };
		((struct inet_diag_bc_op *)*bytecode)[1] = (struct inet_diag_bc_op){ 0, 0, x->port };
		return 8;
	}

		case SSF_AND:
	{
		char *a1 = NULL, *a2 = NULL, *a;
		int l1, l2;

		l1 = ssfilter_bytecompile(f->pred, &a1);
		l2 = ssfilter_bytecompile(f->post, &a2);
		if (!l1 || !l2) {
			free(a1);
			free(a2);
			return 0;
		}
		if (!(a = malloc(l1+l2))) abort();
		memcpy(a, a1, l1);
		memcpy(a+l1, a2, l2);
		free(a1); free(a2);
		ssfilter_patch(a, l1, l2);
		*bytecode = a;
		return l1+l2;
	}
		case SSF_OR:
	{
		char *a1 = NULL, *a2 = NULL, *a;
		int l1, l2;

		l1 = ssfilter_bytecompile(f->pred, &a1);
		l2 = ssfilter_bytecompile(f->post, &a2);
		if (!l1 || !l2) {
			free(a1);
			free(a2);
			return 0;
		}
		if (!(a = malloc(l1+l2+4))) abort();
		memcpy(a, a1, l1);
		memcpy(a+l1+4, a2, l2);
		free(a1); free(a2);
		*(struct inet_diag_bc_op *)(a+l1) = (struct inet_diag_bc_op){ INET_DIAG_BC_JMP, 4, l2+4 };
		*bytecode = a;
		return l1+l2+4;
	}
		case SSF_NOT:
	{
		char *a1 = NULL, *a;
		int l1;

		l1 = ssfilter_bytecompile(f->pred, &a1);
		if (!l1) {
			free(a1);
			return 0;
		}
		if (!(a = malloc(l1+4))) abort();
		memcpy(a, a1, l1);
		free(a1);
		*(struct inet_diag_bc_op *)(a+l1) = (struct inet_diag_bc_op){ INET_DIAG_BC_JMP, 4, 8 };
		*bytecode = a;
		return l1+4;
	}
		case SSF_DEVCOND:
	{
		/* bytecompile for SSF_DEVCOND not supported yet */
		return 0;
	}
		case SSF_MARKMASK:
	{
		struct aafilter *a = (void *)f->pred;
		struct instr {
			struct inet_diag_bc_op op;
			struct inet_diag_markcond cond;
		};
		int inslen = sizeof(struct instr);

		if (!(*bytecode = malloc(inslen))) abort();
		((struct instr *)*bytecode)[0] = (struct instr) {
			{ INET_DIAG_BC_MARK_COND, inslen, inslen + 4 },
			{ a->mark, a->mask},
		};

		return inslen;
	}
		default:
		abort();
	}
}

static int remember_he(struct aafilter *a, struct hostent *he)
{
	char **ptr = he->h_addr_list;
	int cnt = 0;
	int len;

	if (he->h_addrtype == AF_INET)
		len = 4;
	else if (he->h_addrtype == AF_INET6)
		len = 16;
	else
		return 0;

	while (*ptr) {
		struct aafilter *b = a;

		if (a->addr.bitlen) {
			if ((b = malloc(sizeof(*b))) == NULL)
				return cnt;
			*b = *a;
			a->next = b;
		}
		memcpy(b->addr.data, *ptr, len);
		b->addr.bytelen = len;
		b->addr.bitlen = len*8;
		b->addr.family = he->h_addrtype;
		ptr++;
		cnt++;
	}
	return cnt;
}

static int get_dns_host(struct aafilter *a, const char *addr, int fam)
{
	static int notfirst;
	int cnt = 0;
	struct hostent *he;

	a->addr.bitlen = 0;
	if (!notfirst) {
		sethostent(1);
		notfirst = 1;
	}
	he = gethostbyname2(addr, fam == AF_UNSPEC ? AF_INET : fam);
	if (he)
		cnt = remember_he(a, he);
	if (fam == AF_UNSPEC) {
		he = gethostbyname2(addr, AF_INET6);
		if (he)
			cnt += remember_he(a, he);
	}
	return !cnt;
}

static int xll_initted;

static void xll_init(void)
{
	struct rtnl_handle rth;

	if (rtnl_open(&rth, 0) < 0)
		exit(1);

	ll_init_map(&rth);
	rtnl_close(&rth);
	xll_initted = 1;
}

static const char *xll_index_to_name(int index)
{
	if (!xll_initted)
		xll_init();
	return ll_index_to_name(index);
}

static int xll_name_to_index(const char *dev)
{
	if (!xll_initted)
		xll_init();
	return ll_name_to_index(dev);
}

void *parse_devcond(char *name)
{
	struct aafilter a = { .iface = 0 };
	struct aafilter *res;

	a.iface = xll_name_to_index(name);
	if (a.iface == 0) {
		char *end;
		unsigned long n;

		n = strtoul(name, &end, 0);
		if (!end || end == name || *end || n > UINT_MAX)
			return NULL;

		a.iface = n;
	}

	res = malloc(sizeof(*res));
	*res = a;

	return res;
}

static void vsock_set_inet_prefix(inet_prefix *a, __u32 cid)
{
	*a = (inet_prefix){
		.bytelen = sizeof(cid),
		.family = AF_VSOCK,
	};
	memcpy(a->data, &cid, sizeof(cid));
}

void *parse_hostcond(char *addr, bool is_port)
{
	char *port = NULL;
	struct aafilter a = { .port = -1 };
	struct aafilter *res;
	int fam = preferred_family;
	struct filter *f = &current_filter;

	if (fam == AF_UNIX || strncmp(addr, "unix:", 5) == 0) {
		char *p;

		a.addr.family = AF_UNIX;
		if (strncmp(addr, "unix:", 5) == 0)
			addr += 5;
		p = strdup(addr);
		a.addr.bitlen = 8*strlen(p);
		memcpy(a.addr.data, &p, sizeof(p));
		fam = AF_UNIX;
		goto out;
	}

	if (fam == AF_PACKET || strncmp(addr, "link:", 5) == 0) {
		a.addr.family = AF_PACKET;
		a.addr.bitlen = 0;
		if (strncmp(addr, "link:", 5) == 0)
			addr += 5;
		port = strchr(addr, ':');
		if (port) {
			*port = 0;
			if (port[1] && strcmp(port+1, "*")) {
				if (get_integer(&a.port, port+1, 0)) {
					if ((a.port = xll_name_to_index(port+1)) <= 0)
						return NULL;
				}
			}
		}
		if (addr[0] && strcmp(addr, "*")) {
			unsigned short tmp;

			a.addr.bitlen = 32;
			if (ll_proto_a2n(&tmp, addr))
				return NULL;
			a.addr.data[0] = ntohs(tmp);
		}
		fam = AF_PACKET;
		goto out;
	}

	if (fam == AF_NETLINK || strncmp(addr, "netlink:", 8) == 0) {
		a.addr.family = AF_NETLINK;
		a.addr.bitlen = 0;
		if (strncmp(addr, "netlink:", 8) == 0)
			addr += 8;
		port = strchr(addr, ':');
		if (port) {
			*port = 0;
			if (port[1] && strcmp(port+1, "*")) {
				if (get_integer(&a.port, port+1, 0)) {
					if (strcmp(port+1, "kernel") == 0)
						a.port = 0;
					else
						return NULL;
				}
			}
		}
		if (addr[0] && strcmp(addr, "*")) {
			a.addr.bitlen = 32;
			if (nl_proto_a2n(&a.addr.data[0], addr) == -1)
				return NULL;
		}
		fam = AF_NETLINK;
		goto out;
	}

	if (fam == AF_VSOCK || strncmp(addr, "vsock:", 6) == 0) {
		__u32 cid = ~(__u32)0;

		a.addr.family = AF_VSOCK;
		if (strncmp(addr, "vsock:", 6) == 0)
			addr += 6;

		if (is_port)
			port = addr;
		else {
			port = strchr(addr, ':');
			if (port) {
				*port = '\0';
				port++;
			}
		}

		if (port && strcmp(port, "*") &&
		    get_u32((__u32 *)&a.port, port, 0))
			return NULL;

		if (addr[0] && strcmp(addr, "*")) {
			a.addr.bitlen = 32;
			if (get_u32(&cid, addr, 0))
				return NULL;
		}
		vsock_set_inet_prefix(&a.addr, cid);
		fam = AF_VSOCK;
		goto out;
	}

	if (fam == AF_INET || !strncmp(addr, "inet:", 5)) {
		fam = AF_INET;
		if (!strncmp(addr, "inet:", 5))
			addr += 5;
	} else if (fam == AF_INET6 || !strncmp(addr, "inet6:", 6)) {
		fam = AF_INET6;
		if (!strncmp(addr, "inet6:", 6))
			addr += 6;
	}

	/* URL-like literal [] */
	if (addr[0] == '[') {
		addr++;
		if ((port = strchr(addr, ']')) == NULL)
			return NULL;
		*port++ = 0;
	} else if (addr[0] == '*') {
		port = addr+1;
	} else {
		port = strrchr(strchr(addr, '/') ? : addr, ':');
	}

	if (is_port)
		port = addr;

	if (port && *port) {
		if (*port == ':')
			*port++ = 0;

		if (*port && *port != '*') {
			if (get_integer(&a.port, port, 0)) {
				struct servent *se1 = NULL;
				struct servent *se2 = NULL;

				if (current_filter.dbs&(1<<UDP_DB))
					se1 = getservbyname(port, UDP_PROTO);
				if (current_filter.dbs&(1<<TCP_DB))
					se2 = getservbyname(port, TCP_PROTO);
				if (se1 && se2 && se1->s_port != se2->s_port) {
					fprintf(stderr, "Error: ambiguous port \"%s\".\n", port);
					return NULL;
				}
				if (!se1)
					se1 = se2;
				if (se1) {
					a.port = ntohs(se1->s_port);
				} else {
					struct scache *s;

					for (s = rlist; s; s = s->next) {
						if ((s->proto == UDP_PROTO &&
						     (current_filter.dbs&(1<<UDP_DB))) ||
						    (s->proto == TCP_PROTO &&
						     (current_filter.dbs&(1<<TCP_DB)))) {
							if (s->name && strcmp(s->name, port) == 0) {
								if (a.port > 0 && a.port != s->port) {
									fprintf(stderr, "Error: ambiguous port \"%s\".\n", port);
									return NULL;
								}
								a.port = s->port;
							}
						}
					}
					if (a.port <= 0) {
						fprintf(stderr, "Error: \"%s\" does not look like a port.\n", port);
						return NULL;
					}
				}
			}
		}
	}
	if (!is_port && *addr && *addr != '*') {
		if (get_prefix_1(&a.addr, addr, fam)) {
			if (get_dns_host(&a, addr, fam)) {
				fprintf(stderr, "Error: an inet prefix is expected rather than \"%s\".\n", addr);
				return NULL;
			}
		}
	}

out:
	if (fam != AF_UNSPEC) {
		int states = f->states;
		f->families = 0;
		filter_af_set(f, fam);
		filter_states_set(f, states);
	}

	res = malloc(sizeof(*res));
	if (res)
		memcpy(res, &a, sizeof(a));
	return res;
}

void *parse_markmask(const char *markmask)
{
	struct aafilter a, *res;

	if (strchr(markmask, '/')) {
		if (sscanf(markmask, "%i/%i", &a.mark, &a.mask) != 2)
			return NULL;
	} else {
		a.mask = 0xffffffff;
		if (sscanf(markmask, "%i", &a.mark) != 1)
			return NULL;
	}

	res = malloc(sizeof(*res));
	if (res)
		memcpy(res, &a, sizeof(a));
	return res;
}

static void proc_ctx_print(struct sockstat *s)
{
	char *buf;

	if (show_proc_ctx || show_sock_ctx) {
		if (find_entry(s->ino, &buf,
				(show_proc_ctx & show_sock_ctx) ?
				PROC_SOCK_CTX : PROC_CTX) > 0) {
			out(" users:(%s)", buf);
			free(buf);
		}
	} else if (show_users) {
		if (find_entry(s->ino, &buf, USERS) > 0) {
			out(" users:(%s)", buf);
			free(buf);
		}
	}
}

static void inet_stats_print(struct sockstat *s, bool v6only)
{
	sock_state_print(s);

	inet_addr_print(&s->local, s->lport, s->iface, v6only);
	inet_addr_print(&s->remote, s->rport, 0, v6only);

	proc_ctx_print(s);
}

static int proc_parse_inet_addr(char *loc, char *rem, int family, struct
		sockstat * s)
{
	s->local.family = s->remote.family = family;
	if (family == AF_INET) {
		sscanf(loc, "%x:%x", s->local.data, (unsigned *)&s->lport);
		sscanf(rem, "%x:%x", s->remote.data, (unsigned *)&s->rport);
		s->local.bytelen = s->remote.bytelen = 4;
		return 0;
	} else {
		sscanf(loc, "%08x%08x%08x%08x:%x",
		       s->local.data,
		       s->local.data + 1,
		       s->local.data + 2,
		       s->local.data + 3,
		       &s->lport);
		sscanf(rem, "%08x%08x%08x%08x:%x",
		       s->remote.data,
		       s->remote.data + 1,
		       s->remote.data + 2,
		       s->remote.data + 3,
		       &s->rport);
		s->local.bytelen = s->remote.bytelen = 16;
		return 0;
	}
	return -1;
}

static int proc_inet_split_line(char *line, char **loc, char **rem, char **data)
{
	char *p;

	if ((p = strchr(line, ':')) == NULL)
		return -1;

	*loc = p+2;
	if ((p = strchr(*loc, ':')) == NULL)
		return -1;

	p[5] = 0;
	*rem = p+6;
	if ((p = strchr(*rem, ':')) == NULL)
		return -1;

	p[5] = 0;
	*data = p+6;
	return 0;
}

static char *sprint_bw(char *buf, double bw)
{
	if (bw > 1000000.)
		sprintf(buf, "%.1fM", bw / 1000000.);
	else if (bw > 1000.)
		sprintf(buf, "%.1fK", bw / 1000.);
	else
		sprintf(buf, "%g", bw);

	return buf;
}

static void sctp_stats_print(struct sctp_info *s)
{
	if (s->sctpi_tag)
		out(" tag:%x", s->sctpi_tag);
	if (s->sctpi_state)
		out(" state:%s", sctp_sstate_name[s->sctpi_state]);
	if (s->sctpi_rwnd)
		out(" rwnd:%d", s->sctpi_rwnd);
	if (s->sctpi_unackdata)
		out(" unackdata:%d", s->sctpi_unackdata);
	if (s->sctpi_penddata)
		out(" penddata:%d", s->sctpi_penddata);
	if (s->sctpi_instrms)
		out(" instrms:%d", s->sctpi_instrms);
	if (s->sctpi_outstrms)
		out(" outstrms:%d", s->sctpi_outstrms);
	if (s->sctpi_inqueue)
		out(" inqueue:%d", s->sctpi_inqueue);
	if (s->sctpi_outqueue)
		out(" outqueue:%d", s->sctpi_outqueue);
	if (s->sctpi_overall_error)
		out(" overerr:%d", s->sctpi_overall_error);
	if (s->sctpi_max_burst)
		out(" maxburst:%d", s->sctpi_max_burst);
	if (s->sctpi_maxseg)
		out(" maxseg:%d", s->sctpi_maxseg);
	if (s->sctpi_peer_rwnd)
		out(" prwnd:%d", s->sctpi_peer_rwnd);
	if (s->sctpi_peer_tag)
		out(" ptag:%x", s->sctpi_peer_tag);
	if (s->sctpi_peer_capable)
		out(" pcapable:%d", s->sctpi_peer_capable);
	if (s->sctpi_peer_sack)
		out(" psack:%d", s->sctpi_peer_sack);
	if (s->sctpi_s_autoclose)
		out(" autoclose:%d", s->sctpi_s_autoclose);
	if (s->sctpi_s_adaptation_ind)
		out(" adapind:%d", s->sctpi_s_adaptation_ind);
	if (s->sctpi_s_pd_point)
		out(" pdpoint:%d", s->sctpi_s_pd_point);
	if (s->sctpi_s_nodelay)
		out(" nodealy:%d", s->sctpi_s_nodelay);
	if (s->sctpi_s_disable_fragments)
		out(" nofrag:%d", s->sctpi_s_disable_fragments);
	if (s->sctpi_s_v4mapped)
		out(" v4mapped:%d", s->sctpi_s_v4mapped);
	if (s->sctpi_s_frag_interleave)
		out(" fraginl:%d", s->sctpi_s_frag_interleave);
}

static void tcp_stats_print(struct tcpstat *s)
{
	char b1[64];

	if (s->has_ts_opt)
		out(" ts");
	if (s->has_sack_opt)
		out(" sack");
	if (s->has_ecn_opt)
		out(" ecn");
	if (s->has_ecnseen_opt)
		out(" ecnseen");
	if (s->has_fastopen_opt)
		out(" fastopen");
	if (s->cong_alg[0])
		out(" %s", s->cong_alg);
	if (s->has_wscale_opt)
		out(" wscale:%d,%d", s->snd_wscale, s->rcv_wscale);
	if (s->rto)
		out(" rto:%g", s->rto);
	if (s->backoff)
		out(" backoff:%u", s->backoff);
	if (s->rtt)
		out(" rtt:%g/%g", s->rtt, s->rttvar);
	if (s->ato)
		out(" ato:%g", s->ato);

	if (s->qack)
		out(" qack:%d", s->qack);
	if (s->qack & 1)
		out(" bidir");

	if (s->mss)
		out(" mss:%d", s->mss);
	if (s->pmtu)
		out(" pmtu:%u", s->pmtu);
	if (s->rcv_mss)
		out(" rcvmss:%d", s->rcv_mss);
	if (s->advmss)
		out(" advmss:%d", s->advmss);
	if (s->cwnd)
		out(" cwnd:%u", s->cwnd);
	if (s->ssthresh)
		out(" ssthresh:%d", s->ssthresh);

	if (s->bytes_sent)
		out(" bytes_sent:%llu", s->bytes_sent);
	if (s->bytes_retrans)
		out(" bytes_retrans:%llu", s->bytes_retrans);
	if (s->bytes_acked)
		out(" bytes_acked:%llu", s->bytes_acked);
	if (s->bytes_received)
		out(" bytes_received:%llu", s->bytes_received);
	if (s->segs_out)
		out(" segs_out:%u", s->segs_out);
	if (s->segs_in)
		out(" segs_in:%u", s->segs_in);
	if (s->data_segs_out)
		out(" data_segs_out:%u", s->data_segs_out);
	if (s->data_segs_in)
		out(" data_segs_in:%u", s->data_segs_in);

	if (s->dctcp && s->dctcp->enabled) {
		struct dctcpstat *dctcp = s->dctcp;

		out(" dctcp:(ce_state:%u,alpha:%u,ab_ecn:%u,ab_tot:%u)",
			     dctcp->ce_state, dctcp->alpha, dctcp->ab_ecn,
			     dctcp->ab_tot);
	} else if (s->dctcp) {
		out(" dctcp:fallback_mode");
	}

	if (s->bbr_info) {
		__u64 bw;

		bw = s->bbr_info->bbr_bw_hi;
		bw <<= 32;
		bw |= s->bbr_info->bbr_bw_lo;

		out(" bbr:(bw:%sbps,mrtt:%g",
		    sprint_bw(b1, bw * 8.0),
		    (double)s->bbr_info->bbr_min_rtt / 1000.0);
		if (s->bbr_info->bbr_pacing_gain)
			out(",pacing_gain:%g",
			    (double)s->bbr_info->bbr_pacing_gain / 256.0);
		if (s->bbr_info->bbr_cwnd_gain)
			out(",cwnd_gain:%g",
			    (double)s->bbr_info->bbr_cwnd_gain / 256.0);
		out(")");
	}

	if (s->send_bps)
		out(" send %sbps", sprint_bw(b1, s->send_bps));
	if (s->lastsnd)
		out(" lastsnd:%u", s->lastsnd);
	if (s->lastrcv)
		out(" lastrcv:%u", s->lastrcv);
	if (s->lastack)
		out(" lastack:%u", s->lastack);

	if (s->pacing_rate) {
		out(" pacing_rate %sbps", sprint_bw(b1, s->pacing_rate));
		if (s->pacing_rate_max)
			out("/%sbps", sprint_bw(b1, s->pacing_rate_max));
	}

	if (s->delivery_rate)
		out(" delivery_rate %sbps", sprint_bw(b1, s->delivery_rate));
	if (s->delivered)
		out(" delivered:%u", s->delivered);
	if (s->delivered_ce)
		out(" delivered_ce:%u", s->delivered_ce);
	if (s->app_limited)
		out(" app_limited");

	if (s->busy_time) {
		out(" busy:%llums", s->busy_time / 1000);
		if (s->rwnd_limited)
			out(" rwnd_limited:%llums(%.1f%%)",
			    s->rwnd_limited / 1000,
			    100.0 * s->rwnd_limited / s->busy_time);
		if (s->sndbuf_limited)
			out(" sndbuf_limited:%llums(%.1f%%)",
			    s->sndbuf_limited / 1000,
			    100.0 * s->sndbuf_limited / s->busy_time);
	}

	if (s->unacked)
		out(" unacked:%u", s->unacked);
	if (s->retrans || s->retrans_total)
		out(" retrans:%u/%u", s->retrans, s->retrans_total);
	if (s->lost)
		out(" lost:%u", s->lost);
	if (s->sacked && s->ss.state != SS_LISTEN)
		out(" sacked:%u", s->sacked);
	if (s->dsack_dups)
		out(" dsack_dups:%u", s->dsack_dups);
	if (s->fackets)
		out(" fackets:%u", s->fackets);
	if (s->reordering != 3)
		out(" reordering:%d", s->reordering);
	if (s->reord_seen)
		out(" reord_seen:%d", s->reord_seen);
	if (s->rcv_rtt)
		out(" rcv_rtt:%g", s->rcv_rtt);
	if (s->rcv_space)
		out(" rcv_space:%d", s->rcv_space);
	if (s->rcv_ssthresh)
		out(" rcv_ssthresh:%u", s->rcv_ssthresh);
	if (s->not_sent)
		out(" notsent:%u", s->not_sent);
	if (s->min_rtt)
		out(" minrtt:%g", s->min_rtt);
}

static void tcp_timer_print(struct tcpstat *s)
{
	static const char * const tmr_name[] = {
		"off",
		"on",
		"keepalive",
		"timewait",
		"persist",
		"unknown"
	};

	if (s->timer) {
		if (s->timer > 4)
			s->timer = 5;
		out(" timer:(%s,%s,%d)",
			     tmr_name[s->timer],
			     print_ms_timer(s->timeout),
			     s->retrans);
	}
}

static void sctp_timer_print(struct tcpstat *s)
{
	if (s->timer)
		out(" timer:(T3_RTX,%s,%d)",
		    print_ms_timer(s->timeout), s->retrans);
}

static int tcp_show_line(char *line, const struct filter *f, int family)
{
	int rto = 0, ato = 0;
	struct tcpstat s = {};
	char *loc, *rem, *data;
	char opt[256];
	int n;
	int hz = get_user_hz();

	if (proc_inet_split_line(line, &loc, &rem, &data))
		return -1;

	int state = (data[1] >= 'A') ? (data[1] - 'A' + 10) : (data[1] - '0');

	if (!(f->states & (1 << state)))
		return 0;

	proc_parse_inet_addr(loc, rem, family, &s.ss);

	if (f->f && run_ssfilter(f->f, &s.ss) == 0)
		return 0;

	opt[0] = 0;
	n = sscanf(data, "%x %x:%x %x:%x %x %d %d %u %d %llx %d %d %d %u %d %[^\n]\n",
		   &s.ss.state, &s.ss.wq, &s.ss.rq,
		   &s.timer, &s.timeout, &s.retrans, &s.ss.uid, &s.probes,
		   &s.ss.ino, &s.ss.refcnt, &s.ss.sk, &rto, &ato, &s.qack, &s.cwnd,
		   &s.ssthresh, opt);

	if (n < 17)
		opt[0] = 0;

	if (n < 12) {
		rto = 0;
		s.cwnd = 2;
		s.ssthresh = -1;
		ato = s.qack = 0;
	}

	s.retrans   = s.timer != 1 ? s.probes : s.retrans;
	s.timeout   = (s.timeout * 1000 + hz - 1) / hz;
	s.ato	    = (double)ato / hz;
	s.qack	   /= 2;
	s.rto	    = (double)rto;
	s.ssthresh  = s.ssthresh == -1 ? 0 : s.ssthresh;
	s.rto	    = s.rto != 3 * hz  ? s.rto / hz : 0;
	s.ss.type   = IPPROTO_TCP;

	inet_stats_print(&s.ss, false);

	if (show_options)
		tcp_timer_print(&s);

	if (show_details) {
		sock_details_print(&s.ss);
		if (opt[0])
			out(" opt:\"%s\"", opt);
	}

	if (show_tcpinfo)
		tcp_stats_print(&s);

	return 0;
}

static int generic_record_read(FILE *fp,
			       int (*worker)(char*, const struct filter *, int),
			       const struct filter *f, int fam)
{
	char line[256];

	/* skip header */
	if (fgets(line, sizeof(line), fp) == NULL)
		goto outerr;

	while (fgets(line, sizeof(line), fp) != NULL) {
		int n = strlen(line);

		if (n == 0 || line[n-1] != '\n') {
			errno = -EINVAL;
			return -1;
		}
		line[n-1] = 0;

		if (worker(line, f, fam) < 0)
			return 0;
	}
outerr:

	return ferror(fp) ? -1 : 0;
}

static void print_skmeminfo(struct rtattr *tb[], int attrtype)
{
	const __u32 *skmeminfo;

	if (!tb[attrtype]) {
		if (attrtype == INET_DIAG_SKMEMINFO) {
			if (!tb[INET_DIAG_MEMINFO])
				return;

			const struct inet_diag_meminfo *minfo =
				RTA_DATA(tb[INET_DIAG_MEMINFO]);

			out(" mem:(r%u,w%u,f%u,t%u)",
				   minfo->idiag_rmem,
				   minfo->idiag_wmem,
				   minfo->idiag_fmem,
				   minfo->idiag_tmem);
		}
		return;
	}

	skmeminfo = RTA_DATA(tb[attrtype]);

	out(" skmem:(r%u,rb%u,t%u,tb%u,f%u,w%u,o%u",
		     skmeminfo[SK_MEMINFO_RMEM_ALLOC],
		     skmeminfo[SK_MEMINFO_RCVBUF],
		     skmeminfo[SK_MEMINFO_WMEM_ALLOC],
		     skmeminfo[SK_MEMINFO_SNDBUF],
		     skmeminfo[SK_MEMINFO_FWD_ALLOC],
		     skmeminfo[SK_MEMINFO_WMEM_QUEUED],
		     skmeminfo[SK_MEMINFO_OPTMEM]);

	if (RTA_PAYLOAD(tb[attrtype]) >=
		(SK_MEMINFO_BACKLOG + 1) * sizeof(__u32))
		out(",bl%u", skmeminfo[SK_MEMINFO_BACKLOG]);

	if (RTA_PAYLOAD(tb[attrtype]) >=
		(SK_MEMINFO_DROPS + 1) * sizeof(__u32))
		out(",d%u", skmeminfo[SK_MEMINFO_DROPS]);

	out(")");
}

static void print_md5sig(struct tcp_diag_md5sig *sig)
{
	out("%s/%d=",
	    format_host(sig->tcpm_family,
			sig->tcpm_family == AF_INET6 ? 16 : 4,
			&sig->tcpm_addr),
	    sig->tcpm_prefixlen);
	print_escape_buf(sig->tcpm_key, sig->tcpm_keylen, " ,");
}

#define TCPI_HAS_OPT(info, opt) !!(info->tcpi_options & (opt))

static void tcp_show_info(const struct nlmsghdr *nlh, struct inet_diag_msg *r,
		struct rtattr *tb[])
{
	double rtt = 0;
	struct tcpstat s = {};

	s.ss.state = r->idiag_state;

	print_skmeminfo(tb, INET_DIAG_SKMEMINFO);

	if (tb[INET_DIAG_INFO]) {
		struct tcp_info *info;
		int len = RTA_PAYLOAD(tb[INET_DIAG_INFO]);

		/* workaround for older kernels with less fields */
		if (len < sizeof(*info)) {
			info = alloca(sizeof(*info));
			memcpy(info, RTA_DATA(tb[INET_DIAG_INFO]), len);
			memset((char *)info + len, 0, sizeof(*info) - len);
		} else
			info = RTA_DATA(tb[INET_DIAG_INFO]);

		if (show_options) {
			s.has_ts_opt	   = TCPI_HAS_OPT(info, TCPI_OPT_TIMESTAMPS);
			s.has_sack_opt	   = TCPI_HAS_OPT(info, TCPI_OPT_SACK);
			s.has_ecn_opt	   = TCPI_HAS_OPT(info, TCPI_OPT_ECN);
			s.has_ecnseen_opt  = TCPI_HAS_OPT(info, TCPI_OPT_ECN_SEEN);
			s.has_fastopen_opt = TCPI_HAS_OPT(info, TCPI_OPT_SYN_DATA);
		}

		if (tb[INET_DIAG_CONG])
			strncpy(s.cong_alg,
				rta_getattr_str(tb[INET_DIAG_CONG]),
				sizeof(s.cong_alg) - 1);

		if (TCPI_HAS_OPT(info, TCPI_OPT_WSCALE)) {
			s.has_wscale_opt  = true;
			s.snd_wscale	  = info->tcpi_snd_wscale;
			s.rcv_wscale	  = info->tcpi_rcv_wscale;
		}

		if (info->tcpi_rto && info->tcpi_rto != 3000000)
			s.rto = (double)info->tcpi_rto / 1000;

		s.backoff	 = info->tcpi_backoff;
		s.rtt		 = (double)info->tcpi_rtt / 1000;
		s.rttvar	 = (double)info->tcpi_rttvar / 1000;
		s.ato		 = (double)info->tcpi_ato / 1000;
		s.mss		 = info->tcpi_snd_mss;
		s.rcv_mss	 = info->tcpi_rcv_mss;
		s.advmss	 = info->tcpi_advmss;
		s.rcv_space	 = info->tcpi_rcv_space;
		s.rcv_rtt	 = (double)info->tcpi_rcv_rtt / 1000;
		s.lastsnd	 = info->tcpi_last_data_sent;
		s.lastrcv	 = info->tcpi_last_data_recv;
		s.lastack	 = info->tcpi_last_ack_recv;
		s.unacked	 = info->tcpi_unacked;
		s.retrans	 = info->tcpi_retrans;
		s.retrans_total  = info->tcpi_total_retrans;
		s.lost		 = info->tcpi_lost;
		s.sacked	 = info->tcpi_sacked;
		s.fackets	 = info->tcpi_fackets;
		s.reordering	 = info->tcpi_reordering;
		s.rcv_ssthresh   = info->tcpi_rcv_ssthresh;
		s.cwnd		 = info->tcpi_snd_cwnd;
		s.pmtu		 = info->tcpi_pmtu;

		if (info->tcpi_snd_ssthresh < 0xFFFF)
			s.ssthresh = info->tcpi_snd_ssthresh;

		rtt = (double) info->tcpi_rtt;
		if (tb[INET_DIAG_VEGASINFO]) {
			const struct tcpvegas_info *vinfo
				= RTA_DATA(tb[INET_DIAG_VEGASINFO]);

			if (vinfo->tcpv_enabled &&
					vinfo->tcpv_rtt && vinfo->tcpv_rtt != 0x7fffffff)
				rtt =  vinfo->tcpv_rtt;
		}

		if (tb[INET_DIAG_DCTCPINFO]) {
			struct dctcpstat *dctcp = malloc(sizeof(struct
						dctcpstat));

			const struct tcp_dctcp_info *dinfo
				= RTA_DATA(tb[INET_DIAG_DCTCPINFO]);

			dctcp->enabled	= !!dinfo->dctcp_enabled;
			dctcp->ce_state = dinfo->dctcp_ce_state;
			dctcp->alpha	= dinfo->dctcp_alpha;
			dctcp->ab_ecn	= dinfo->dctcp_ab_ecn;
			dctcp->ab_tot	= dinfo->dctcp_ab_tot;
			s.dctcp		= dctcp;
		}

		if (tb[INET_DIAG_BBRINFO]) {
			const void *bbr_info = RTA_DATA(tb[INET_DIAG_BBRINFO]);
			int len = min(RTA_PAYLOAD(tb[INET_DIAG_BBRINFO]),
				      sizeof(*s.bbr_info));

			s.bbr_info = calloc(1, sizeof(*s.bbr_info));
			if (s.bbr_info && bbr_info)
				memcpy(s.bbr_info, bbr_info, len);
		}

		if (rtt > 0 && info->tcpi_snd_mss && info->tcpi_snd_cwnd) {
			s.send_bps = (double) info->tcpi_snd_cwnd *
				(double)info->tcpi_snd_mss * 8000000. / rtt;
		}

		if (info->tcpi_pacing_rate &&
				info->tcpi_pacing_rate != ~0ULL) {
			s.pacing_rate = info->tcpi_pacing_rate * 8.;

			if (info->tcpi_max_pacing_rate &&
					info->tcpi_max_pacing_rate != ~0ULL)
				s.pacing_rate_max = info->tcpi_max_pacing_rate * 8.;
		}
		s.bytes_acked = info->tcpi_bytes_acked;
		s.bytes_received = info->tcpi_bytes_received;
		s.segs_out = info->tcpi_segs_out;
		s.segs_in = info->tcpi_segs_in;
		s.data_segs_out = info->tcpi_data_segs_out;
		s.data_segs_in = info->tcpi_data_segs_in;
		s.not_sent = info->tcpi_notsent_bytes;
		if (info->tcpi_min_rtt && info->tcpi_min_rtt != ~0U)
			s.min_rtt = (double) info->tcpi_min_rtt / 1000;
		s.delivery_rate = info->tcpi_delivery_rate * 8.;
		s.app_limited = info->tcpi_delivery_rate_app_limited;
		s.busy_time = info->tcpi_busy_time;
		s.rwnd_limited = info->tcpi_rwnd_limited;
		s.sndbuf_limited = info->tcpi_sndbuf_limited;
		s.delivered = info->tcpi_delivered;
		s.delivered_ce = info->tcpi_delivered_ce;
		s.dsack_dups = info->tcpi_dsack_dups;
		s.reord_seen = info->tcpi_reord_seen;
		s.bytes_sent = info->tcpi_bytes_sent;
		s.bytes_retrans = info->tcpi_bytes_retrans;
		tcp_stats_print(&s);
		free(s.dctcp);
		free(s.bbr_info);
	}
	if (tb[INET_DIAG_MD5SIG]) {
		struct tcp_diag_md5sig *sig = RTA_DATA(tb[INET_DIAG_MD5SIG]);
		int len = RTA_PAYLOAD(tb[INET_DIAG_MD5SIG]);

		out(" md5keys:");
		print_md5sig(sig++);
		for (len -= sizeof(*sig); len > 0; len -= sizeof(*sig)) {
			out(",");
			print_md5sig(sig++);
		}
	}
}

static const char *format_host_sa(struct sockaddr_storage *sa)
{
	union {
		struct sockaddr_in sin;
		struct sockaddr_in6 sin6;
	} *saddr = (void *)sa;

	switch (sa->ss_family) {
	case AF_INET:
		return format_host(AF_INET, 4, &saddr->sin.sin_addr);
	case AF_INET6:
		return format_host(AF_INET6, 16, &saddr->sin6.sin6_addr);
	default:
		return "";
	}
}

static void sctp_show_info(const struct nlmsghdr *nlh, struct inet_diag_msg *r,
		struct rtattr *tb[])
{
	struct sockaddr_storage *sa;
	int len;

	print_skmeminfo(tb, INET_DIAG_SKMEMINFO);

	if (tb[INET_DIAG_LOCALS]) {
		len = RTA_PAYLOAD(tb[INET_DIAG_LOCALS]);
		sa = RTA_DATA(tb[INET_DIAG_LOCALS]);

		out("locals:%s", format_host_sa(sa));
		for (sa++, len -= sizeof(*sa); len > 0; sa++, len -= sizeof(*sa))
			out(",%s", format_host_sa(sa));

	}
	if (tb[INET_DIAG_PEERS]) {
		len = RTA_PAYLOAD(tb[INET_DIAG_PEERS]);
		sa = RTA_DATA(tb[INET_DIAG_PEERS]);

		out(" peers:%s", format_host_sa(sa));
		for (sa++, len -= sizeof(*sa); len > 0; sa++, len -= sizeof(*sa))
			out(",%s", format_host_sa(sa));
	}
	if (tb[INET_DIAG_INFO]) {
		struct sctp_info *info;
		len = RTA_PAYLOAD(tb[INET_DIAG_INFO]);

		/* workaround for older kernels with less fields */
		if (len < sizeof(*info)) {
			info = alloca(sizeof(*info));
			memcpy(info, RTA_DATA(tb[INET_DIAG_INFO]), len);
			memset((char *)info + len, 0, sizeof(*info) - len);
		} else
			info = RTA_DATA(tb[INET_DIAG_INFO]);

		sctp_stats_print(info);
	}
}

static void parse_diag_msg(struct nlmsghdr *nlh, struct sockstat *s)
{
	struct rtattr *tb[INET_DIAG_MAX+1];
	struct inet_diag_msg *r = NLMSG_DATA(nlh);

	parse_rtattr(tb, INET_DIAG_MAX, (struct rtattr *)(r+1),
		     nlh->nlmsg_len - NLMSG_LENGTH(sizeof(*r)));

	s->state	= r->idiag_state;
	s->local.family	= s->remote.family = r->idiag_family;
	s->lport	= ntohs(r->id.idiag_sport);
	s->rport	= ntohs(r->id.idiag_dport);
	s->wq		= r->idiag_wqueue;
	s->rq		= r->idiag_rqueue;
	s->ino		= r->idiag_inode;
	s->uid		= r->idiag_uid;
	s->iface	= r->id.idiag_if;
	s->sk		= cookie_sk_get(&r->id.idiag_cookie[0]);

	s->mark = 0;
	if (tb[INET_DIAG_MARK])
		s->mark = rta_getattr_u32(tb[INET_DIAG_MARK]);
	if (tb[INET_DIAG_PROTOCOL])
		s->raw_prot = rta_getattr_u8(tb[INET_DIAG_PROTOCOL]);
	else
		s->raw_prot = 0;

	if (s->local.family == AF_INET)
		s->local.bytelen = s->remote.bytelen = 4;
	else
		s->local.bytelen = s->remote.bytelen = 16;

	memcpy(s->local.data, r->id.idiag_src, s->local.bytelen);
	memcpy(s->remote.data, r->id.idiag_dst, s->local.bytelen);
}

static int inet_show_sock(struct nlmsghdr *nlh,
			  struct sockstat *s)
{
	struct rtattr *tb[INET_DIAG_MAX+1];
	struct inet_diag_msg *r = NLMSG_DATA(nlh);
	unsigned char v6only = 0;

	parse_rtattr(tb, INET_DIAG_MAX, (struct rtattr *)(r+1),
		     nlh->nlmsg_len - NLMSG_LENGTH(sizeof(*r)));

	if (tb[INET_DIAG_PROTOCOL])
		s->type = rta_getattr_u8(tb[INET_DIAG_PROTOCOL]);

	if (s->local.family == AF_INET6 && tb[INET_DIAG_SKV6ONLY])
		v6only = rta_getattr_u8(tb[INET_DIAG_SKV6ONLY]);

	inet_stats_print(s, v6only);

	if (show_options) {
		struct tcpstat t = {};

		t.timer = r->idiag_timer;
		t.timeout = r->idiag_expires;
		t.retrans = r->idiag_retrans;
		if (s->type == IPPROTO_SCTP)
			sctp_timer_print(&t);
		else
			tcp_timer_print(&t);
	}

	if (show_details) {
		sock_details_print(s);
		if (s->local.family == AF_INET6 && tb[INET_DIAG_SKV6ONLY])
			out(" v6only:%u", v6only);

		if (tb[INET_DIAG_SHUTDOWN]) {
			unsigned char mask;

			mask = rta_getattr_u8(tb[INET_DIAG_SHUTDOWN]);
			out(" %c-%c",
			    mask & 1 ? '-' : '<', mask & 2 ? '-' : '>');
		}
	}

	if (show_tos) {
		if (tb[INET_DIAG_TOS])
			out(" tos:%#x", rta_getattr_u8(tb[INET_DIAG_TOS]));
		if (tb[INET_DIAG_TCLASS])
			out(" tclass:%#x", rta_getattr_u8(tb[INET_DIAG_TCLASS]));
		if (tb[INET_DIAG_CLASS_ID])
			out(" class_id:%#x", rta_getattr_u32(tb[INET_DIAG_CLASS_ID]));
	}

	if (show_mem || (show_tcpinfo && s->type != IPPROTO_UDP)) {
		out("\n\t");
		if (s->type == IPPROTO_SCTP)
			sctp_show_info(nlh, r, tb);
		else
			tcp_show_info(nlh, r, tb);
	}
	sctp_ino = s->ino;

	return 0;
}

static int tcpdiag_send(int fd, int protocol, struct filter *f)
{
	struct sockaddr_nl nladdr = { .nl_family = AF_NETLINK };
	struct {
		struct nlmsghdr nlh;
		struct inet_diag_req r;
	} req = {
		.nlh.nlmsg_len = sizeof(req),
		.nlh.nlmsg_flags = NLM_F_ROOT | NLM_F_MATCH | NLM_F_REQUEST,
		.nlh.nlmsg_seq = MAGIC_SEQ,
		.r.idiag_family = AF_INET,
		.r.idiag_states = f->states,
	};
	char    *bc = NULL;
	int	bclen;
	struct msghdr msg;
	struct rtattr rta;
	struct iovec iov[3];
	int iovlen = 1;

	if (protocol == IPPROTO_UDP)
		return -1;

	if (protocol == IPPROTO_TCP)
		req.nlh.nlmsg_type = TCPDIAG_GETSOCK;
	else
		req.nlh.nlmsg_type = DCCPDIAG_GETSOCK;
	if (show_mem) {
		req.r.idiag_ext |= (1<<(INET_DIAG_MEMINFO-1));
		req.r.idiag_ext |= (1<<(INET_DIAG_SKMEMINFO-1));
	}

	if (show_tcpinfo) {
		req.r.idiag_ext |= (1<<(INET_DIAG_INFO-1));
		req.r.idiag_ext |= (1<<(INET_DIAG_VEGASINFO-1));
		req.r.idiag_ext |= (1<<(INET_DIAG_CONG-1));
	}

	if (show_tos) {
		req.r.idiag_ext |= (1<<(INET_DIAG_TOS-1));
		req.r.idiag_ext |= (1<<(INET_DIAG_TCLASS-1));
	}

	iov[0] = (struct iovec){
		.iov_base = &req,
		.iov_len = sizeof(req)
	};
	if (f->f) {
		bclen = ssfilter_bytecompile(f->f, &bc);
		if (bclen) {
			rta.rta_type = INET_DIAG_REQ_BYTECODE;
			rta.rta_len = RTA_LENGTH(bclen);
			iov[1] = (struct iovec){ &rta, sizeof(rta) };
			iov[2] = (struct iovec){ bc, bclen };
			req.nlh.nlmsg_len += RTA_LENGTH(bclen);
			iovlen = 3;
		}
	}

	msg = (struct msghdr) {
		.msg_name = (void *)&nladdr,
		.msg_namelen = sizeof(nladdr),
		.msg_iov = iov,
		.msg_iovlen = iovlen,
	};

	if (sendmsg(fd, &msg, 0) < 0) {
		close(fd);
		return -1;
	}

	return 0;
}

static int sockdiag_send(int family, int fd, int protocol, struct filter *f)
{
	struct sockaddr_nl nladdr = { .nl_family = AF_NETLINK };
	DIAG_REQUEST(req, struct inet_diag_req_v2 r);
	char    *bc = NULL;
	int	bclen;
	struct msghdr msg;
	struct rtattr rta;
	struct iovec iov[3];
	int iovlen = 1;

	if (family == PF_UNSPEC)
		return tcpdiag_send(fd, protocol, f);

	memset(&req.r, 0, sizeof(req.r));
	req.r.sdiag_family = family;
	req.r.sdiag_protocol = protocol;
	req.r.idiag_states = f->states;
	if (show_mem) {
		req.r.idiag_ext |= (1<<(INET_DIAG_MEMINFO-1));
		req.r.idiag_ext |= (1<<(INET_DIAG_SKMEMINFO-1));
	}

	if (show_tcpinfo) {
		req.r.idiag_ext |= (1<<(INET_DIAG_INFO-1));
		req.r.idiag_ext |= (1<<(INET_DIAG_VEGASINFO-1));
		req.r.idiag_ext |= (1<<(INET_DIAG_CONG-1));
	}

	if (show_tos) {
		req.r.idiag_ext |= (1<<(INET_DIAG_TOS-1));
		req.r.idiag_ext |= (1<<(INET_DIAG_TCLASS-1));
	}

	iov[0] = (struct iovec){
		.iov_base = &req,
		.iov_len = sizeof(req)
	};
	if (f->f) {
		bclen = ssfilter_bytecompile(f->f, &bc);
		if (bclen) {
			rta.rta_type = INET_DIAG_REQ_BYTECODE;
			rta.rta_len = RTA_LENGTH(bclen);
			iov[1] = (struct iovec){ &rta, sizeof(rta) };
			iov[2] = (struct iovec){ bc, bclen };
			req.nlh.nlmsg_len += RTA_LENGTH(bclen);
			iovlen = 3;
		}
	}

	msg = (struct msghdr) {
		.msg_name = (void *)&nladdr,
		.msg_namelen = sizeof(nladdr),
		.msg_iov = iov,
		.msg_iovlen = iovlen,
	};

	if (sendmsg(fd, &msg, 0) < 0) {
		close(fd);
		return -1;
	}

	return 0;
}

struct inet_diag_arg {
	struct filter *f;
	int protocol;
	struct rtnl_handle *rth;
};

static int kill_inet_sock(struct nlmsghdr *h, void *arg, struct sockstat *s)
{
	struct inet_diag_msg *d = NLMSG_DATA(h);
	struct inet_diag_arg *diag_arg = arg;
	struct rtnl_handle *rth = diag_arg->rth;

	DIAG_REQUEST(req, struct inet_diag_req_v2 r);

	req.nlh.nlmsg_type = SOCK_DESTROY;
	req.nlh.nlmsg_flags = NLM_F_REQUEST | NLM_F_ACK;
	req.nlh.nlmsg_seq = ++rth->seq;
	req.r.sdiag_family = d->idiag_family;
	req.r.sdiag_protocol = diag_arg->protocol;
	req.r.id = d->id;

	if (diag_arg->protocol == IPPROTO_RAW) {
		struct inet_diag_req_raw *raw = (void *)&req.r;

		BUILD_BUG_ON(sizeof(req.r) != sizeof(*raw));
		raw->sdiag_raw_protocol = s->raw_prot;
	}

	return rtnl_talk(rth, &req.nlh, NULL);
}

static int show_one_inet_sock(struct nlmsghdr *h, void *arg)
{
	int err;
	struct inet_diag_arg *diag_arg = arg;
	struct inet_diag_msg *r = NLMSG_DATA(h);
	struct sockstat s = {};

	if (!(diag_arg->f->families & FAMILY_MASK(r->idiag_family)))
		return 0;

	parse_diag_msg(h, &s);
	s.type = diag_arg->protocol;

	if (diag_arg->f->f && run_ssfilter(diag_arg->f->f, &s) == 0)
		return 0;

	if (diag_arg->f->kill && kill_inet_sock(h, arg, &s) != 0) {
		if (errno == EOPNOTSUPP || errno == ENOENT) {
			/* Socket can't be closed, or is already closed. */
			return 0;
		} else {
			perror("SOCK_DESTROY answers");
			return -1;
		}
	}

	err = inet_show_sock(h, &s);
	if (err < 0)
		return err;

	return 0;
}

static int inet_show_netlink(struct filter *f, FILE *dump_fp, int protocol)
{
	int err = 0;
	struct rtnl_handle rth, rth2;
	int family = PF_INET;
	struct inet_diag_arg arg = { .f = f, .protocol = protocol };

	if (rtnl_open_byproto(&rth, 0, NETLINK_SOCK_DIAG))
		return -1;

	if (f->kill) {
		if (rtnl_open_byproto(&rth2, 0, NETLINK_SOCK_DIAG)) {
			rtnl_close(&rth);
			return -1;
		}
		arg.rth = &rth2;
	}

	rth.dump = MAGIC_SEQ;
	rth.dump_fp = dump_fp;
	if (preferred_family == PF_INET6)
		family = PF_INET6;

again:
	if ((err = sockdiag_send(family, rth.fd, protocol, f)))
		goto Exit;

	if ((err = rtnl_dump_filter(&rth, show_one_inet_sock, &arg))) {
		if (family != PF_UNSPEC) {
			family = PF_UNSPEC;
			goto again;
		}
		goto Exit;
	}
	if (family == PF_INET && preferred_family != PF_INET) {
		family = PF_INET6;
		goto again;
	}

Exit:
	rtnl_close(&rth);
	if (arg.rth)
		rtnl_close(arg.rth);
	return err;
}

static int tcp_show_netlink_file(struct filter *f)
{
	FILE	*fp;
	char	buf[16384];
	int	err = -1;

	if ((fp = fopen(getenv("TCPDIAG_FILE"), "r")) == NULL) {
		perror("fopen($TCPDIAG_FILE)");
		return err;
	}

	while (1) {
		int status, err2;
		struct nlmsghdr *h = (struct nlmsghdr *)buf;
		struct sockstat s = {};

		status = fread(buf, 1, sizeof(*h), fp);
		if (status < 0) {
			perror("Reading header from $TCPDIAG_FILE");
			break;
		}
		if (status != sizeof(*h)) {
			perror("Unexpected EOF reading $TCPDIAG_FILE");
			break;
		}

		status = fread(h+1, 1, NLMSG_ALIGN(h->nlmsg_len-sizeof(*h)), fp);

		if (status < 0) {
			perror("Reading $TCPDIAG_FILE");
			break;
		}
		if (status + sizeof(*h) < h->nlmsg_len) {
			perror("Unexpected EOF reading $TCPDIAG_FILE");
			break;
		}

		/* The only legal exit point */
		if (h->nlmsg_type == NLMSG_DONE) {
			err = 0;
			break;
		}

		if (h->nlmsg_type == NLMSG_ERROR) {
			struct nlmsgerr *err = (struct nlmsgerr *)NLMSG_DATA(h);

			if (h->nlmsg_len < NLMSG_LENGTH(sizeof(struct nlmsgerr))) {
				fprintf(stderr, "ERROR truncated\n");
			} else {
				errno = -err->error;
				perror("TCPDIAG answered");
			}
			break;
		}

		parse_diag_msg(h, &s);
		s.type = IPPROTO_TCP;

		if (f && f->f && run_ssfilter(f->f, &s) == 0)
			continue;

		err2 = inet_show_sock(h, &s);
		if (err2 < 0) {
			err = err2;
			break;
		}
	}

	fclose(fp);
	return err;
}

static int tcp_show(struct filter *f)
{
	FILE *fp = NULL;
	char *buf = NULL;
	int bufsize = 1024*1024;

	if (!filter_af_get(f, AF_INET) && !filter_af_get(f, AF_INET6))
		return 0;

	dg_proto = TCP_PROTO;

	if (getenv("TCPDIAG_FILE"))
		return tcp_show_netlink_file(f);

	if (!getenv("PROC_NET_TCP") && !getenv("PROC_ROOT")
	    && inet_show_netlink(f, NULL, IPPROTO_TCP) == 0)
		return 0;

	/* Sigh... We have to parse /proc/net/tcp... */
	while (bufsize >= 64*1024) {
		if ((buf = malloc(bufsize)) != NULL)
			break;
		bufsize /= 2;
	}
	if (buf == NULL) {
		errno = ENOMEM;
		return -1;
	}

	if (f->families & FAMILY_MASK(AF_INET)) {
		if ((fp = net_tcp_open()) == NULL)
			goto outerr;

		setbuffer(fp, buf, bufsize);
		if (generic_record_read(fp, tcp_show_line, f, AF_INET))
			goto outerr;
		fclose(fp);
	}

	if ((f->families & FAMILY_MASK(AF_INET6)) &&
	    (fp = net_tcp6_open()) != NULL) {
		setbuffer(fp, buf, bufsize);
		if (generic_record_read(fp, tcp_show_line, f, AF_INET6))
			goto outerr;
		fclose(fp);
	}

	free(buf);
	return 0;

outerr:
	do {
		int saved_errno = errno;

		free(buf);
		if (fp)
			fclose(fp);
		errno = saved_errno;
		return -1;
	} while (0);
}

static int dccp_show(struct filter *f)
{
	if (!filter_af_get(f, AF_INET) && !filter_af_get(f, AF_INET6))
		return 0;

	if (!getenv("PROC_NET_DCCP") && !getenv("PROC_ROOT")
	    && inet_show_netlink(f, NULL, IPPROTO_DCCP) == 0)
		return 0;

	return 0;
}

static int sctp_show(struct filter *f)
{
	if (!filter_af_get(f, AF_INET) && !filter_af_get(f, AF_INET6))
		return 0;

	if (!getenv("PROC_NET_SCTP") && !getenv("PROC_ROOT")
	    && inet_show_netlink(f, NULL, IPPROTO_SCTP) == 0)
		return 0;

	return 0;
}

static int dgram_show_line(char *line, const struct filter *f, int family)
{
	struct sockstat s = {};
	char *loc, *rem, *data;
	char opt[256];
	int n;

	if (proc_inet_split_line(line, &loc, &rem, &data))
		return -1;

	int state = (data[1] >= 'A') ? (data[1] - 'A' + 10) : (data[1] - '0');

	if (!(f->states & (1 << state)))
		return 0;

	proc_parse_inet_addr(loc, rem, family, &s);

	if (f->f && run_ssfilter(f->f, &s) == 0)
		return 0;

	opt[0] = 0;
	n = sscanf(data, "%x %x:%x %*x:%*x %*x %d %*d %u %d %llx %[^\n]\n",
	       &s.state, &s.wq, &s.rq,
	       &s.uid, &s.ino,
	       &s.refcnt, &s.sk, opt);

	if (n < 9)
		opt[0] = 0;

	s.type = dg_proto == UDP_PROTO ? IPPROTO_UDP : 0;
	inet_stats_print(&s, false);

	if (show_details && opt[0])
		out(" opt:\"%s\"", opt);

	return 0;
}

static int udp_show(struct filter *f)
{
	FILE *fp = NULL;

	if (!filter_af_get(f, AF_INET) && !filter_af_get(f, AF_INET6))
		return 0;

	dg_proto = UDP_PROTO;

	if (!getenv("PROC_NET_UDP") && !getenv("PROC_ROOT")
	    && inet_show_netlink(f, NULL, IPPROTO_UDP) == 0)
		return 0;

	if (f->families&FAMILY_MASK(AF_INET)) {
		if ((fp = net_udp_open()) == NULL)
			goto outerr;
		if (generic_record_read(fp, dgram_show_line, f, AF_INET))
			goto outerr;
		fclose(fp);
	}

	if ((f->families&FAMILY_MASK(AF_INET6)) &&
	    (fp = net_udp6_open()) != NULL) {
		if (generic_record_read(fp, dgram_show_line, f, AF_INET6))
			goto outerr;
		fclose(fp);
	}
	return 0;

outerr:
	do {
		int saved_errno = errno;

		if (fp)
			fclose(fp);
		errno = saved_errno;
		return -1;
	} while (0);
}

static int raw_show(struct filter *f)
{
	FILE *fp = NULL;

	if (!filter_af_get(f, AF_INET) && !filter_af_get(f, AF_INET6))
		return 0;

	dg_proto = RAW_PROTO;

	if (!getenv("PROC_NET_RAW") && !getenv("PROC_ROOT") &&
	    inet_show_netlink(f, NULL, IPPROTO_RAW) == 0)
		return 0;

	if (f->families&FAMILY_MASK(AF_INET)) {
		if ((fp = net_raw_open()) == NULL)
			goto outerr;
		if (generic_record_read(fp, dgram_show_line, f, AF_INET))
			goto outerr;
		fclose(fp);
	}

	if ((f->families&FAMILY_MASK(AF_INET6)) &&
	    (fp = net_raw6_open()) != NULL) {
		if (generic_record_read(fp, dgram_show_line, f, AF_INET6))
			goto outerr;
		fclose(fp);
	}
	return 0;

outerr:
	do {
		int saved_errno = errno;

		if (fp)
			fclose(fp);
		errno = saved_errno;
		return -1;
	} while (0);
}

#define MAX_UNIX_REMEMBER (1024*1024/sizeof(struct sockstat))

static void unix_list_drop_first(struct sockstat **list)
{
	struct sockstat *s = *list;

	(*list) = (*list)->next;
	free(s->name);
	free(s);
}

static bool unix_type_skip(struct sockstat *s, struct filter *f)
{
	if (s->type == SOCK_STREAM && !(f->dbs&(1<<UNIX_ST_DB)))
		return true;
	if (s->type == SOCK_DGRAM && !(f->dbs&(1<<UNIX_DG_DB)))
		return true;
	if (s->type == SOCK_SEQPACKET && !(f->dbs&(1<<UNIX_SQ_DB)))
		return true;
	return false;
}

static void unix_stats_print(struct sockstat *s, struct filter *f)
{
	char port_name[30] = {};

	sock_state_print(s);

	sock_addr_print(s->name ?: "*", " ",
			int_to_str(s->lport, port_name), NULL);
	sock_addr_print(s->peer_name ?: "*", " ",
			int_to_str(s->rport, port_name), NULL);

	proc_ctx_print(s);
}

static int unix_show_sock(struct nlmsghdr *nlh, void *arg)
{
	struct filter *f = (struct filter *)arg;
	struct unix_diag_msg *r = NLMSG_DATA(nlh);
	struct rtattr *tb[UNIX_DIAG_MAX+1];
	char name[128];
	struct sockstat stat = { .name = "*", .peer_name = "*" };

	parse_rtattr(tb, UNIX_DIAG_MAX, (struct rtattr *)(r+1),
		     nlh->nlmsg_len - NLMSG_LENGTH(sizeof(*r)));

	stat.type  = r->udiag_type;
	stat.state = r->udiag_state;
	stat.ino   = stat.lport = r->udiag_ino;
	stat.local.family = stat.remote.family = AF_UNIX;

	if (unix_type_skip(&stat, f))
		return 0;

	if (tb[UNIX_DIAG_RQLEN]) {
		struct unix_diag_rqlen *rql = RTA_DATA(tb[UNIX_DIAG_RQLEN]);

		stat.rq = rql->udiag_rqueue;
		stat.wq = rql->udiag_wqueue;
	}
	if (tb[UNIX_DIAG_NAME]) {
		int len = RTA_PAYLOAD(tb[UNIX_DIAG_NAME]);

		memcpy(name, RTA_DATA(tb[UNIX_DIAG_NAME]), len);
		name[len] = '\0';
		if (name[0] == '\0') {
			int i;
			for (i = 0; i < len; i++)
				if (name[i] == '\0')
					name[i] = '@';
		}
		stat.name = &name[0];
		memcpy(stat.local.data, &stat.name, sizeof(stat.name));
	}
	if (tb[UNIX_DIAG_PEER])
		stat.rport = rta_getattr_u32(tb[UNIX_DIAG_PEER]);

	if (f->f && run_ssfilter(f->f, &stat) == 0)
		return 0;

	unix_stats_print(&stat, f);

	if (show_mem)
		print_skmeminfo(tb, UNIX_DIAG_MEMINFO);
	if (show_details) {
		if (tb[UNIX_DIAG_SHUTDOWN]) {
			unsigned char mask;

			mask = rta_getattr_u8(tb[UNIX_DIAG_SHUTDOWN]);
			out(" %c-%c",
			    mask & 1 ? '-' : '<', mask & 2 ? '-' : '>');
		}
		if (tb[UNIX_DIAG_VFS]) {
			struct unix_diag_vfs *uv = RTA_DATA(tb[UNIX_DIAG_VFS]);

			out(" ino:%u dev:%u/%u", uv->udiag_vfs_ino, major(uv->udiag_vfs_dev),
						 minor(uv->udiag_vfs_dev));
		}
		if (tb[UNIX_DIAG_ICONS]) {
			int len = RTA_PAYLOAD(tb[UNIX_DIAG_ICONS]);
			__u32 *peers = RTA_DATA(tb[UNIX_DIAG_ICONS]);
			int i;

			out(" peers:");
			for (i = 0; i < len / sizeof(__u32); i++)
				out(" %u", peers[i]);
		}
	}

	return 0;
}

static int handle_netlink_request(struct filter *f, struct nlmsghdr *req,
		size_t size, rtnl_filter_t show_one_sock)
{
	int ret = -1;
	struct rtnl_handle rth;

	if (rtnl_open_byproto(&rth, 0, NETLINK_SOCK_DIAG))
		return -1;

	rth.dump = MAGIC_SEQ;

	if (rtnl_send(&rth, req, size) < 0)
		goto Exit;

	if (rtnl_dump_filter(&rth, show_one_sock, f))
		goto Exit;

	ret = 0;
Exit:
	rtnl_close(&rth);
	return ret;
}

static int unix_show_netlink(struct filter *f)
{
	DIAG_REQUEST(req, struct unix_diag_req r);

	req.r.sdiag_family = AF_UNIX;
	req.r.udiag_states = f->states;
	req.r.udiag_show = UDIAG_SHOW_NAME | UDIAG_SHOW_PEER | UDIAG_SHOW_RQLEN;
	if (show_mem)
		req.r.udiag_show |= UDIAG_SHOW_MEMINFO;
	if (show_details)
		req.r.udiag_show |= UDIAG_SHOW_VFS | UDIAG_SHOW_ICONS;

	return handle_netlink_request(f, &req.nlh, sizeof(req), unix_show_sock);
}

static int unix_show(struct filter *f)
{
	FILE *fp;
	char buf[256];
	char name[128];
	int  newformat = 0;
	int  cnt;
	struct sockstat *list = NULL;
	const int unix_state_map[] = { SS_CLOSE, SS_SYN_SENT,
				       SS_ESTABLISHED, SS_CLOSING };

	if (!filter_af_get(f, AF_UNIX))
		return 0;

	if (!getenv("PROC_NET_UNIX") && !getenv("PROC_ROOT")
	    && unix_show_netlink(f) == 0)
		return 0;

	if ((fp = net_unix_open()) == NULL)
		return -1;
	if (!fgets(buf, sizeof(buf), fp)) {
		fclose(fp);
		return -1;
	}

	if (memcmp(buf, "Peer", 4) == 0)
		newformat = 1;
	cnt = 0;

	while (fgets(buf, sizeof(buf), fp)) {
		struct sockstat *u, **insp;
		int flags;

		if (!(u = calloc(1, sizeof(*u))))
			break;

		if (sscanf(buf, "%x: %x %x %x %x %x %d %s",
			   &u->rport, &u->rq, &u->wq, &flags, &u->type,
			   &u->state, &u->ino, name) < 8)
			name[0] = 0;

		u->lport = u->ino;
		u->local.family = u->remote.family = AF_UNIX;

		if (flags & (1 << 16)) {
			u->state = SS_LISTEN;
		} else if (u->state > 0 &&
			   u->state <= ARRAY_SIZE(unix_state_map)) {
			u->state = unix_state_map[u->state-1];
			if (u->type == SOCK_DGRAM && u->state == SS_CLOSE && u->rport)
				u->state = SS_ESTABLISHED;
		}
		if (unix_type_skip(u, f) ||
		    !(f->states & (1 << u->state))) {
			free(u);
			continue;
		}

		if (!newformat) {
			u->rport = 0;
			u->rq = 0;
			u->wq = 0;
		}

		if (name[0]) {
			u->name = strdup(name);
			if (!u->name) {
				free(u);
				break;
			}
		}

		if (u->rport) {
			struct sockstat *p;

			for (p = list; p; p = p->next) {
				if (u->rport == p->lport)
					break;
			}
			if (!p)
				u->peer_name = "?";
			else
				u->peer_name = p->name ? : "*";
		}

		if (f->f) {
			struct sockstat st = {
				.local.family = AF_UNIX,
				.remote.family = AF_UNIX,
			};

			memcpy(st.local.data, &u->name, sizeof(u->name));
			/* when parsing the old format rport is set to 0 and
			 * therefore peer_name remains NULL
			 */
			if (u->peer_name && strcmp(u->peer_name, "*"))
				memcpy(st.remote.data, &u->peer_name,
				       sizeof(u->peer_name));
			if (run_ssfilter(f->f, &st) == 0) {
				free(u->name);
				free(u);
				continue;
			}
		}

		insp = &list;
		while (*insp) {
			if (u->type < (*insp)->type ||
			    (u->type == (*insp)->type &&
			     u->ino < (*insp)->ino))
				break;
			insp = &(*insp)->next;
		}
		u->next = *insp;
		*insp = u;

		if (++cnt > MAX_UNIX_REMEMBER) {
			while (list) {
				unix_stats_print(list, f);
				unix_list_drop_first(&list);
			}
			cnt = 0;
		}
	}
	fclose(fp);
	while (list) {
		unix_stats_print(list, f);
		unix_list_drop_first(&list);
	}

	return 0;
}

static int packet_stats_print(struct sockstat *s, const struct filter *f)
{
	const char *addr, *port;
	char ll_name[16];

	s->local.family = s->remote.family = AF_PACKET;

	if (f->f) {
		s->local.data[0] = s->prot;
		if (run_ssfilter(f->f, s) == 0)
			return 1;
	}

	sock_state_print(s);

	if (s->prot == 3)
		addr = "*";
	else
		addr = ll_proto_n2a(htons(s->prot), ll_name, sizeof(ll_name));

	if (s->iface == 0)
		port = "*";
	else
		port = xll_index_to_name(s->iface);

	sock_addr_print(addr, ":", port, NULL);
	sock_addr_print("", "*", "", NULL);

	proc_ctx_print(s);

	if (show_details)
		sock_details_print(s);

	return 0;
}

static void packet_show_ring(struct packet_diag_ring *ring)
{
	out("blk_size:%d", ring->pdr_block_size);
	out(",blk_nr:%d", ring->pdr_block_nr);
	out(",frm_size:%d", ring->pdr_frame_size);
	out(",frm_nr:%d", ring->pdr_frame_nr);
	out(",tmo:%d", ring->pdr_retire_tmo);
	out(",features:0x%x", ring->pdr_features);
}

static int packet_show_sock(struct nlmsghdr *nlh, void *arg)
{
	const struct filter *f = arg;
	struct packet_diag_msg *r = NLMSG_DATA(nlh);
	struct packet_diag_info *pinfo = NULL;
	struct packet_diag_ring *ring_rx = NULL, *ring_tx = NULL;
	struct rtattr *tb[PACKET_DIAG_MAX+1];
	struct sockstat stat = {};
	uint32_t fanout = 0;
	bool has_fanout = false;

	parse_rtattr(tb, PACKET_DIAG_MAX, (struct rtattr *)(r+1),
		     nlh->nlmsg_len - NLMSG_LENGTH(sizeof(*r)));

	/* use /proc/net/packet if all info are not available */
	if (!tb[PACKET_DIAG_MEMINFO])
		return -1;

	stat.type   = r->pdiag_type;
	stat.prot   = r->pdiag_num;
	stat.ino    = r->pdiag_ino;
	stat.state  = SS_CLOSE;
	stat.sk	    = cookie_sk_get(&r->pdiag_cookie[0]);

	if (tb[PACKET_DIAG_MEMINFO]) {
		__u32 *skmeminfo = RTA_DATA(tb[PACKET_DIAG_MEMINFO]);

		stat.rq = skmeminfo[SK_MEMINFO_RMEM_ALLOC];
	}

	if (tb[PACKET_DIAG_INFO]) {
		pinfo = RTA_DATA(tb[PACKET_DIAG_INFO]);
		stat.lport = stat.iface = pinfo->pdi_index;
	}

	if (tb[PACKET_DIAG_UID])
		stat.uid = rta_getattr_u32(tb[PACKET_DIAG_UID]);

	if (tb[PACKET_DIAG_RX_RING])
		ring_rx = RTA_DATA(tb[PACKET_DIAG_RX_RING]);

	if (tb[PACKET_DIAG_TX_RING])
		ring_tx = RTA_DATA(tb[PACKET_DIAG_TX_RING]);

	if (tb[PACKET_DIAG_FANOUT]) {
		has_fanout = true;
		fanout = rta_getattr_u32(tb[PACKET_DIAG_FANOUT]);
	}

	if (packet_stats_print(&stat, f))
		return 0;

	if (show_details) {
		if (pinfo) {
			out("\n\tver:%d", pinfo->pdi_version);
			out(" cpy_thresh:%d", pinfo->pdi_copy_thresh);
			out(" flags( ");
			if (pinfo->pdi_flags & PDI_RUNNING)
				out("running");
			if (pinfo->pdi_flags & PDI_AUXDATA)
				out(" auxdata");
			if (pinfo->pdi_flags & PDI_ORIGDEV)
				out(" origdev");
			if (pinfo->pdi_flags & PDI_VNETHDR)
				out(" vnethdr");
			if (pinfo->pdi_flags & PDI_LOSS)
				out(" loss");
			if (!pinfo->pdi_flags)
				out("0");
			out(" )");
		}
		if (ring_rx) {
			out("\n\tring_rx(");
			packet_show_ring(ring_rx);
			out(")");
		}
		if (ring_tx) {
			out("\n\tring_tx(");
			packet_show_ring(ring_tx);
			out(")");
		}
		if (has_fanout) {
			uint16_t type = (fanout >> 16) & 0xffff;

			out("\n\tfanout(");
			out("id:%d,", fanout & 0xffff);
			out("type:");

			if (type == 0)
				out("hash");
			else if (type == 1)
				out("lb");
			else if (type == 2)
				out("cpu");
			else if (type == 3)
				out("roll");
			else if (type == 4)
				out("random");
			else if (type == 5)
				out("qm");
			else
				out("0x%x", type);

			out(")");
		}
	}

	if (show_bpf && tb[PACKET_DIAG_FILTER]) {
		struct sock_filter *fil =
		       RTA_DATA(tb[PACKET_DIAG_FILTER]);
		int num = RTA_PAYLOAD(tb[PACKET_DIAG_FILTER]) /
			  sizeof(struct sock_filter);

		out("\n\tbpf filter (%d): ", num);
		while (num) {
			out(" 0x%02x %u %u %u,",
			    fil->code, fil->jt, fil->jf, fil->k);
			num--;
			fil++;
		}
	}

	if (show_mem)
		print_skmeminfo(tb, PACKET_DIAG_MEMINFO);
	return 0;
}

static int packet_show_netlink(struct filter *f)
{
	DIAG_REQUEST(req, struct packet_diag_req r);

	req.r.sdiag_family = AF_PACKET;
	req.r.pdiag_show = PACKET_SHOW_INFO | PACKET_SHOW_MEMINFO |
		PACKET_SHOW_FILTER | PACKET_SHOW_RING_CFG | PACKET_SHOW_FANOUT;

	return handle_netlink_request(f, &req.nlh, sizeof(req), packet_show_sock);
}

static int packet_show_line(char *buf, const struct filter *f, int fam)
{
	unsigned long long sk;
	struct sockstat stat = {};
	int type, prot, iface, state, rq, uid, ino;

	sscanf(buf, "%llx %*d %d %x %d %d %u %u %u",
			&sk,
			&type, &prot, &iface, &state,
			&rq, &uid, &ino);

	if (stat.type == SOCK_RAW && !(f->dbs&(1<<PACKET_R_DB)))
		return 0;
	if (stat.type == SOCK_DGRAM && !(f->dbs&(1<<PACKET_DG_DB)))
		return 0;

	stat.type  = type;
	stat.prot  = prot;
	stat.lport = stat.iface = iface;
	stat.state = state;
	stat.rq    = rq;
	stat.uid   = uid;
	stat.ino   = ino;
	stat.state = SS_CLOSE;

	if (packet_stats_print(&stat, f))
		return 0;

	return 0;
}

static int packet_show(struct filter *f)
{
	FILE *fp;
	int rc = 0;

	if (!filter_af_get(f, AF_PACKET) || !(f->states & (1 << SS_CLOSE)))
		return 0;

	if (!getenv("PROC_NET_PACKET") && !getenv("PROC_ROOT") &&
			packet_show_netlink(f) == 0)
		return 0;

	if ((fp = net_packet_open()) == NULL)
		return -1;
	if (generic_record_read(fp, packet_show_line, f, AF_PACKET))
		rc = -1;

	fclose(fp);
	return rc;
}

static int xdp_stats_print(struct sockstat *s, const struct filter *f)
{
	const char *addr, *port;
	char q_str[16];

	s->local.family = s->remote.family = AF_XDP;

	if (f->f) {
		if (run_ssfilter(f->f, s) == 0)
			return 1;
	}

	sock_state_print(s);

	if (s->iface) {
		addr = xll_index_to_name(s->iface);
		snprintf(q_str, sizeof(q_str), "q%d", s->lport);
		port = q_str;
		sock_addr_print(addr, ":", port, NULL);
	} else {
		sock_addr_print("", "*", "", NULL);
	}

	sock_addr_print("", "*", "", NULL);

	proc_ctx_print(s);

	if (show_details)
		sock_details_print(s);

	return 0;
}

static void xdp_show_ring(const char *name, struct xdp_diag_ring *ring)
{
	out("\n\t%s(", name);
	out("entries:%u", ring->entries);
	out(")");
}

static void xdp_show_umem(struct xdp_diag_umem *umem, struct xdp_diag_ring *fr,
			  struct xdp_diag_ring *cr)
{
	out("\n\tumem(");
	out("id:%u", umem->id);
	out(",size:%llu", umem->size);
	out(",num_pages:%u", umem->num_pages);
	out(",chunk_size:%u", umem->chunk_size);
	out(",headroom:%u", umem->headroom);
	out(",ifindex:%u", umem->ifindex);
	out(",qid:%u", umem->queue_id);
	out(",zc:%u", umem->flags & XDP_DU_F_ZEROCOPY);
	out(",refs:%u", umem->refs);
	out(")");

	if (fr)
		xdp_show_ring("fr", fr);
	if (cr)
		xdp_show_ring("cr", cr);
}

static int xdp_show_sock(struct nlmsghdr *nlh, void *arg)
{
	struct xdp_diag_ring *rx = NULL, *tx = NULL, *fr = NULL, *cr = NULL;
	struct xdp_diag_msg *msg = NLMSG_DATA(nlh);
	struct rtattr *tb[XDP_DIAG_MAX + 1];
	struct xdp_diag_info *info = NULL;
	struct xdp_diag_umem *umem = NULL;
	const struct filter *f = arg;
	struct sockstat stat = {};

	parse_rtattr(tb, XDP_DIAG_MAX, (struct rtattr *)(msg + 1),
		     nlh->nlmsg_len - NLMSG_LENGTH(sizeof(*msg)));

	stat.type = msg->xdiag_type;
	stat.ino = msg->xdiag_ino;
	stat.state = SS_CLOSE;
	stat.sk = cookie_sk_get(&msg->xdiag_cookie[0]);

	if (tb[XDP_DIAG_INFO]) {
		info = RTA_DATA(tb[XDP_DIAG_INFO]);
		stat.iface = info->ifindex;
		stat.lport = info->queue_id;
	}

	if (tb[XDP_DIAG_UID])
		stat.uid = rta_getattr_u32(tb[XDP_DIAG_UID]);
	if (tb[XDP_DIAG_RX_RING])
		rx = RTA_DATA(tb[XDP_DIAG_RX_RING]);
	if (tb[XDP_DIAG_TX_RING])
		tx = RTA_DATA(tb[XDP_DIAG_TX_RING]);
	if (tb[XDP_DIAG_UMEM])
		umem = RTA_DATA(tb[XDP_DIAG_UMEM]);
	if (tb[XDP_DIAG_UMEM_FILL_RING])
		fr = RTA_DATA(tb[XDP_DIAG_UMEM_FILL_RING]);
	if (tb[XDP_DIAG_UMEM_COMPLETION_RING])
		cr = RTA_DATA(tb[XDP_DIAG_UMEM_COMPLETION_RING]);
	if (tb[XDP_DIAG_MEMINFO]) {
		__u32 *skmeminfo = RTA_DATA(tb[XDP_DIAG_MEMINFO]);

		stat.rq = skmeminfo[SK_MEMINFO_RMEM_ALLOC];
	}

	if (xdp_stats_print(&stat, f))
		return 0;

	if (show_details) {
		if (rx)
			xdp_show_ring("rx", rx);
		if (tx)
			xdp_show_ring("tx", tx);
		if (umem)
			xdp_show_umem(umem, fr, cr);
	}

	if (show_mem)
		print_skmeminfo(tb, XDP_DIAG_MEMINFO); // really?


	return 0;
}

static int xdp_show(struct filter *f)
{
	DIAG_REQUEST(req, struct xdp_diag_req r);

	if (!filter_af_get(f, AF_XDP) || !(f->states & (1 << SS_CLOSE)))
		return 0;

	req.r.sdiag_family = AF_XDP;
	req.r.xdiag_show = XDP_SHOW_INFO | XDP_SHOW_RING_CFG | XDP_SHOW_UMEM |
			   XDP_SHOW_MEMINFO;

	return handle_netlink_request(f, &req.nlh, sizeof(req), xdp_show_sock);
}

static int netlink_show_one(struct filter *f,
				int prot, int pid, unsigned int groups,
				int state, int dst_pid, unsigned int dst_group,
				int rq, int wq,
				unsigned long long sk, unsigned long long cb)
{
	struct sockstat st = {
		.state		= SS_CLOSE,
		.rq		= rq,
		.wq		= wq,
		.local.family	= AF_NETLINK,
		.remote.family	= AF_NETLINK,
	};

	SPRINT_BUF(prot_buf) = {};
	const char *prot_name;
	char procname[64] = {};

	if (f->f) {
		st.rport = -1;
		st.lport = pid;
		st.local.data[0] = prot;
		if (run_ssfilter(f->f, &st) == 0)
			return 1;
	}

	sock_state_print(&st);

	if (resolve_services)
		prot_name = nl_proto_n2a(prot, prot_buf, sizeof(prot_buf));
	else
		prot_name = int_to_str(prot, prot_buf);

	if (pid == -1) {
		procname[0] = '*';
	} else if (resolve_services) {
		int done = 0;

		if (!pid) {
			done = 1;
			strncpy(procname, "kernel", 7);
		} else if (pid > 0) {
			FILE *fp;

			snprintf(procname, sizeof(procname), "%s/%d/stat",
				getenv("PROC_ROOT") ? : "/proc", pid);
			if ((fp = fopen(procname, "r")) != NULL) {
				if (fscanf(fp, "%*d (%[^)])", procname) == 1) {
					snprintf(procname+strlen(procname),
						sizeof(procname)-strlen(procname),
						"/%d", pid);
					done = 1;
				}
				fclose(fp);
			}
		}
		if (!done)
			int_to_str(pid, procname);
	} else {
		int_to_str(pid, procname);
	}

	sock_addr_print(prot_name, ":", procname, NULL);

	if (state == NETLINK_CONNECTED) {
		char dst_group_buf[30];
		char dst_pid_buf[30];

		sock_addr_print(int_to_str(dst_group, dst_group_buf), ":",
				int_to_str(dst_pid, dst_pid_buf), NULL);
	} else {
		sock_addr_print("", "*", "", NULL);
	}

	char *pid_context = NULL;

	if (show_proc_ctx) {
		/* The pid value will either be:
		 *   0 if destination kernel - show kernel initial context.
		 *   A valid process pid - use getpidcon.
		 *   A unique value allocated by the kernel or netlink user
		 *   to the process - show context as "not available".
		 */
		if (!pid)
			security_get_initial_context("kernel", &pid_context);
		else if (pid > 0)
			getpidcon(pid, &pid_context);

		out(" proc_ctx=%s", pid_context ? : "unavailable");
		free(pid_context);
	}

	if (show_details) {
		out(" sk=%llx cb=%llx groups=0x%08x", sk, cb, groups);
	}

	return 0;
}

static int netlink_show_sock(struct nlmsghdr *nlh, void *arg)
{
	struct filter *f = (struct filter *)arg;
	struct netlink_diag_msg *r = NLMSG_DATA(nlh);
	struct rtattr *tb[NETLINK_DIAG_MAX+1];
	int rq = 0, wq = 0;
	unsigned long groups = 0;

	parse_rtattr(tb, NETLINK_DIAG_MAX, (struct rtattr *)(r+1),
		     nlh->nlmsg_len - NLMSG_LENGTH(sizeof(*r)));

	if (tb[NETLINK_DIAG_GROUPS] && RTA_PAYLOAD(tb[NETLINK_DIAG_GROUPS]))
		groups = *(unsigned long *) RTA_DATA(tb[NETLINK_DIAG_GROUPS]);

	if (tb[NETLINK_DIAG_MEMINFO]) {
		const __u32 *skmeminfo;

		skmeminfo = RTA_DATA(tb[NETLINK_DIAG_MEMINFO]);

		rq = skmeminfo[SK_MEMINFO_RMEM_ALLOC];
		wq = skmeminfo[SK_MEMINFO_WMEM_ALLOC];
	}

	if (netlink_show_one(f, r->ndiag_protocol, r->ndiag_portid, groups,
			 r->ndiag_state, r->ndiag_dst_portid, r->ndiag_dst_group,
			 rq, wq, 0, 0)) {
		return 0;
	}

	if (show_mem) {
		out("\t");
		print_skmeminfo(tb, NETLINK_DIAG_MEMINFO);
	}

	return 0;
}

static int netlink_show_netlink(struct filter *f)
{
	DIAG_REQUEST(req, struct netlink_diag_req r);

	req.r.sdiag_family = AF_NETLINK;
	req.r.sdiag_protocol = NDIAG_PROTO_ALL;
	req.r.ndiag_show = NDIAG_SHOW_GROUPS | NDIAG_SHOW_MEMINFO;

	return handle_netlink_request(f, &req.nlh, sizeof(req), netlink_show_sock);
}

static int netlink_show(struct filter *f)
{
	FILE *fp;
	char buf[256];
	int prot, pid;
	unsigned int groups;
	int rq, wq, rc;
	unsigned long long sk, cb;

	if (!filter_af_get(f, AF_NETLINK) || !(f->states & (1 << SS_CLOSE)))
		return 0;

	if (!getenv("PROC_NET_NETLINK") && !getenv("PROC_ROOT") &&
		netlink_show_netlink(f) == 0)
		return 0;

	if ((fp = net_netlink_open()) == NULL)
		return -1;
	if (!fgets(buf, sizeof(buf), fp)) {
		fclose(fp);
		return -1;
	}

	while (fgets(buf, sizeof(buf), fp)) {
		sscanf(buf, "%llx %d %d %x %d %d %llx %d",
		       &sk,
		       &prot, &pid, &groups, &rq, &wq, &cb, &rc);

		netlink_show_one(f, prot, pid, groups, 0, 0, 0, rq, wq, sk, cb);
	}

	fclose(fp);
	return 0;
}

static bool vsock_type_skip(struct sockstat *s, struct filter *f)
{
	if (s->type == SOCK_STREAM && !(f->dbs & (1 << VSOCK_ST_DB)))
		return true;
	if (s->type == SOCK_DGRAM && !(f->dbs & (1 << VSOCK_DG_DB)))
		return true;
	return false;
}

static void vsock_addr_print(inet_prefix *a, __u32 port)
{
	char cid_str[sizeof("4294967295")];
	char port_str[sizeof("4294967295")];
	__u32 cid;

	memcpy(&cid, a->data, sizeof(cid));

	if (cid == ~(__u32)0)
		snprintf(cid_str, sizeof(cid_str), "*");
	else
		snprintf(cid_str, sizeof(cid_str), "%u", cid);

	if (port == ~(__u32)0)
		snprintf(port_str, sizeof(port_str), "*");
	else
		snprintf(port_str, sizeof(port_str), "%u", port);

	sock_addr_print(cid_str, ":", port_str, NULL);
}

static void vsock_stats_print(struct sockstat *s, struct filter *f)
{
	sock_state_print(s);

	vsock_addr_print(&s->local, s->lport);
	vsock_addr_print(&s->remote, s->rport);

	proc_ctx_print(s);
}

static int vsock_show_sock(struct nlmsghdr *nlh, void *arg)
{
	struct filter *f = (struct filter *)arg;
	struct vsock_diag_msg *r = NLMSG_DATA(nlh);
	struct sockstat stat = {
		.type = r->vdiag_type,
		.lport = r->vdiag_src_port,
		.rport = r->vdiag_dst_port,
		.state = r->vdiag_state,
		.ino = r->vdiag_ino,
	};

	vsock_set_inet_prefix(&stat.local, r->vdiag_src_cid);
	vsock_set_inet_prefix(&stat.remote, r->vdiag_dst_cid);

	if (vsock_type_skip(&stat, f))
		return 0;

	if (f->f && run_ssfilter(f->f, &stat) == 0)
		return 0;

	vsock_stats_print(&stat, f);

	return 0;
}

static int vsock_show(struct filter *f)
{
	DIAG_REQUEST(req, struct vsock_diag_req r);

	if (!filter_af_get(f, AF_VSOCK))
		return 0;

	req.r.sdiag_family = AF_VSOCK;
	req.r.vdiag_states = f->states;

	return handle_netlink_request(f, &req.nlh, sizeof(req), vsock_show_sock);
}

static void tipc_sock_addr_print(struct rtattr *net_addr, struct rtattr *id)
{
	uint32_t node = rta_getattr_u32(net_addr);
	uint32_t identity = rta_getattr_u32(id);

	SPRINT_BUF(addr) = {};
	SPRINT_BUF(port) = {};

	sprintf(addr, "%u", node);
	sprintf(port, "%u", identity);
	sock_addr_print(addr, ":", port, NULL);

}

static int tipc_show_sock(struct nlmsghdr *nlh, void *arg)
{
	struct rtattr *stat[TIPC_NLA_SOCK_STAT_MAX + 1] = {};
	struct rtattr *attrs[TIPC_NLA_SOCK_MAX + 1] = {};
	struct rtattr *con[TIPC_NLA_CON_MAX + 1] = {};
	struct rtattr *info[TIPC_NLA_MAX + 1] = {};
	struct rtattr *msg_ref;
	struct sockstat ss = {};

	parse_rtattr(info, TIPC_NLA_MAX, NLMSG_DATA(nlh),
		     NLMSG_PAYLOAD(nlh, 0));

	if (!info[TIPC_NLA_SOCK])
		return 0;

	msg_ref = info[TIPC_NLA_SOCK];
	parse_rtattr(attrs, TIPC_NLA_SOCK_MAX, RTA_DATA(msg_ref),
		     RTA_PAYLOAD(msg_ref));

	msg_ref = attrs[TIPC_NLA_SOCK_STAT];
	parse_rtattr(stat, TIPC_NLA_SOCK_STAT_MAX,
		     RTA_DATA(msg_ref), RTA_PAYLOAD(msg_ref));


	ss.local.family = AF_TIPC;
	ss.type = rta_getattr_u32(attrs[TIPC_NLA_SOCK_TYPE]);
	ss.state = rta_getattr_u32(attrs[TIPC_NLA_SOCK_TIPC_STATE]);
	ss.uid = rta_getattr_u32(attrs[TIPC_NLA_SOCK_UID]);
	ss.ino = rta_getattr_u32(attrs[TIPC_NLA_SOCK_INO]);
	ss.rq = rta_getattr_u32(stat[TIPC_NLA_SOCK_STAT_RCVQ]);
	ss.wq = rta_getattr_u32(stat[TIPC_NLA_SOCK_STAT_SENDQ]);
	ss.sk = rta_getattr_u64(attrs[TIPC_NLA_SOCK_COOKIE]);

	sock_state_print (&ss);

	tipc_sock_addr_print(attrs[TIPC_NLA_SOCK_ADDR],
			     attrs[TIPC_NLA_SOCK_REF]);

	msg_ref = attrs[TIPC_NLA_SOCK_CON];
	if (msg_ref) {
		parse_rtattr(con, TIPC_NLA_CON_MAX,
			     RTA_DATA(msg_ref), RTA_PAYLOAD(msg_ref));

		tipc_sock_addr_print(con[TIPC_NLA_CON_NODE],
				     con[TIPC_NLA_CON_SOCK]);
	} else
		sock_addr_print("", "-", "", NULL);

	if (show_details)
		sock_details_print(&ss);

	proc_ctx_print(&ss);

	if (show_tipcinfo) {
		out("\n type:%s", stype_nameg[ss.type]);
		out(" cong:%s ",
		       stat[TIPC_NLA_SOCK_STAT_LINK_CONG] ? "link" :
		       stat[TIPC_NLA_SOCK_STAT_CONN_CONG] ? "conn" : "none");
		out(" drop:%d ",
		       rta_getattr_u32(stat[TIPC_NLA_SOCK_STAT_DROP]));

		if (attrs[TIPC_NLA_SOCK_HAS_PUBL])
			out(" publ");

		if (con[TIPC_NLA_CON_FLAG])
			out(" via {%u,%u} ",
			       rta_getattr_u32(con[TIPC_NLA_CON_TYPE]),
			       rta_getattr_u32(con[TIPC_NLA_CON_INST]));
	}

	return 0;
}

static int tipc_show(struct filter *f)
{
	DIAG_REQUEST(req, struct tipc_sock_diag_req r);

	memset(&req.r, 0, sizeof(req.r));
	req.r.sdiag_family = AF_TIPC;
	req.r.tidiag_states = f->states;

	return handle_netlink_request(f, &req.nlh, sizeof(req), tipc_show_sock);
}

struct sock_diag_msg {
	__u8 sdiag_family;
};

static int generic_show_sock(struct nlmsghdr *nlh, void *arg)
{
	struct sock_diag_msg *r = NLMSG_DATA(nlh);
	struct inet_diag_arg inet_arg = { .f = arg, .protocol = IPPROTO_MAX };
	int ret;

	switch (r->sdiag_family) {
	case AF_INET:
	case AF_INET6:
		inet_arg.rth = inet_arg.f->rth_for_killing;
		ret = show_one_inet_sock(nlh, &inet_arg);
		break;
	case AF_UNIX:
		ret = unix_show_sock(nlh, arg);
		break;
	case AF_PACKET:
		ret = packet_show_sock(nlh, arg);
		break;
	case AF_NETLINK:
		ret = netlink_show_sock(nlh, arg);
		break;
	case AF_VSOCK:
		ret = vsock_show_sock(nlh, arg);
		break;
	case AF_XDP:
		ret = xdp_show_sock(nlh, arg);
		break;
	default:
		ret = -1;
	}

	render();

	return ret;
}

static int handle_follow_request(struct filter *f)
{
	int ret = 0;
	int groups = 0;
	struct rtnl_handle rth, rth2;

	if (f->families & FAMILY_MASK(AF_INET) && f->dbs & (1 << TCP_DB))
		groups |= 1 << (SKNLGRP_INET_TCP_DESTROY - 1);
	if (f->families & FAMILY_MASK(AF_INET) && f->dbs & (1 << UDP_DB))
		groups |= 1 << (SKNLGRP_INET_UDP_DESTROY - 1);
	if (f->families & FAMILY_MASK(AF_INET6) && f->dbs & (1 << TCP_DB))
		groups |= 1 << (SKNLGRP_INET6_TCP_DESTROY - 1);
	if (f->families & FAMILY_MASK(AF_INET6) && f->dbs & (1 << UDP_DB))
		groups |= 1 << (SKNLGRP_INET6_UDP_DESTROY - 1);

	if (groups == 0)
		return -1;

	if (rtnl_open_byproto(&rth, groups, NETLINK_SOCK_DIAG))
		return -1;

	rth.dump = 0;
	rth.local.nl_pid = 0;

	if (f->kill) {
		if (rtnl_open_byproto(&rth2, groups, NETLINK_SOCK_DIAG)) {
			rtnl_close(&rth);
			return -1;
		}
		f->rth_for_killing = &rth2;
	}

	if (rtnl_dump_filter(&rth, generic_show_sock, f))
		ret = -1;

	rtnl_close(&rth);
	if (f->rth_for_killing)
		rtnl_close(f->rth_for_killing);
	return ret;
}

static int get_snmp_int(char *proto, char *key, int *result)
{
	char buf[1024];
	FILE *fp;
	int protolen = strlen(proto);
	int keylen = strlen(key);

	*result = 0;

	if ((fp = net_snmp_open()) == NULL)
		return -1;

	while (fgets(buf, sizeof(buf), fp) != NULL) {
		char *p = buf;
		int  pos = 0;

		if (memcmp(buf, proto, protolen))
			continue;
		while ((p = strchr(p, ' ')) != NULL) {
			pos++;
			p++;
			if (memcmp(p, key, keylen) == 0 &&
			    (p[keylen] == ' ' || p[keylen] == '\n'))
				break;
		}
		if (fgets(buf, sizeof(buf), fp) == NULL)
			break;
		if (memcmp(buf, proto, protolen))
			break;
		p = buf;
		while ((p = strchr(p, ' ')) != NULL) {
			p++;
			if (--pos == 0) {
				sscanf(p, "%d", result);
				fclose(fp);
				return 0;
			}
		}
	}

	fclose(fp);
	errno = ESRCH;
	return -1;
}


/* Get stats from sockstat */

struct ssummary {
	int socks;
	int tcp_mem;
	int tcp_total;
	int tcp_orphans;
	int tcp_tws;
	int tcp4_hashed;
	int udp4;
	int raw4;
	int frag4;
	int frag4_mem;
	int tcp6_hashed;
	int udp6;
	int raw6;
	int frag6;
	int frag6_mem;
};

static void get_sockstat_line(char *line, struct ssummary *s)
{
	char id[256], rem[256];

	if (sscanf(line, "%[^ ] %[^\n]\n", id, rem) != 2)
		return;

	if (strcmp(id, "sockets:") == 0)
		sscanf(rem, "%*s%d", &s->socks);
	else if (strcmp(id, "UDP:") == 0)
		sscanf(rem, "%*s%d", &s->udp4);
	else if (strcmp(id, "UDP6:") == 0)
		sscanf(rem, "%*s%d", &s->udp6);
	else if (strcmp(id, "RAW:") == 0)
		sscanf(rem, "%*s%d", &s->raw4);
	else if (strcmp(id, "RAW6:") == 0)
		sscanf(rem, "%*s%d", &s->raw6);
	else if (strcmp(id, "TCP6:") == 0)
		sscanf(rem, "%*s%d", &s->tcp6_hashed);
	else if (strcmp(id, "FRAG:") == 0)
		sscanf(rem, "%*s%d%*s%d", &s->frag4, &s->frag4_mem);
	else if (strcmp(id, "FRAG6:") == 0)
		sscanf(rem, "%*s%d%*s%d", &s->frag6, &s->frag6_mem);
	else if (strcmp(id, "TCP:") == 0)
		sscanf(rem, "%*s%d%*s%d%*s%d%*s%d%*s%d",
		       &s->tcp4_hashed,
		       &s->tcp_orphans, &s->tcp_tws, &s->tcp_total, &s->tcp_mem);
}

static int get_sockstat(struct ssummary *s)
{
	char buf[256];
	FILE *fp;

	memset(s, 0, sizeof(*s));

	if ((fp = net_sockstat_open()) == NULL)
		return -1;
	while (fgets(buf, sizeof(buf), fp) != NULL)
		get_sockstat_line(buf, s);
	fclose(fp);

	if ((fp = net_sockstat6_open()) == NULL)
		return 0;
	while (fgets(buf, sizeof(buf), fp) != NULL)
		get_sockstat_line(buf, s);
	fclose(fp);

	return 0;
}

static int print_summary(void)
{
	struct ssummary s;
	int tcp_estab;

	if (get_sockstat(&s) < 0)
		perror("ss: get_sockstat");
	if (get_snmp_int("Tcp:", "CurrEstab", &tcp_estab) < 0)
		perror("ss: get_snmpstat");

	printf("Total: %d\n", s.socks);

	printf("TCP:   %d (estab %d, closed %d, orphaned %d, timewait %d)\n",
	       s.tcp_total + s.tcp_tws, tcp_estab,
	       s.tcp_total - (s.tcp4_hashed + s.tcp6_hashed - s.tcp_tws),
	       s.tcp_orphans, s.tcp_tws);

	printf("\n");
	printf("Transport Total     IP        IPv6\n");
	printf("RAW	  %-9d %-9d %-9d\n", s.raw4+s.raw6, s.raw4, s.raw6);
	printf("UDP	  %-9d %-9d %-9d\n", s.udp4+s.udp6, s.udp4, s.udp6);
	printf("TCP	  %-9d %-9d %-9d\n", s.tcp4_hashed+s.tcp6_hashed, s.tcp4_hashed, s.tcp6_hashed);
	printf("INET	  %-9d %-9d %-9d\n",
	       s.raw4+s.udp4+s.tcp4_hashed+
	       s.raw6+s.udp6+s.tcp6_hashed,
	       s.raw4+s.udp4+s.tcp4_hashed,
	       s.raw6+s.udp6+s.tcp6_hashed);
	printf("FRAG	  %-9d %-9d %-9d\n", s.frag4+s.frag6, s.frag4, s.frag6);

	printf("\n");

	return 0;
}

static void _usage(FILE *dest)
{
	fprintf(dest,
"Usage: ss [ OPTIONS ]\n"
"       ss [ OPTIONS ] [ FILTER ]\n"
"   -h, --help          this message\n"
"   -V, --version       output version information\n"
"   -n, --numeric       don't resolve service names\n"
"   -r, --resolve       resolve host names\n"
"   -a, --all           display all sockets\n"
"   -l, --listening     display listening sockets\n"
"   -o, --options       show timer information\n"
"   -e, --extended      show detailed socket information\n"
"   -m, --memory        show socket memory usage\n"
"   -p, --processes     show process using socket\n"
"   -i, --info          show internal TCP information\n"
"       --tipcinfo      show internal tipc socket information\n"
"   -s, --summary       show socket usage summary\n"
"       --tos           show tos and priority information\n"
"   -b, --bpf           show bpf filter socket information\n"
"   -E, --events        continually display sockets as they are destroyed\n"
"   -Z, --context       display process SELinux security contexts\n"
"   -z, --contexts      display process and socket SELinux security contexts\n"
"   -N, --net           switch to the specified network namespace name\n"
"\n"
"   -4, --ipv4          display only IP version 4 sockets\n"
"   -6, --ipv6          display only IP version 6 sockets\n"
"   -0, --packet        display PACKET sockets\n"
"   -t, --tcp           display only TCP sockets\n"
"   -S, --sctp          display only SCTP sockets\n"
"   -u, --udp           display only UDP sockets\n"
"   -d, --dccp          display only DCCP sockets\n"
"   -w, --raw           display only RAW sockets\n"
"   -x, --unix          display only Unix domain sockets\n"
"       --tipc          display only TIPC sockets\n"
"       --vsock         display only vsock sockets\n"
"   -f, --family=FAMILY display sockets of type FAMILY\n"
"       FAMILY := {inet|inet6|link|unix|netlink|vsock|tipc|xdp|help}\n"
"\n"
"   -K, --kill          forcibly close sockets, display what was closed\n"
"   -H, --no-header     Suppress header line\n"
"\n"
"   -A, --query=QUERY, --socket=QUERY\n"
"       QUERY := {all|inet|tcp|udp|raw|unix|unix_dgram|unix_stream|unix_seqpacket|packet|netlink|vsock_stream|vsock_dgram|tipc}[,QUERY]\n"
"\n"
"   -D, --diag=FILE     Dump raw information about TCP sockets to FILE\n"
"   -F, --filter=FILE   read filter information from FILE\n"
"       FILTER := [ state STATE-FILTER ] [ EXPRESSION ]\n"
"       STATE-FILTER := {all|connected|synchronized|bucket|big|TCP-STATES}\n"
"         TCP-STATES := {established|syn-sent|syn-recv|fin-wait-{1,2}|time-wait|closed|close-wait|last-ack|listening|closing}\n"
"          connected := {established|syn-sent|syn-recv|fin-wait-{1,2}|time-wait|close-wait|last-ack|closing}\n"
"       synchronized := {established|syn-recv|fin-wait-{1,2}|time-wait|close-wait|last-ack|closing}\n"
"             bucket := {syn-recv|time-wait}\n"
"                big := {established|syn-sent|fin-wait-{1,2}|closed|close-wait|last-ack|listening|closing}\n"
		);
}

static void help(void) __attribute__((noreturn));
static void help(void)
{
	_usage(stdout);
	exit(0);
}

static void usage(void) __attribute__((noreturn));
static void usage(void)
{
	_usage(stderr);
	exit(-1);
}


static int scan_state(const char *state)
{
	static const char * const sstate_namel[] = {
		"UNKNOWN",
		[SS_ESTABLISHED] = "established",
		[SS_SYN_SENT] = "syn-sent",
		[SS_SYN_RECV] = "syn-recv",
		[SS_FIN_WAIT1] = "fin-wait-1",
		[SS_FIN_WAIT2] = "fin-wait-2",
		[SS_TIME_WAIT] = "time-wait",
		[SS_CLOSE] = "unconnected",
		[SS_CLOSE_WAIT] = "close-wait",
		[SS_LAST_ACK] = "last-ack",
		[SS_LISTEN] =	"listening",
		[SS_CLOSING] = "closing",
	};
	int i;

	if (strcasecmp(state, "close") == 0 ||
	    strcasecmp(state, "closed") == 0)
		return (1<<SS_CLOSE);
	if (strcasecmp(state, "syn-rcv") == 0)
		return (1<<SS_SYN_RECV);
	if (strcasecmp(state, "established") == 0)
		return (1<<SS_ESTABLISHED);
	if (strcasecmp(state, "all") == 0)
		return SS_ALL;
	if (strcasecmp(state, "connected") == 0)
		return SS_ALL & ~((1<<SS_CLOSE)|(1<<SS_LISTEN));
	if (strcasecmp(state, "synchronized") == 0)
		return SS_ALL & ~((1<<SS_CLOSE)|(1<<SS_LISTEN)|(1<<SS_SYN_SENT));
	if (strcasecmp(state, "bucket") == 0)
		return (1<<SS_SYN_RECV)|(1<<SS_TIME_WAIT);
	if (strcasecmp(state, "big") == 0)
		return SS_ALL & ~((1<<SS_SYN_RECV)|(1<<SS_TIME_WAIT));
	for (i = 0; i < SS_MAX; i++) {
		if (strcasecmp(state, sstate_namel[i]) == 0)
			return (1<<i);
	}

	fprintf(stderr, "ss: wrong state name: %s\n", state);
	exit(-1);
}

/* Values 'v' and 'V' are already used so a non-character is used */
#define OPT_VSOCK 256

/* Values of 't' are already used so a non-character is used */
#define OPT_TIPCSOCK 257
#define OPT_TIPCINFO 258

<<<<<<< HEAD
/* Values of 'x' are already used so a non-character is used */
#define OPT_XDPSOCK 259
=======
#define OPT_TOS 259
>>>>>>> aa5bd6a2

static const struct option long_opts[] = {
	{ "numeric", 0, 0, 'n' },
	{ "resolve", 0, 0, 'r' },
	{ "options", 0, 0, 'o' },
	{ "extended", 0, 0, 'e' },
	{ "memory", 0, 0, 'm' },
	{ "info", 0, 0, 'i' },
	{ "processes", 0, 0, 'p' },
	{ "bpf", 0, 0, 'b' },
	{ "events", 0, 0, 'E' },
	{ "dccp", 0, 0, 'd' },
	{ "tcp", 0, 0, 't' },
	{ "sctp", 0, 0, 'S' },
	{ "udp", 0, 0, 'u' },
	{ "raw", 0, 0, 'w' },
	{ "unix", 0, 0, 'x' },
	{ "tipc", 0, 0, OPT_TIPCSOCK},
	{ "vsock", 0, 0, OPT_VSOCK },
	{ "all", 0, 0, 'a' },
	{ "listening", 0, 0, 'l' },
	{ "ipv4", 0, 0, '4' },
	{ "ipv6", 0, 0, '6' },
	{ "packet", 0, 0, '0' },
	{ "family", 1, 0, 'f' },
	{ "socket", 1, 0, 'A' },
	{ "query", 1, 0, 'A' },
	{ "summary", 0, 0, 's' },
	{ "diag", 1, 0, 'D' },
	{ "filter", 1, 0, 'F' },
	{ "version", 0, 0, 'V' },
	{ "help", 0, 0, 'h' },
	{ "context", 0, 0, 'Z' },
	{ "contexts", 0, 0, 'z' },
	{ "net", 1, 0, 'N' },
	{ "tipcinfo", 0, 0, OPT_TIPCINFO},
	{ "tos", 0, 0, OPT_TOS },
	{ "kill", 0, 0, 'K' },
	{ "no-header", 0, 0, 'H' },
	{ "xdp", 0, 0, OPT_XDPSOCK},
	{ 0 }

};

int main(int argc, char *argv[])
{
	int saw_states = 0;
	int saw_query = 0;
	int do_summary = 0;
	const char *dump_tcpdiag = NULL;
	FILE *filter_fp = NULL;
	int ch;
	int state_filter = 0;

	while ((ch = getopt_long(argc, argv,
				 "dhaletuwxnro460spbEf:miA:D:F:vVzZN:KHS",
				 long_opts, NULL)) != EOF) {
		switch (ch) {
		case 'n':
			resolve_services = 0;
			break;
		case 'r':
			resolve_hosts = 1;
			break;
		case 'o':
			show_options = 1;
			break;
		case 'e':
			show_options = 1;
			show_details++;
			break;
		case 'm':
			show_mem = 1;
			break;
		case 'i':
			show_tcpinfo = 1;
			break;
		case 'p':
			show_users++;
			user_ent_hash_build();
			break;
		case 'b':
			show_options = 1;
			show_bpf++;
			break;
		case 'E':
			follow_events = 1;
			break;
		case 'd':
			filter_db_set(&current_filter, DCCP_DB, true);
			break;
		case 't':
			filter_db_set(&current_filter, TCP_DB, true);
			break;
		case 'S':
			filter_db_set(&current_filter, SCTP_DB, true);
			break;
		case 'u':
			filter_db_set(&current_filter, UDP_DB, true);
			break;
		case 'w':
			filter_db_set(&current_filter, RAW_DB, true);
			break;
		case 'x':
			filter_af_set(&current_filter, AF_UNIX);
			break;
		case OPT_VSOCK:
			filter_af_set(&current_filter, AF_VSOCK);
			break;
		case OPT_TIPCSOCK:
			filter_af_set(&current_filter, AF_TIPC);
			break;
		case 'a':
			state_filter = SS_ALL;
			break;
		case 'l':
			state_filter = (1 << SS_LISTEN) | (1 << SS_CLOSE);
			break;
		case '4':
			filter_af_set(&current_filter, AF_INET);
			break;
		case '6':
			filter_af_set(&current_filter, AF_INET6);
			break;
		case '0':
			filter_af_set(&current_filter, AF_PACKET);
			break;
		case OPT_XDPSOCK:
			filter_af_set(&current_filter, AF_XDP);
			break;
		case 'f':
			if (strcmp(optarg, "inet") == 0)
				filter_af_set(&current_filter, AF_INET);
			else if (strcmp(optarg, "inet6") == 0)
				filter_af_set(&current_filter, AF_INET6);
			else if (strcmp(optarg, "link") == 0)
				filter_af_set(&current_filter, AF_PACKET);
			else if (strcmp(optarg, "unix") == 0)
				filter_af_set(&current_filter, AF_UNIX);
			else if (strcmp(optarg, "netlink") == 0)
				filter_af_set(&current_filter, AF_NETLINK);
			else if (strcmp(optarg, "tipc") == 0)
				filter_af_set(&current_filter, AF_TIPC);
			else if (strcmp(optarg, "vsock") == 0)
				filter_af_set(&current_filter, AF_VSOCK);
			else if (strcmp(optarg, "xdp") == 0)
				filter_af_set(&current_filter, AF_XDP);
			else if (strcmp(optarg, "help") == 0)
				help();
			else {
				fprintf(stderr, "ss: \"%s\" is invalid family\n",
						optarg);
				usage();
			}
			break;
		case 'A':
		{
			char *p, *p1;

			if (!saw_query) {
				current_filter.dbs = 0;
				state_filter = state_filter ?
					       state_filter : SS_CONN;
				saw_query = 1;
				do_default = 0;
			}
			p = p1 = optarg;
			do {
				if ((p1 = strchr(p, ',')) != NULL)
					*p1 = 0;
				if (filter_db_parse(&current_filter, p)) {
					fprintf(stderr, "ss: \"%s\" is illegal socket table id\n", p);
					usage();
				}
				p = p1 + 1;
			} while (p1);
			break;
		}
		case 's':
			do_summary = 1;
			break;
		case 'D':
			dump_tcpdiag = optarg;
			break;
		case 'F':
			if (filter_fp) {
				fprintf(stderr, "More than one filter file\n");
				exit(-1);
			}
			if (optarg[0] == '-')
				filter_fp = stdin;
			else
				filter_fp = fopen(optarg, "r");
			if (!filter_fp) {
				perror("fopen filter file");
				exit(-1);
			}
			break;
		case 'v':
		case 'V':
			printf("ss utility, iproute2-ss%s\n", SNAPSHOT);
			exit(0);
		case 'z':
			show_sock_ctx++;
			/* fall through */
		case 'Z':
			if (is_selinux_enabled() <= 0) {
				fprintf(stderr, "ss: SELinux is not enabled.\n");
				exit(1);
			}
			show_proc_ctx++;
			user_ent_hash_build();
			break;
		case 'N':
			if (netns_switch(optarg))
				exit(1);
			break;
		case OPT_TIPCINFO:
			show_tipcinfo = 1;
			break;
		case OPT_TOS:
			show_tos = 1;
			break;
		case 'K':
			current_filter.kill = 1;
			break;
		case 'H':
			show_header = 0;
			break;
		case 'h':
			help();
		case '?':
		default:
			usage();
		}
	}

	argc -= optind;
	argv += optind;

	if (do_summary) {
		print_summary();
		if (do_default && argc == 0)
			exit(0);
	}

	while (argc > 0) {
		if (strcmp(*argv, "state") == 0) {
			NEXT_ARG();
			if (!saw_states)
				state_filter = 0;
			state_filter |= scan_state(*argv);
			saw_states = 1;
		} else if (strcmp(*argv, "exclude") == 0 ||
			   strcmp(*argv, "excl") == 0) {
			NEXT_ARG();
			if (!saw_states)
				state_filter = SS_ALL;
			state_filter &= ~scan_state(*argv);
			saw_states = 1;
		} else {
			break;
		}
		argc--; argv++;
	}

	if (do_default) {
		state_filter = state_filter ? state_filter : SS_CONN;
		filter_db_parse(&current_filter, "all");
	}

	filter_states_set(&current_filter, state_filter);
	filter_merge_defaults(&current_filter);

	if (resolve_services && resolve_hosts &&
	    (current_filter.dbs & (UNIX_DBM|INET_L4_DBM)))
		init_service_resolver();

	if (current_filter.dbs == 0) {
		fprintf(stderr, "ss: no socket tables to show with such filter.\n");
		exit(0);
	}
	if (current_filter.families == 0) {
		fprintf(stderr, "ss: no families to show with such filter.\n");
		exit(0);
	}
	if (current_filter.states == 0) {
		fprintf(stderr, "ss: no socket states to show with such filter.\n");
		exit(0);
	}

	if (dump_tcpdiag) {
		FILE *dump_fp = stdout;

		if (!(current_filter.dbs & (1<<TCP_DB))) {
			fprintf(stderr, "ss: tcpdiag dump requested and no tcp in filter.\n");
			exit(0);
		}
		if (dump_tcpdiag[0] != '-') {
			dump_fp = fopen(dump_tcpdiag, "w");
			if (!dump_tcpdiag) {
				perror("fopen dump file");
				exit(-1);
			}
		}
		inet_show_netlink(&current_filter, dump_fp, IPPROTO_TCP);
		fflush(dump_fp);
		exit(0);
	}

	if (ssfilter_parse(&current_filter.f, argc, argv, filter_fp))
		usage();

	if (!(current_filter.dbs & (current_filter.dbs - 1)))
		columns[COL_NETID].disabled = 1;

	if (!(current_filter.states & (current_filter.states - 1)))
		columns[COL_STATE].disabled = 1;

	if (show_header)
		print_header();

	fflush(stdout);

	if (follow_events)
		exit(handle_follow_request(&current_filter));

	if (current_filter.dbs & (1<<NETLINK_DB))
		netlink_show(&current_filter);
	if (current_filter.dbs & PACKET_DBM)
		packet_show(&current_filter);
	if (current_filter.dbs & UNIX_DBM)
		unix_show(&current_filter);
	if (current_filter.dbs & (1<<RAW_DB))
		raw_show(&current_filter);
	if (current_filter.dbs & (1<<UDP_DB))
		udp_show(&current_filter);
	if (current_filter.dbs & (1<<TCP_DB))
		tcp_show(&current_filter);
	if (current_filter.dbs & (1<<DCCP_DB))
		dccp_show(&current_filter);
	if (current_filter.dbs & (1<<SCTP_DB))
		sctp_show(&current_filter);
	if (current_filter.dbs & VSOCK_DBM)
		vsock_show(&current_filter);
	if (current_filter.dbs & (1<<TIPC_DB))
		tipc_show(&current_filter);
	if (current_filter.dbs & (1<<XDP_DB))
		xdp_show(&current_filter);

	if (show_users || show_proc_ctx || show_sock_ctx)
		user_ent_destroy();

	render();

	return 0;
}<|MERGE_RESOLUTION|>--- conflicted
+++ resolved
@@ -4959,12 +4959,10 @@
 #define OPT_TIPCSOCK 257
 #define OPT_TIPCINFO 258
 
-<<<<<<< HEAD
+#define OPT_TOS 259
+
 /* Values of 'x' are already used so a non-character is used */
-#define OPT_XDPSOCK 259
-=======
-#define OPT_TOS 259
->>>>>>> aa5bd6a2
+#define OPT_XDPSOCK 260
 
 static const struct option long_opts[] = {
 	{ "numeric", 0, 0, 'n' },
