--- conflicted
+++ resolved
@@ -1013,6 +1013,7 @@
 	BPF_LINK_TYPE_XDP = 6,
 	BPF_LINK_TYPE_PERF_EVENT = 7,
 	BPF_LINK_TYPE_KPROBE_MULTI = 8,
+	BPF_LINK_TYPE_STRUCT_OPS = 9,
 
 	MAX_BPF_LINK_TYPE,
 };
@@ -1489,6 +1490,15 @@
 				__aligned_u64	addrs;
 				__aligned_u64	cookies;
 			} kprobe_multi;
+			struct {
+				/* this is overlaid with the target_btf_id above. */
+				__u32		target_btf_id;
+				/* black box user-provided value passed through
+				 * to BPF program at the execution time and
+				 * accessible through bpf_get_attach_cookie() BPF helper
+				 */
+				__u64		cookie;
+			} tracing;
 		};
 	} link_create;
 
@@ -5143,8 +5153,6 @@
  *		The **hash_algo** is returned on success,
  *		**-EOPNOTSUP** if the hash calculation failed or **-EINVAL** if
  *		invalid arguments are passed.
-<<<<<<< HEAD
-=======
  *
  * void *bpf_kptr_xchg(void *map_value, void *ptr)
  *	Description
@@ -5156,7 +5164,91 @@
  *		if not NULL, is a reference which must be released using its
  *		corresponding release function, or moved into a BPF map before
  *		program exit.
->>>>>>> 8d3977ef
+ *
+ * void *bpf_map_lookup_percpu_elem(struct bpf_map *map, const void *key, u32 cpu)
+ * 	Description
+ * 		Perform a lookup in *percpu map* for an entry associated to
+ * 		*key* on *cpu*.
+ * 	Return
+ * 		Map value associated to *key* on *cpu*, or **NULL** if no entry
+ * 		was found or *cpu* is invalid.
+ *
+ * struct mptcp_sock *bpf_skc_to_mptcp_sock(void *sk)
+ *	Description
+ *		Dynamically cast a *sk* pointer to a *mptcp_sock* pointer.
+ *	Return
+ *		*sk* if casting is valid, or **NULL** otherwise.
+ *
+ * long bpf_dynptr_from_mem(void *data, u32 size, u64 flags, struct bpf_dynptr *ptr)
+ *	Description
+ *		Get a dynptr to local memory *data*.
+ *
+ *		*data* must be a ptr to a map value.
+ *		The maximum *size* supported is DYNPTR_MAX_SIZE.
+ *		*flags* is currently unused.
+ *	Return
+ *		0 on success, -E2BIG if the size exceeds DYNPTR_MAX_SIZE,
+ *		-EINVAL if flags is not 0.
+ *
+ * long bpf_ringbuf_reserve_dynptr(void *ringbuf, u32 size, u64 flags, struct bpf_dynptr *ptr)
+ *	Description
+ *		Reserve *size* bytes of payload in a ring buffer *ringbuf*
+ *		through the dynptr interface. *flags* must be 0.
+ *
+ *		Please note that a corresponding bpf_ringbuf_submit_dynptr or
+ *		bpf_ringbuf_discard_dynptr must be called on *ptr*, even if the
+ *		reservation fails. This is enforced by the verifier.
+ *	Return
+ *		0 on success, or a negative error in case of failure.
+ *
+ * void bpf_ringbuf_submit_dynptr(struct bpf_dynptr *ptr, u64 flags)
+ *	Description
+ *		Submit reserved ring buffer sample, pointed to by *data*,
+ *		through the dynptr interface. This is a no-op if the dynptr is
+ *		invalid/null.
+ *
+ *		For more information on *flags*, please see
+ *		'bpf_ringbuf_submit'.
+ *	Return
+ *		Nothing. Always succeeds.
+ *
+ * void bpf_ringbuf_discard_dynptr(struct bpf_dynptr *ptr, u64 flags)
+ *	Description
+ *		Discard reserved ring buffer sample through the dynptr
+ *		interface. This is a no-op if the dynptr is invalid/null.
+ *
+ *		For more information on *flags*, please see
+ *		'bpf_ringbuf_discard'.
+ *	Return
+ *		Nothing. Always succeeds.
+ *
+ * long bpf_dynptr_read(void *dst, u32 len, struct bpf_dynptr *src, u32 offset)
+ *	Description
+ *		Read *len* bytes from *src* into *dst*, starting from *offset*
+ *		into *src*.
+ *	Return
+ *		0 on success, -E2BIG if *offset* + *len* exceeds the length
+ *		of *src*'s data, -EINVAL if *src* is an invalid dynptr.
+ *
+ * long bpf_dynptr_write(struct bpf_dynptr *dst, u32 offset, void *src, u32 len)
+ *	Description
+ *		Write *len* bytes from *src* into *dst*, starting from *offset*
+ *		into *dst*.
+ *	Return
+ *		0 on success, -E2BIG if *offset* + *len* exceeds the length
+ *		of *dst*'s data, -EINVAL if *dst* is an invalid dynptr or if *dst*
+ *		is a read-only dynptr.
+ *
+ * void *bpf_dynptr_data(struct bpf_dynptr *ptr, u32 offset, u32 len)
+ *	Description
+ *		Get a pointer to the underlying dynptr data.
+ *
+ *		*len* must be a statically known value. The returned data slice
+ *		is invalidated whenever the dynptr is invalidated.
+ *	Return
+ *		Pointer to the underlying dynptr data, NULL if the dynptr is
+ *		read-only, if the dynptr is invalid, or if the offset and length
+ *		is out of bounds.
  */
 #define __BPF_FUNC_MAPPER(FN)		\
 	FN(unspec),			\
@@ -5353,10 +5445,16 @@
 	FN(copy_from_user_task),	\
 	FN(skb_set_tstamp),		\
 	FN(ima_file_hash),		\
-<<<<<<< HEAD
-=======
 	FN(kptr_xchg),			\
->>>>>>> 8d3977ef
+	FN(map_lookup_percpu_elem),     \
+	FN(skc_to_mptcp_sock),		\
+	FN(dynptr_from_mem),		\
+	FN(ringbuf_reserve_dynptr),	\
+	FN(ringbuf_submit_dynptr),	\
+	FN(ringbuf_discard_dynptr),	\
+	FN(dynptr_read),		\
+	FN(dynptr_write),		\
+	FN(dynptr_data),		\
 	/* */
 
 /* integer value in 'imm' field of BPF_CALL instruction selects which helper
@@ -5610,6 +5708,10 @@
 	__u8 tunnel_ttl;
 	__u16 tunnel_ext;	/* Padding, future use. */
 	__u32 tunnel_label;
+	union {
+		__u32 local_ipv4;
+		__u32 local_ipv6[4];
+	};
 };
 
 /* user accessible mirror of in-kernel xfrm_state.
@@ -6504,6 +6606,11 @@
 	__u64 :64;
 } __attribute__((aligned(8)));
 
+struct bpf_dynptr {
+	__u64 :64;
+	__u64 :64;
+} __attribute__((aligned(8)));
+
 struct bpf_sysctl {
 	__u32	write;		/* Sysctl is being read (= 0) or written (= 1).
 				 * Allows 1,2,4-byte read, but no write.
