/*
 * devlink.c	Devlink tool
 *
 *              This program is free software; you can redistribute it and/or
 *              modify it under the terms of the GNU General Public License
 *              as published by the Free Software Foundation; either version
 *              2 of the License, or (at your option) any later version.
 *
 * Authors:     Jiri Pirko <jiri@mellanox.com>
 */

#include <stdio.h>
#include <stdlib.h>
#include <stdarg.h>
#include <string.h>
#include <stdbool.h>
#include <unistd.h>
#include <getopt.h>
#include <limits.h>
#include <errno.h>
#include <inttypes.h>
#include <signal.h>
#include <time.h>
#include <netinet/in.h>
#include <arpa/inet.h>
#include <sys/sysinfo.h>
#define _LINUX_SYSINFO_H /* avoid collision with musl header */
#include <linux/genetlink.h>
#include <linux/devlink.h>
#include <linux/netlink.h>
#include <libmnl/libmnl.h>
#include <netinet/ether.h>
#include <sys/select.h>
#include <sys/socket.h>
#include <sys/types.h>
#include <sys/time.h>
#include <rt_names.h>

#include "version.h"
#include "list.h"
#include "mnlg.h"
#include "mnl_utils.h"
#include "json_print.h"
#include "utils.h"
#include "namespace.h"
#include "libnetlink.h"
#include "../ip/ip_common.h"

#define ESWITCH_MODE_LEGACY "legacy"
#define ESWITCH_MODE_SWITCHDEV "switchdev"
#define ESWITCH_INLINE_MODE_NONE "none"
#define ESWITCH_INLINE_MODE_LINK "link"
#define ESWITCH_INLINE_MODE_NETWORK "network"
#define ESWITCH_INLINE_MODE_TRANSPORT "transport"

#define ESWITCH_ENCAP_MODE_NONE "none"
#define ESWITCH_ENCAP_MODE_BASIC "basic"

#define PARAM_CMODE_RUNTIME_STR "runtime"
#define PARAM_CMODE_DRIVERINIT_STR "driverinit"
#define PARAM_CMODE_PERMANENT_STR "permanent"
#define DL_ARGS_REQUIRED_MAX_ERR_LEN 80

#define HEALTH_REPORTER_STATE_HEALTHY_STR "healthy"
#define HEALTH_REPORTER_STATE_ERROR_STR "error"
#define HEALTH_REPORTER_TIMESTAMP_FMT_LEN 80

static int g_new_line_count;
static int g_indent_level;
static bool g_indent_newline;

#define INDENT_STR_STEP 2
#define INDENT_STR_MAXLEN 32
static char g_indent_str[INDENT_STR_MAXLEN + 1] = "";

static void __attribute__((format(printf, 1, 2)))
pr_err(const char *fmt, ...)
{
	va_list ap;

	va_start(ap, fmt);
	vfprintf(stderr, fmt, ap);
	va_end(ap);
}

static void __attribute__((format(printf, 1, 2)))
pr_out(const char *fmt, ...)
{
	va_list ap;

	if (g_indent_newline) {
		printf("%s", g_indent_str);
		g_indent_newline = false;
	}
	va_start(ap, fmt);
	vprintf(fmt, ap);
	va_end(ap);
	g_new_line_count = 0;
}

static void __attribute__((format(printf, 2, 3)))
pr_out_sp(unsigned int num, const char *fmt, ...)
{
	va_list ap;
	int ret;

	va_start(ap, fmt);
	ret = vprintf(fmt, ap);
	va_end(ap);

	if (ret < num)
		printf("%*s", num - ret, "");
	g_new_line_count = 0;			\
}

static void __attribute__((format(printf, 1, 2)))
pr_out_tty(const char *fmt, ...)
{
	va_list ap;

	if (!isatty(STDOUT_FILENO))
		return;
	va_start(ap, fmt);
	vprintf(fmt, ap);
	va_end(ap);
}

static void __pr_out_indent_inc(void)
{
	if (g_indent_level + INDENT_STR_STEP > INDENT_STR_MAXLEN)
		return;
	g_indent_level += INDENT_STR_STEP;
	memset(g_indent_str, ' ', sizeof(g_indent_str));
	g_indent_str[g_indent_level] = '\0';
}

static void __pr_out_indent_dec(void)
{
	if (g_indent_level - INDENT_STR_STEP < 0)
		return;
	g_indent_level -= INDENT_STR_STEP;
	g_indent_str[g_indent_level] = '\0';
}

static void __pr_out_newline(void)
{
	if (g_new_line_count < 1) {
		pr_out("\n");
		g_indent_newline = true;
	}
	g_new_line_count++;
}

static void dummy_signal_handler(int signum)
{
}

static int _mnlg_socket_recv_run_intr(struct mnlu_gen_socket *nlg,
				      mnl_cb_t data_cb, void *data)
{
	struct sigaction act, oact;
	int err;

	act.sa_handler = dummy_signal_handler;
	sigemptyset(&act.sa_mask);
	act.sa_flags = SA_NODEFER;

	sigaction(SIGINT, &act, &oact);
	err = mnlu_gen_socket_recv_run(nlg, data_cb, data);
	sigaction(SIGINT, &oact, NULL);
	if (err < 0 && errno != EINTR) {
		pr_err("devlink answers: %s\n", strerror(errno));
		return -errno;
	}
	return 0;
}

static int _mnlg_socket_send(struct mnlu_gen_socket *nlg,
			     const struct nlmsghdr *nlh)
{
	int err;

	err = mnlg_socket_send(nlg, nlh);
	if (err < 0) {
		pr_err("Failed to call mnlg_socket_send\n");
		return -errno;
	}
	return 0;
}

static int _mnlg_socket_group_add(struct mnlu_gen_socket *nlg,
				  const char *group_name)
{
	int err;

	err = mnlg_socket_group_add(nlg, group_name);
	if (err < 0) {
		pr_err("Failed to call mnlg_socket_group_add\n");
		return -errno;
	}
	return 0;
}

struct ifname_map {
	struct list_head list;
	char *bus_name;
	char *dev_name;
	uint32_t port_index;
	char *ifname;
};

static struct ifname_map *ifname_map_alloc(const char *bus_name,
					   const char *dev_name,
					   uint32_t port_index,
					   const char *ifname)
{
	struct ifname_map *ifname_map;

	ifname_map = calloc(1, sizeof(*ifname_map));
	if (!ifname_map)
		return NULL;
	ifname_map->bus_name = strdup(bus_name);
	ifname_map->dev_name = strdup(dev_name);
	ifname_map->port_index = port_index;
	ifname_map->ifname = strdup(ifname);
	if (!ifname_map->bus_name || !ifname_map->dev_name ||
	    !ifname_map->ifname) {
		free(ifname_map->ifname);
		free(ifname_map->dev_name);
		free(ifname_map->bus_name);
		free(ifname_map);
		return NULL;
	}
	return ifname_map;
}

static void ifname_map_free(struct ifname_map *ifname_map)
{
	free(ifname_map->ifname);
	free(ifname_map->dev_name);
	free(ifname_map->bus_name);
	free(ifname_map);
}

static int ifname_map_update(struct ifname_map *ifname_map, const char *ifname)
{
	char *new_ifname;

	new_ifname = strdup(ifname);
	if (!new_ifname)
		return -ENOMEM;
	free(ifname_map->ifname);
	ifname_map->ifname = new_ifname;
	return 0;
}

#define DL_OPT_HANDLE		BIT(0)
#define DL_OPT_HANDLEP		BIT(1)
#define DL_OPT_PORT_TYPE	BIT(2)
#define DL_OPT_PORT_COUNT	BIT(3)
#define DL_OPT_SB		BIT(4)
#define DL_OPT_SB_POOL		BIT(5)
#define DL_OPT_SB_SIZE		BIT(6)
#define DL_OPT_SB_TYPE		BIT(7)
#define DL_OPT_SB_THTYPE	BIT(8)
#define DL_OPT_SB_TH		BIT(9)
#define DL_OPT_SB_TC		BIT(10)
#define DL_OPT_ESWITCH_MODE	BIT(11)
#define DL_OPT_ESWITCH_INLINE_MODE	BIT(12)
#define DL_OPT_DPIPE_TABLE_NAME	BIT(13)
#define DL_OPT_DPIPE_TABLE_COUNTERS	BIT(14)
#define DL_OPT_ESWITCH_ENCAP_MODE	BIT(15)
#define DL_OPT_RESOURCE_PATH	BIT(16)
#define DL_OPT_RESOURCE_SIZE	BIT(17)
#define DL_OPT_PARAM_NAME	BIT(18)
#define DL_OPT_PARAM_VALUE	BIT(19)
#define DL_OPT_PARAM_CMODE	BIT(20)
#define DL_OPT_HANDLE_REGION		BIT(21)
#define DL_OPT_REGION_SNAPSHOT_ID	BIT(22)
#define DL_OPT_REGION_ADDRESS		BIT(23)
#define DL_OPT_REGION_LENGTH		BIT(24)
#define DL_OPT_FLASH_FILE_NAME	BIT(25)
#define DL_OPT_FLASH_COMPONENT	BIT(26)
#define DL_OPT_HEALTH_REPORTER_NAME	BIT(27)
#define DL_OPT_HEALTH_REPORTER_GRACEFUL_PERIOD	BIT(28)
#define DL_OPT_HEALTH_REPORTER_AUTO_RECOVER	BIT(29)
#define DL_OPT_TRAP_NAME		BIT(30)
#define DL_OPT_TRAP_ACTION		BIT(31)
#define DL_OPT_TRAP_GROUP_NAME		BIT(32)
#define DL_OPT_NETNS	BIT(33)
#define DL_OPT_TRAP_POLICER_ID		BIT(34)
#define DL_OPT_TRAP_POLICER_RATE	BIT(35)
#define DL_OPT_TRAP_POLICER_BURST	BIT(36)
#define DL_OPT_HEALTH_REPORTER_AUTO_DUMP     BIT(37)
#define DL_OPT_PORT_FUNCTION_HW_ADDR BIT(38)
#define DL_OPT_FLASH_OVERWRITE		BIT(39)
#define DL_OPT_RELOAD_ACTION		BIT(40)
#define DL_OPT_RELOAD_LIMIT	BIT(41)
#define DL_OPT_PORT_FLAVOUR BIT(42)
#define DL_OPT_PORT_PFNUMBER BIT(43)
#define DL_OPT_PORT_SFNUMBER BIT(44)
#define DL_OPT_PORT_FUNCTION_STATE BIT(45)
#define DL_OPT_PORT_CONTROLLER BIT(46)
#define DL_OPT_PORT_FN_RATE_TYPE	BIT(47)
#define DL_OPT_PORT_FN_RATE_TX_SHARE	BIT(48)
#define DL_OPT_PORT_FN_RATE_TX_MAX	BIT(49)
#define DL_OPT_PORT_FN_RATE_NODE_NAME	BIT(50)
#define DL_OPT_PORT_FN_RATE_PARENT	BIT(51)
#define DL_OPT_LINECARD		BIT(52)
#define DL_OPT_LINECARD_TYPE	BIT(53)
#define DL_OPT_SELFTESTS	BIT(54)
#define DL_OPT_PORT_FN_RATE_TX_PRIORITY	BIT(55)
#define DL_OPT_PORT_FN_RATE_TX_WEIGHT	BIT(56)
#define DL_OPT_PORT_FN_CAPS	BIT(57)

struct dl_opts {
	uint64_t present; /* flags of present items */
	char *bus_name;
	char *dev_name;
	uint32_t port_index;
	enum devlink_port_type port_type;
	uint32_t port_count;
	uint32_t sb_index;
	uint16_t sb_pool_index;
	uint32_t sb_pool_size;
	enum devlink_sb_pool_type sb_pool_type;
	enum devlink_sb_threshold_type sb_pool_thtype;
	uint32_t sb_threshold;
	uint16_t sb_tc_index;
	enum devlink_eswitch_mode eswitch_mode;
	enum devlink_eswitch_inline_mode eswitch_inline_mode;
	const char *dpipe_table_name;
	bool dpipe_counters_enabled;
	enum devlink_eswitch_encap_mode eswitch_encap_mode;
	const char *resource_path;
	__u64 resource_size;
	uint32_t resource_id;
	bool resource_id_valid;
	const char *param_name;
	const char *param_value;
	enum devlink_param_cmode cmode;
	char *region_name;
	uint32_t region_snapshot_id;
	__u64 region_address;
	__u64 region_length;
	const char *flash_file_name;
	const char *flash_component;
	const char *reporter_name;
	__u64 reporter_graceful_period;
	bool reporter_auto_recover;
	bool reporter_auto_dump;
	const char *trap_name;
	const char *trap_group_name;
	enum devlink_trap_action trap_action;
	bool netns_is_pid;
	uint32_t netns;
	uint32_t trap_policer_id;
	__u64 trap_policer_rate;
	__u64 trap_policer_burst;
	char port_function_hw_addr[MAX_ADDR_LEN];
	uint32_t port_function_hw_addr_len;
	uint32_t overwrite_mask;
	enum devlink_reload_action reload_action;
	enum devlink_reload_limit reload_limit;
	uint32_t port_controller;
	uint32_t port_sfnumber;
	uint16_t port_flavour;
	uint16_t port_pfnumber;
	uint8_t port_fn_state;
	uint16_t rate_type;
	uint64_t rate_tx_share;
	uint64_t rate_tx_max;
	uint32_t rate_tx_priority;
	uint32_t rate_tx_weight;
	char *rate_node_name;
	const char *rate_parent_node;
	uint32_t linecard_index;
	const char *linecard_type;
	bool selftests_opt[DEVLINK_ATTR_SELFTEST_ID_MAX + 1];
	struct nla_bitfield32 port_fn_caps;
};

struct dl {
	struct mnlu_gen_socket nlg;
	struct list_head ifname_map_list;
	int argc;
	char **argv;
	bool no_nice_names;
	struct dl_opts opts;
	bool json_output;
	bool pretty_output;
	bool verbose;
	bool stats;
	bool hex;
	bool use_iec;
	bool map_loaded;
	struct {
		bool present;
		char *bus_name;
		char *dev_name;
		uint32_t port_index;
	} arr_last;
};

static int dl_argc(struct dl *dl)
{
	return dl->argc;
}

static char *dl_argv(struct dl *dl)
{
	if (dl_argc(dl) == 0)
		return NULL;
	return *dl->argv;
}

static void dl_arg_inc(struct dl *dl)
{
	if (dl_argc(dl) == 0)
		return;
	dl->argc--;
	dl->argv++;
}

static void dl_arg_dec(struct dl *dl)
{
	dl->argc++;
	dl->argv--;
}

static char *dl_argv_next(struct dl *dl)
{
	char *ret;

	if (dl_argc(dl) == 0)
		return NULL;

	ret = *dl->argv;
	dl_arg_inc(dl);
	return ret;
}

static char *dl_argv_index(struct dl *dl, unsigned int index)
{
	if (index >= dl_argc(dl))
		return NULL;
	return dl->argv[index];
}

static int strcmpx(const char *str1, const char *str2)
{
	if (strlen(str1) > strlen(str2))
		return -1;
	return strncmp(str1, str2, strlen(str1));
}

static bool dl_argv_match(struct dl *dl, const char *pattern)
{
	if (dl_argc(dl) == 0)
		return false;
	return strcmpx(dl_argv(dl), pattern) == 0;
}

static bool dl_no_arg(struct dl *dl)
{
	return dl_argc(dl) == 0;
}

static void __pr_out_indent_newline(struct dl *dl)
{
	if (!g_indent_newline && !dl->json_output)
		pr_out(" ");
}

static bool is_binary_eol(int i)
{
	return !(i%16);
}

static void pr_out_binary_value(struct dl *dl, uint8_t *data, uint32_t len)
{
	int i = 0;

	while (i < len) {
		if (dl->json_output)
			print_int(PRINT_JSON, NULL, NULL, data[i]);
		else
			pr_out("%02x ", data[i]);
		i++;
		if (!dl->json_output && is_binary_eol(i))
			__pr_out_newline();
	}
	if (!dl->json_output && !is_binary_eol(i))
		__pr_out_newline();
}

static void pr_out_name(struct dl *dl, const char *name)
{
	__pr_out_indent_newline(dl);
	if (dl->json_output)
		print_string(PRINT_JSON, name, NULL, NULL);
	else
		pr_out("%s:", name);
}

static void pr_out_u64(struct dl *dl, const char *name, uint64_t val)
{
	__pr_out_indent_newline(dl);
	if (val == (uint64_t) -1)
		return print_string_name_value(name, "unlimited");

	if (dl->json_output)
		print_u64(PRINT_JSON, name, NULL, val);
	else
		pr_out("%s %"PRIu64, name, val);
}

static void pr_out_section_start(struct dl *dl, const char *name)
{
	if (dl->json_output) {
		open_json_object(NULL);
		open_json_object(name);
	}
}

static void pr_out_section_end(struct dl *dl)
{
	if (dl->json_output) {
		if (dl->arr_last.present)
			close_json_array(PRINT_JSON, NULL);
		close_json_object();
		close_json_object();
	}
}

static void pr_out_array_start(struct dl *dl, const char *name)
{
	if (dl->json_output) {
		open_json_array(PRINT_JSON, name);
	} else {
		__pr_out_indent_inc();
		__pr_out_newline();
		pr_out("%s:", name);
		__pr_out_indent_inc();
		__pr_out_newline();
	}
}

static void pr_out_array_end(struct dl *dl)
{
	if (dl->json_output) {
		close_json_array(PRINT_JSON, NULL);
	} else {
		__pr_out_indent_dec();
		__pr_out_indent_dec();
	}
}

static void pr_out_object_start(struct dl *dl, const char *name)
{
	if (dl->json_output) {
		open_json_object(name);
	} else {
		__pr_out_indent_inc();
		__pr_out_newline();
		pr_out("%s:", name);
		__pr_out_indent_inc();
		__pr_out_newline();
	}
}

static void pr_out_object_end(struct dl *dl)
{
	if (dl->json_output) {
		close_json_object();
	} else {
		__pr_out_indent_dec();
		__pr_out_indent_dec();
	}
}

static void pr_out_entry_start(struct dl *dl)
{
	if (dl->json_output)
		open_json_object(NULL);
}

static void pr_out_entry_end(struct dl *dl)
{
	if (dl->json_output)
		close_json_object();
	else
		__pr_out_newline();
}

static void check_indent_newline(struct dl *dl)
{
	__pr_out_indent_newline(dl);

	if (g_indent_newline && !is_json_context()) {
		printf("%s", g_indent_str);
		g_indent_newline = false;
	}
	g_new_line_count = 0;
}

static const enum mnl_attr_data_type devlink_policy[DEVLINK_ATTR_MAX + 1] = {
	[DEVLINK_ATTR_BUS_NAME] = MNL_TYPE_NUL_STRING,
	[DEVLINK_ATTR_DEV_NAME] = MNL_TYPE_NUL_STRING,
	[DEVLINK_ATTR_PORT_INDEX] = MNL_TYPE_U32,
	[DEVLINK_ATTR_PORT_TYPE] = MNL_TYPE_U16,
	[DEVLINK_ATTR_PORT_DESIRED_TYPE] = MNL_TYPE_U16,
	[DEVLINK_ATTR_PORT_NETDEV_IFINDEX] = MNL_TYPE_U32,
	[DEVLINK_ATTR_PORT_NETDEV_NAME] = MNL_TYPE_NUL_STRING,
	[DEVLINK_ATTR_PORT_IBDEV_NAME] = MNL_TYPE_NUL_STRING,
	[DEVLINK_ATTR_PORT_LANES] = MNL_TYPE_U32,
	[DEVLINK_ATTR_PORT_SPLITTABLE] = MNL_TYPE_U8,
	[DEVLINK_ATTR_SB_INDEX] = MNL_TYPE_U32,
	[DEVLINK_ATTR_SB_SIZE] = MNL_TYPE_U32,
	[DEVLINK_ATTR_SB_INGRESS_POOL_COUNT] = MNL_TYPE_U16,
	[DEVLINK_ATTR_SB_EGRESS_POOL_COUNT] = MNL_TYPE_U16,
	[DEVLINK_ATTR_SB_INGRESS_TC_COUNT] = MNL_TYPE_U16,
	[DEVLINK_ATTR_SB_EGRESS_TC_COUNT] = MNL_TYPE_U16,
	[DEVLINK_ATTR_SB_POOL_INDEX] = MNL_TYPE_U16,
	[DEVLINK_ATTR_SB_POOL_TYPE] = MNL_TYPE_U8,
	[DEVLINK_ATTR_SB_POOL_SIZE] = MNL_TYPE_U32,
	[DEVLINK_ATTR_SB_POOL_THRESHOLD_TYPE] = MNL_TYPE_U8,
	[DEVLINK_ATTR_SB_THRESHOLD] = MNL_TYPE_U32,
	[DEVLINK_ATTR_SB_TC_INDEX] = MNL_TYPE_U16,
	[DEVLINK_ATTR_SB_OCC_CUR] = MNL_TYPE_U32,
	[DEVLINK_ATTR_SB_OCC_MAX] = MNL_TYPE_U32,
	[DEVLINK_ATTR_ESWITCH_MODE] = MNL_TYPE_U16,
	[DEVLINK_ATTR_ESWITCH_INLINE_MODE] = MNL_TYPE_U8,
	[DEVLINK_ATTR_ESWITCH_ENCAP_MODE] = MNL_TYPE_U8,
	[DEVLINK_ATTR_DPIPE_TABLES] = MNL_TYPE_NESTED,
	[DEVLINK_ATTR_DPIPE_TABLE] = MNL_TYPE_NESTED,
	[DEVLINK_ATTR_DPIPE_TABLE_NAME] = MNL_TYPE_STRING,
	[DEVLINK_ATTR_DPIPE_TABLE_SIZE] = MNL_TYPE_U64,
	[DEVLINK_ATTR_DPIPE_TABLE_MATCHES] = MNL_TYPE_NESTED,
	[DEVLINK_ATTR_DPIPE_TABLE_ACTIONS] = MNL_TYPE_NESTED,
	[DEVLINK_ATTR_DPIPE_TABLE_COUNTERS_ENABLED] =  MNL_TYPE_U8,
	[DEVLINK_ATTR_DPIPE_ENTRIES] = MNL_TYPE_NESTED,
	[DEVLINK_ATTR_DPIPE_ENTRY] = MNL_TYPE_NESTED,
	[DEVLINK_ATTR_DPIPE_ENTRY_INDEX] = MNL_TYPE_U64,
	[DEVLINK_ATTR_DPIPE_ENTRY_MATCH_VALUES] = MNL_TYPE_NESTED,
	[DEVLINK_ATTR_DPIPE_ENTRY_ACTION_VALUES] = MNL_TYPE_NESTED,
	[DEVLINK_ATTR_DPIPE_ENTRY_COUNTER] = MNL_TYPE_U64,
	[DEVLINK_ATTR_DPIPE_MATCH] = MNL_TYPE_NESTED,
	[DEVLINK_ATTR_DPIPE_MATCH_VALUE] = MNL_TYPE_NESTED,
	[DEVLINK_ATTR_DPIPE_MATCH_TYPE] = MNL_TYPE_U32,
	[DEVLINK_ATTR_DPIPE_ACTION] = MNL_TYPE_NESTED,
	[DEVLINK_ATTR_DPIPE_ACTION_VALUE] = MNL_TYPE_NESTED,
	[DEVLINK_ATTR_DPIPE_ACTION_TYPE] = MNL_TYPE_U32,
	[DEVLINK_ATTR_DPIPE_VALUE_MAPPING] = MNL_TYPE_U32,
	[DEVLINK_ATTR_DPIPE_HEADERS] = MNL_TYPE_NESTED,
	[DEVLINK_ATTR_DPIPE_HEADER] = MNL_TYPE_NESTED,
	[DEVLINK_ATTR_DPIPE_HEADER_NAME] = MNL_TYPE_STRING,
	[DEVLINK_ATTR_DPIPE_HEADER_ID] = MNL_TYPE_U32,
	[DEVLINK_ATTR_DPIPE_HEADER_FIELDS] = MNL_TYPE_NESTED,
	[DEVLINK_ATTR_DPIPE_HEADER_GLOBAL] = MNL_TYPE_U8,
	[DEVLINK_ATTR_DPIPE_HEADER_INDEX] = MNL_TYPE_U32,
	[DEVLINK_ATTR_DPIPE_FIELD] = MNL_TYPE_NESTED,
	[DEVLINK_ATTR_DPIPE_FIELD_NAME] = MNL_TYPE_STRING,
	[DEVLINK_ATTR_DPIPE_FIELD_ID] = MNL_TYPE_U32,
	[DEVLINK_ATTR_DPIPE_FIELD_BITWIDTH] = MNL_TYPE_U32,
	[DEVLINK_ATTR_DPIPE_FIELD_MAPPING_TYPE] = MNL_TYPE_U32,
	[DEVLINK_ATTR_PARAM] = MNL_TYPE_NESTED,
	[DEVLINK_ATTR_PARAM_NAME] = MNL_TYPE_STRING,
	[DEVLINK_ATTR_PARAM_TYPE] = MNL_TYPE_U8,
	[DEVLINK_ATTR_PARAM_VALUES_LIST] = MNL_TYPE_NESTED,
	[DEVLINK_ATTR_PARAM_VALUE] = MNL_TYPE_NESTED,
	[DEVLINK_ATTR_PARAM_VALUE_CMODE] = MNL_TYPE_U8,
	[DEVLINK_ATTR_REGION_NAME] = MNL_TYPE_STRING,
	[DEVLINK_ATTR_REGION_SIZE] = MNL_TYPE_U64,
	[DEVLINK_ATTR_REGION_SNAPSHOTS] = MNL_TYPE_NESTED,
	[DEVLINK_ATTR_REGION_SNAPSHOT] = MNL_TYPE_NESTED,
	[DEVLINK_ATTR_REGION_SNAPSHOT_ID] = MNL_TYPE_U32,
	[DEVLINK_ATTR_REGION_CHUNKS] = MNL_TYPE_NESTED,
	[DEVLINK_ATTR_REGION_CHUNK] = MNL_TYPE_NESTED,
	[DEVLINK_ATTR_REGION_CHUNK_DATA] = MNL_TYPE_BINARY,
	[DEVLINK_ATTR_REGION_CHUNK_ADDR] = MNL_TYPE_U64,
	[DEVLINK_ATTR_REGION_CHUNK_LEN] = MNL_TYPE_U64,
	[DEVLINK_ATTR_INFO_DRIVER_NAME] = MNL_TYPE_STRING,
	[DEVLINK_ATTR_INFO_SERIAL_NUMBER] = MNL_TYPE_STRING,
	[DEVLINK_ATTR_INFO_BOARD_SERIAL_NUMBER] = MNL_TYPE_STRING,
	[DEVLINK_ATTR_INFO_VERSION_FIXED] = MNL_TYPE_NESTED,
	[DEVLINK_ATTR_INFO_VERSION_RUNNING] = MNL_TYPE_NESTED,
	[DEVLINK_ATTR_INFO_VERSION_STORED] = MNL_TYPE_NESTED,
	[DEVLINK_ATTR_INFO_VERSION_NAME] = MNL_TYPE_STRING,
	[DEVLINK_ATTR_INFO_VERSION_VALUE] = MNL_TYPE_STRING,
	[DEVLINK_ATTR_HEALTH_REPORTER] = MNL_TYPE_NESTED,
	[DEVLINK_ATTR_HEALTH_REPORTER_NAME] = MNL_TYPE_STRING,
	[DEVLINK_ATTR_HEALTH_REPORTER_STATE] = MNL_TYPE_U8,
	[DEVLINK_ATTR_HEALTH_REPORTER_ERR_COUNT] = MNL_TYPE_U64,
	[DEVLINK_ATTR_HEALTH_REPORTER_RECOVER_COUNT] = MNL_TYPE_U64,
	[DEVLINK_ATTR_HEALTH_REPORTER_DUMP_TS] = MNL_TYPE_U64,
	[DEVLINK_ATTR_HEALTH_REPORTER_GRACEFUL_PERIOD] = MNL_TYPE_U64,
	[DEVLINK_ATTR_FLASH_UPDATE_COMPONENT] = MNL_TYPE_STRING,
	[DEVLINK_ATTR_FLASH_UPDATE_STATUS_MSG] = MNL_TYPE_STRING,
	[DEVLINK_ATTR_FLASH_UPDATE_STATUS_DONE] = MNL_TYPE_U64,
	[DEVLINK_ATTR_FLASH_UPDATE_STATUS_TOTAL] = MNL_TYPE_U64,
	[DEVLINK_ATTR_STATS] = MNL_TYPE_NESTED,
	[DEVLINK_ATTR_TRAP_NAME] = MNL_TYPE_STRING,
	[DEVLINK_ATTR_TRAP_ACTION] = MNL_TYPE_U8,
	[DEVLINK_ATTR_TRAP_TYPE] = MNL_TYPE_U8,
	[DEVLINK_ATTR_TRAP_GENERIC] = MNL_TYPE_FLAG,
	[DEVLINK_ATTR_TRAP_METADATA] = MNL_TYPE_NESTED,
	[DEVLINK_ATTR_TRAP_GROUP_NAME] = MNL_TYPE_STRING,
	[DEVLINK_ATTR_RELOAD_FAILED] = MNL_TYPE_U8,
	[DEVLINK_ATTR_DEV_STATS] = MNL_TYPE_NESTED,
	[DEVLINK_ATTR_RELOAD_STATS] = MNL_TYPE_NESTED,
	[DEVLINK_ATTR_RELOAD_STATS_ENTRY] = MNL_TYPE_NESTED,
	[DEVLINK_ATTR_RELOAD_ACTION] = MNL_TYPE_U8,
	[DEVLINK_ATTR_RELOAD_STATS_LIMIT] = MNL_TYPE_U8,
	[DEVLINK_ATTR_RELOAD_STATS_VALUE] = MNL_TYPE_U32,
	[DEVLINK_ATTR_REMOTE_RELOAD_STATS] = MNL_TYPE_NESTED,
	[DEVLINK_ATTR_RELOAD_ACTION_INFO] = MNL_TYPE_NESTED,
	[DEVLINK_ATTR_RELOAD_ACTION_STATS] = MNL_TYPE_NESTED,
	[DEVLINK_ATTR_TRAP_POLICER_ID] = MNL_TYPE_U32,
	[DEVLINK_ATTR_TRAP_POLICER_RATE] = MNL_TYPE_U64,
	[DEVLINK_ATTR_TRAP_POLICER_BURST] = MNL_TYPE_U64,
	[DEVLINK_ATTR_LINECARD_INDEX] = MNL_TYPE_U32,
	[DEVLINK_ATTR_LINECARD_STATE] = MNL_TYPE_U8,
	[DEVLINK_ATTR_LINECARD_TYPE] = MNL_TYPE_STRING,
	[DEVLINK_ATTR_LINECARD_SUPPORTED_TYPES] = MNL_TYPE_NESTED,
	[DEVLINK_ATTR_NESTED_DEVLINK] = MNL_TYPE_NESTED,
	[DEVLINK_ATTR_SELFTESTS] = MNL_TYPE_NESTED,
};

static const enum mnl_attr_data_type
devlink_stats_policy[DEVLINK_ATTR_STATS_MAX + 1] = {
	[DEVLINK_ATTR_STATS_RX_PACKETS] = MNL_TYPE_U64,
	[DEVLINK_ATTR_STATS_RX_BYTES] = MNL_TYPE_U64,
	[DEVLINK_ATTR_STATS_RX_DROPPED] = MNL_TYPE_U64,
};

static int attr_cb(const struct nlattr *attr, void *data)
{
	const struct nlattr **tb = data;
	int type;

	if (mnl_attr_type_valid(attr, DEVLINK_ATTR_MAX) < 0)
		return MNL_CB_OK;

	type = mnl_attr_get_type(attr);
	if (mnl_attr_validate(attr, devlink_policy[type]) < 0)
		return MNL_CB_ERROR;

	tb[type] = attr;
	return MNL_CB_OK;
}

static int attr_stats_cb(const struct nlattr *attr, void *data)
{
	const struct nlattr **tb = data;
	int type;

	/* Allow the tool to work on top of newer kernels that might contain
	 * more attributes.
	 */
	if (mnl_attr_type_valid(attr, DEVLINK_ATTR_STATS_MAX) < 0)
		return MNL_CB_OK;

	type = mnl_attr_get_type(attr);
	if (mnl_attr_validate(attr, devlink_stats_policy[type]) < 0)
		return MNL_CB_ERROR;

	tb[type] = attr;
	return MNL_CB_OK;
}

static const enum mnl_attr_data_type
devlink_function_policy[DEVLINK_PORT_FUNCTION_ATTR_MAX + 1] = {
	[DEVLINK_PORT_FUNCTION_ATTR_HW_ADDR ] = MNL_TYPE_BINARY,
	[DEVLINK_PORT_FN_ATTR_STATE] = MNL_TYPE_U8,
};

static int function_attr_cb(const struct nlattr *attr, void *data)
{
	const struct nlattr **tb = data;
	int type;

	/* Allow the tool to work on top of newer kernels that might contain
	 * more attributes.
	 */
	if (mnl_attr_type_valid(attr, DEVLINK_PORT_FUNCTION_ATTR_MAX) < 0)
		return MNL_CB_OK;

	type = mnl_attr_get_type(attr);
	if (mnl_attr_validate(attr, devlink_function_policy[type]) < 0)
		return MNL_CB_ERROR;

	tb[type] = attr;
	return MNL_CB_OK;
}

static int ifname_map_add(struct dl *dl, const char *ifname,
			  const char *bus_name, const char *dev_name,
			  uint32_t port_index)
{
	struct ifname_map *ifname_map;

	ifname_map = ifname_map_alloc(bus_name, dev_name, port_index, ifname);
	if (!ifname_map)
		return -ENOMEM;
	list_add(&ifname_map->list, &dl->ifname_map_list);
	return 0;
}

static void ifname_map_del(struct ifname_map *ifname_map)
{
	list_del(&ifname_map->list);
	ifname_map_free(ifname_map);
}

static int ifname_map_rtnl_port_parse(struct dl *dl, const char *ifname,
				      struct rtattr *nest)
{
	struct rtattr *tb[DEVLINK_ATTR_MAX + 1];
	const char *bus_name;
	const char *dev_name;
	uint32_t port_index;

	parse_rtattr_nested(tb, DEVLINK_ATTR_MAX, nest);
	if (!tb[DEVLINK_ATTR_BUS_NAME] || !tb[DEVLINK_ATTR_DEV_NAME] ||
	    !tb[DEVLINK_ATTR_PORT_INDEX])
		return -ENOENT;

	bus_name = rta_getattr_str(tb[DEVLINK_ATTR_BUS_NAME]);
	dev_name = rta_getattr_str(tb[DEVLINK_ATTR_DEV_NAME]);
	port_index = rta_getattr_u32(tb[DEVLINK_ATTR_PORT_INDEX]);
	return ifname_map_add(dl, ifname, bus_name, dev_name, port_index);
}

static int ifname_map_rtnl_init(struct dl *dl, const char *ifname)
{
	struct iplink_req req = {
		.n.nlmsg_len = NLMSG_LENGTH(sizeof(struct ifinfomsg)),
		.n.nlmsg_flags = NLM_F_REQUEST,
		.n.nlmsg_type = RTM_GETLINK,
		.i.ifi_family = AF_UNSPEC,
	};
	struct rtattr *tb[IFLA_MAX + 1];
	struct rtnl_handle rth;
	struct ifinfomsg *ifi;
	struct nlmsghdr *n;
	int len;
	int err;

	if (rtnl_open(&rth, 0) < 0) {
		pr_err("Cannot open rtnetlink\n");
		return -EINVAL;
	}

	addattr_l(&req.n, sizeof(req),
		  !check_ifname(ifname) ? IFLA_IFNAME : IFLA_ALT_IFNAME,
		  ifname, strlen(ifname) + 1);

	if (rtnl_talk(&rth, &req.n, &n) < 0) {
		err = -EINVAL;
		goto out;
	}

	if (n->nlmsg_type != RTM_NEWLINK) {
		err = -EINVAL;
		goto out;
	}

	ifi = NLMSG_DATA(n);
	len = n->nlmsg_len;

	len -= NLMSG_LENGTH(sizeof(*ifi));
	if (len < 0) {
		err = -EINVAL;
		goto out;
	}

	parse_rtattr_flags(tb, IFLA_MAX, IFLA_RTA(ifi), len, NLA_F_NESTED);
	if (!tb[IFLA_DEVLINK_PORT]) {
		err = -EOPNOTSUPP;
		goto out;
	}

	err = ifname_map_rtnl_port_parse(dl, ifname, tb[IFLA_DEVLINK_PORT]);

out:
	rtnl_close(&rth);
	return err;
}

static int ifname_map_cb(const struct nlmsghdr *nlh, void *data)
{
	struct nlattr *tb[DEVLINK_ATTR_MAX + 1] = {};
	struct genlmsghdr *genl = mnl_nlmsg_get_payload(nlh);
	struct dl *dl = data;
	const char *bus_name;
	const char *dev_name;
	uint32_t port_index;
	const char *port_ifname;
	int err;

	mnl_attr_parse(nlh, sizeof(*genl), attr_cb, tb);
	if (!tb[DEVLINK_ATTR_BUS_NAME] || !tb[DEVLINK_ATTR_DEV_NAME] ||
	    !tb[DEVLINK_ATTR_PORT_INDEX])
		return MNL_CB_ERROR;

	if (!tb[DEVLINK_ATTR_PORT_NETDEV_NAME])
		return MNL_CB_OK;

	bus_name = mnl_attr_get_str(tb[DEVLINK_ATTR_BUS_NAME]);
	dev_name = mnl_attr_get_str(tb[DEVLINK_ATTR_DEV_NAME]);
	port_index = mnl_attr_get_u32(tb[DEVLINK_ATTR_PORT_INDEX]);
	port_ifname = mnl_attr_get_str(tb[DEVLINK_ATTR_PORT_NETDEV_NAME]);
	err = ifname_map_add(dl, port_ifname, bus_name, dev_name, port_index);
	if (err)
		return MNL_CB_ERROR;

	return MNL_CB_OK;
}

static void ifname_map_fini(struct dl *dl)
{
	struct ifname_map *ifname_map, *tmp;

	list_for_each_entry_safe(ifname_map, tmp,
				 &dl->ifname_map_list, list) {
		ifname_map_del(ifname_map);
	}
}

static void ifname_map_init(struct dl *dl)
{
	INIT_LIST_HEAD(&dl->ifname_map_list);
}

static int ifname_map_load(struct dl *dl, const char *ifname)
{
	struct nlmsghdr *nlh;
	int err;

	if (ifname) {
		err = ifname_map_rtnl_init(dl, ifname);
		if (!err)
			return 0;
		/* In case kernel does not support devlink port info passed over
		 * RT netlink, fall-back to ports dump.
		 */
	}

	nlh = mnlu_gen_socket_cmd_prepare(&dl->nlg, DEVLINK_CMD_PORT_GET,
			       NLM_F_REQUEST | NLM_F_ACK | NLM_F_DUMP);

	err = mnlu_gen_socket_sndrcv(&dl->nlg, nlh, ifname_map_cb, dl);
	if (err) {
		ifname_map_fini(dl);
		return err;
	}
	return 0;
}

static int ifname_map_check_load(struct dl *dl, const char *ifname)
{
	int err;

	if (dl->map_loaded)
		return 0;

	err = ifname_map_load(dl, ifname);
	if (err) {
		pr_err("Failed to create index map\n");
		return err;
	}
	dl->map_loaded = true;
	return 0;
}


static int ifname_map_lookup(struct dl *dl, const char *ifname,
			     char **p_bus_name, char **p_dev_name,
			     uint32_t *p_port_index)
{
	struct ifname_map *ifname_map;
	int err;

	err = ifname_map_check_load(dl, ifname);
	if (err)
		return err;

	list_for_each_entry(ifname_map, &dl->ifname_map_list, list) {
		if (strcmp(ifname, ifname_map->ifname) == 0) {
			*p_bus_name = ifname_map->bus_name;
			*p_dev_name = ifname_map->dev_name;
			*p_port_index = ifname_map->port_index;
			return 0;
		}
	}
	return -ENOENT;
}

static int ifname_map_rev_lookup(struct dl *dl, const char *bus_name,
				 const char *dev_name, uint32_t port_index,
				 const char **p_ifname)
{
	struct ifname_map *ifname_map;

	int err;

	err = ifname_map_check_load(dl, NULL);
	if (err)
		return err;

	list_for_each_entry(ifname_map, &dl->ifname_map_list, list) {
		if (strcmp(bus_name, ifname_map->bus_name) == 0 &&
		    strcmp(dev_name, ifname_map->dev_name) == 0 &&
		    port_index == ifname_map->port_index) {
			/* In case non-NULL ifname is passed, update the
			 * looked-up entry.
			 */
			if (*p_ifname)
				return ifname_map_update(ifname_map, *p_ifname);

			*p_ifname = ifname_map->ifname;
			return 0;
		}
	}
	return -ENOENT;
}

static int strtobool(const char *str, bool *p_val)
{
	bool val;

	if (!strcmp(str, "true") || !strcmp(str, "1") ||
	    !strcmp(str, "enable"))
		val = true;
	else if (!strcmp(str, "false") || !strcmp(str, "0") ||
		 !strcmp(str, "disable"))
		val = false;
	else
		return -EINVAL;
	*p_val = val;
	return 0;
}

static int ident_str_validate(char *str, unsigned int expected)
{
	if (!str)
		return -EINVAL;

	if (get_str_char_count(str, '/') != expected) {
		pr_err("Wrong identification string format.\n");
		return -EINVAL;
	}

	return 0;
}

static int __dl_argv_handle(char *str, char **p_bus_name, char **p_dev_name)
{
	int err;

	err = str_split_by_char(str, p_bus_name, p_dev_name, '/');
	if (err) {
		pr_err("Devlink identification (\"bus_name/dev_name\") \"%s\" is invalid\n", str);
		return err;
	}
	return 0;
}

static int dl_argv_handle(struct dl *dl, char **p_bus_name, char **p_dev_name)
{
	char *str = dl_argv_next(dl);
	int err;

	err = ident_str_validate(str, 1);
	if (err) {
		pr_err("Devlink identification (\"bus_name/dev_name\") expected\n");
		return err;
	}
	return __dl_argv_handle(str, p_bus_name, p_dev_name);
}

static int __dl_argv_handle_port(char *str,
				 char **p_bus_name, char **p_dev_name,
				 uint32_t *p_port_index)
{
	char *handlestr;
	char *portstr;
	int err;

	err = str_split_by_char(str, &handlestr, &portstr, '/');
	if (err) {
		pr_err("Port identification \"%s\" is invalid\n", str);
		return err;
	}
	err = get_u32(p_port_index, portstr, 10);
	if (err) {
		pr_err("Port index \"%s\" is not a number or not within range\n",
		       portstr);
		return err;
	}
	err = str_split_by_char(handlestr, p_bus_name, p_dev_name, '/');
	if (err) {
		pr_err("Port identification \"%s\" is invalid\n", str);
		return err;
	}
	return 0;
}

static int __dl_argv_handle_port_ifname(struct dl *dl, char *str,
					char **p_bus_name, char **p_dev_name,
					uint32_t *p_port_index)
{
	int err;

	err = ifname_map_lookup(dl, str, p_bus_name, p_dev_name,
				p_port_index);
	if (err) {
		pr_err("Netdevice \"%s\" not found\n", str);
		return err;
	}
	return 0;
}

static int dl_argv_handle_port(struct dl *dl, char **p_bus_name,
			       char **p_dev_name, uint32_t *p_port_index)
{
	char *str = dl_argv_next(dl);
	unsigned int slash_count;

	if (!str) {
		pr_err("Port identification (\"bus_name/dev_name/port_index\" or \"netdev ifname\") expected.\n");
		return -EINVAL;
	}
	slash_count = get_str_char_count(str, '/');
	switch (slash_count) {
	case 0:
		return __dl_argv_handle_port_ifname(dl, str, p_bus_name,
						    p_dev_name, p_port_index);
	case 2:
		return __dl_argv_handle_port(str, p_bus_name,
					     p_dev_name, p_port_index);
	default:
		pr_err("Wrong port identification string format.\n");
		pr_err("Expected \"bus_name/dev_name/port_index\" or \"netdev_ifname\".\n");
		return -EINVAL;
	}
}

static int dl_argv_handle_both(struct dl *dl, char **p_bus_name,
			       char **p_dev_name, uint32_t *p_port_index,
			       uint64_t *p_handle_bit)
{
	char *str = dl_argv_next(dl);
	unsigned int slash_count;
	int err;

	if (!str) {
		pr_err("One of following identifications expected:\n"
		       "Devlink identification (\"bus_name/dev_name\")\n"
		       "Port identification (\"bus_name/dev_name/port_index\" or \"netdev ifname\")\n");
		return -EINVAL;
	}
	slash_count = get_str_char_count(str, '/');
	if (slash_count == 1) {
		err = __dl_argv_handle(str, p_bus_name, p_dev_name);
		if (err)
			return err;
		*p_handle_bit = DL_OPT_HANDLE;
	} else if (slash_count == 2) {
		err = __dl_argv_handle_port(str, p_bus_name,
					    p_dev_name, p_port_index);
		if (err)
			return err;
		*p_handle_bit = DL_OPT_HANDLEP;
	} else if (slash_count == 0) {
		err = __dl_argv_handle_port_ifname(dl, str, p_bus_name,
						   p_dev_name, p_port_index);
		if (err)
			return err;
		*p_handle_bit = DL_OPT_HANDLEP;
	} else {
		pr_err("Wrong port identification string format.\n");
		pr_err("Expected \"bus_name/dev_name\" or \"bus_name/dev_name/port_index\" or \"netdev_ifname\".\n");
		return -EINVAL;
	}
	return 0;
}

static int __dl_argv_handle_name(char *str, char **p_bus_name,
				 char **p_dev_name, char **p_name)
{
	char *handlestr;
	int err;

	err = str_split_by_char(str, &handlestr, p_name, '/');
	if (err)
		return err;

	return str_split_by_char(handlestr, p_bus_name, p_dev_name, '/');
}

static int dl_argv_handle_region(struct dl *dl, char **p_bus_name,
				 char **p_dev_name, char **p_region)
{
	char *str = dl_argv_next(dl);
	int err;

	err = ident_str_validate(str, 2);
	if (err) {
		pr_err("Expected \"bus_name/dev_name/region\" identification.\n");
		return err;
	}

	err = __dl_argv_handle_name(str, p_bus_name, p_dev_name, p_region);
	if (err)
		pr_err("Region identification \"%s\" is invalid\n", str);
	return err;
}


static int dl_argv_handle_rate_node(struct dl *dl, char **p_bus_name,
				    char **p_dev_name, char **p_node)
{
	char *str = dl_argv_next(dl);
	int err;

	err = ident_str_validate(str, 2);
	if (err) {
		pr_err("Expected \"bus_name/dev_name/node\" identification.\n");
		return err;
	}

	err = __dl_argv_handle_name(str, p_bus_name, p_dev_name, p_node);
	if (err) {
		pr_err("Node identification \"%s\" is invalid\n", str);
		return err;
	}

	if (!**p_node || strspn(*p_node, "0123456789") == strlen(*p_node)) {
		err = -EINVAL;
		pr_err("Node name cannot be a devlink port index or empty.\n");
	}

	return err;
}

static int dl_argv_handle_rate(struct dl *dl, char **p_bus_name,
			       char **p_dev_name, uint32_t *p_port_index,
			       char **p_node_name, uint64_t *p_handle_bit)
{
	char *str = dl_argv_next(dl);
	char *identifier;
	int err;

	err = ident_str_validate(str, 2);
	if (err) {
		pr_err("Expected \"bus_name/dev_name/node\" or "
		       "\"bus_name/dev_name/port_index\" identification.\n");
		return err;
	}

	err = __dl_argv_handle_name(str, p_bus_name, p_dev_name, &identifier);
	if (err) {
		pr_err("Identification \"%s\" is invalid\n", str);
		return err;
	}

	if (!*identifier) {
		pr_err("Identifier cannot be empty");
		return -EINVAL;
	}

	if (strspn(identifier, "0123456789") == strlen(identifier)) {
		err = get_u32(p_port_index, identifier, 10);
		if (err) {
			pr_err("Port index \"%s\" is not a number"
			       " or not within range\n", identifier);
			return err;
		}
		*p_handle_bit = DL_OPT_HANDLEP;
	} else {
		*p_handle_bit = DL_OPT_PORT_FN_RATE_NODE_NAME;
		*p_node_name = identifier;
	}
	return 0;
}

static int dl_argv_uint64_t(struct dl *dl, __u64 *p_val)
{
	char *str = dl_argv_next(dl);
	int err;

	if (!str) {
		pr_err("Unsigned number argument expected\n");
		return -EINVAL;
	}

	err = get_u64(p_val, str, 10);
	if (err) {
		pr_err("\"%s\" is not a number or not within range\n", str);
		return err;
	}
	return 0;
}

static int dl_argv_uint32_t(struct dl *dl, uint32_t *p_val)
{
	char *str = dl_argv_next(dl);
	int err;

	if (!str) {
		pr_err("Unsigned number argument expected\n");
		return -EINVAL;
	}

	err = get_u32(p_val, str, 10);
	if (err) {
		pr_err("\"%s\" is not a number or not within range\n", str);
		return err;
	}
	return 0;
}

static int dl_argv_uint16_t(struct dl *dl, uint16_t *p_val)
{
	char *str = dl_argv_next(dl);
	int err;

	if (!str) {
		pr_err("Unsigned number argument expected\n");
		return -EINVAL;
	}

	err = get_u16(p_val, str, 10);
	if (err) {
		pr_err("\"%s\" is not a number or not within range\n", str);
		return err;
	}
	return 0;
}

static int dl_argv_bool(struct dl *dl, bool *p_val)
{
	char *str = dl_argv_next(dl);
	int err;

	if (!str) {
		pr_err("Boolean argument expected\n");
		return -EINVAL;
	}

	err = strtobool(str, p_val);
	if (err) {
		pr_err("\"%s\" is not a valid boolean value\n", str);
		return err;
	}
	return 0;
}

static int dl_argv_str(struct dl *dl, const char **p_str)
{
	const char *str = dl_argv_next(dl);

	if (!str) {
		pr_err("String parameter expected\n");
		return -EINVAL;
	}
	*p_str = str;
	return 0;
}

static int port_type_get(const char *typestr, enum devlink_port_type *p_type)
{
	if (strcmp(typestr, "auto") == 0) {
		*p_type = DEVLINK_PORT_TYPE_AUTO;
	} else if (strcmp(typestr, "eth") == 0) {
		*p_type = DEVLINK_PORT_TYPE_ETH;
	} else if (strcmp(typestr, "ib") == 0) {
		*p_type = DEVLINK_PORT_TYPE_IB;
	} else {
		pr_err("Unknown port type \"%s\"\n", typestr);
		return -EINVAL;
	}
	return 0;
}

static int pool_type_get(const char *typestr, enum devlink_sb_pool_type *p_type)
{
	if (strcmp(typestr, "ingress") == 0) {
		*p_type = DEVLINK_SB_POOL_TYPE_INGRESS;
	} else if (strcmp(typestr, "egress") == 0) {
		*p_type = DEVLINK_SB_POOL_TYPE_EGRESS;
	} else {
		pr_err("Unknown pool type \"%s\"\n", typestr);
		return -EINVAL;
	}
	return 0;
}

static int threshold_type_get(const char *typestr,
			      enum devlink_sb_threshold_type *p_type)
{
	if (strcmp(typestr, "static") == 0) {
		*p_type = DEVLINK_SB_THRESHOLD_TYPE_STATIC;
	} else if (strcmp(typestr, "dynamic") == 0) {
		*p_type = DEVLINK_SB_THRESHOLD_TYPE_DYNAMIC;
	} else {
		pr_err("Unknown threshold type \"%s\"\n", typestr);
		return -EINVAL;
	}
	return 0;
}

static int eswitch_mode_get(const char *typestr,
			    enum devlink_eswitch_mode *p_mode)
{
	if (strcmp(typestr, ESWITCH_MODE_LEGACY) == 0) {
		*p_mode = DEVLINK_ESWITCH_MODE_LEGACY;
	} else if (strcmp(typestr, ESWITCH_MODE_SWITCHDEV) == 0) {
		*p_mode = DEVLINK_ESWITCH_MODE_SWITCHDEV;
	} else {
		pr_err("Unknown eswitch mode \"%s\"\n", typestr);
		return -EINVAL;
	}
	return 0;
}

static int eswitch_inline_mode_get(const char *typestr,
				   enum devlink_eswitch_inline_mode *p_mode)
{
	if (strcmp(typestr, ESWITCH_INLINE_MODE_NONE) == 0) {
		*p_mode = DEVLINK_ESWITCH_INLINE_MODE_NONE;
	} else if (strcmp(typestr, ESWITCH_INLINE_MODE_LINK) == 0) {
		*p_mode = DEVLINK_ESWITCH_INLINE_MODE_LINK;
	} else if (strcmp(typestr, ESWITCH_INLINE_MODE_NETWORK) == 0) {
		*p_mode = DEVLINK_ESWITCH_INLINE_MODE_NETWORK;
	} else if (strcmp(typestr, ESWITCH_INLINE_MODE_TRANSPORT) == 0) {
		*p_mode = DEVLINK_ESWITCH_INLINE_MODE_TRANSPORT;
	} else {
		pr_err("Unknown eswitch inline mode \"%s\"\n", typestr);
		return -EINVAL;
	}
	return 0;
}

static int
eswitch_encap_mode_get(const char *typestr,
		       enum devlink_eswitch_encap_mode *p_encap_mode)
{
	/* The initial implementation incorrectly accepted "enable"/"disable".
	 * Carry it to maintain backward compatibility.
	 */
	if (strcmp(typestr, "disable") == 0 ||
		   strcmp(typestr, ESWITCH_ENCAP_MODE_NONE) == 0) {
		*p_encap_mode = DEVLINK_ESWITCH_ENCAP_MODE_NONE;
	} else if (strcmp(typestr, "enable") == 0 ||
		   strcmp(typestr, ESWITCH_ENCAP_MODE_BASIC) == 0) {
		*p_encap_mode = DEVLINK_ESWITCH_ENCAP_MODE_BASIC;
	} else {
		pr_err("Unknown eswitch encap mode \"%s\"\n", typestr);
		return -EINVAL;
	}
	return 0;
}

static int flash_overwrite_section_get(const char *sectionstr, uint32_t *mask)
{
	if (strcmp(sectionstr, "settings") == 0) {
		*mask |= DEVLINK_FLASH_OVERWRITE_SETTINGS;
	} else if (strcmp(sectionstr, "identifiers") == 0) {
		*mask |= DEVLINK_FLASH_OVERWRITE_IDENTIFIERS;
	} else {
		pr_err("Unknown overwrite section \"%s\"\n", sectionstr);
		return -EINVAL;
	}
	return 0;
}

static int param_cmode_get(const char *cmodestr,
			   enum devlink_param_cmode *cmode)
{
	if (strcmp(cmodestr, PARAM_CMODE_RUNTIME_STR) == 0) {
		*cmode = DEVLINK_PARAM_CMODE_RUNTIME;
	} else if (strcmp(cmodestr, PARAM_CMODE_DRIVERINIT_STR) == 0) {
		*cmode = DEVLINK_PARAM_CMODE_DRIVERINIT;
	} else if (strcmp(cmodestr, PARAM_CMODE_PERMANENT_STR) == 0) {
		*cmode = DEVLINK_PARAM_CMODE_PERMANENT;
	} else {
		pr_err("Unknown configuration mode \"%s\"\n", cmodestr);
		return -EINVAL;
	}
	return 0;
}

static int trap_action_get(const char *actionstr,
			   enum devlink_trap_action *p_action)
{
	if (strcmp(actionstr, "drop") == 0) {
		*p_action = DEVLINK_TRAP_ACTION_DROP;
	} else if (strcmp(actionstr, "trap") == 0) {
		*p_action = DEVLINK_TRAP_ACTION_TRAP;
	} else if (strcmp(actionstr, "mirror") == 0) {
		*p_action = DEVLINK_TRAP_ACTION_MIRROR;
	} else {
		pr_err("Unknown trap action \"%s\"\n", actionstr);
		return -EINVAL;
	}
	return 0;
}

static int hw_addr_parse(const char *addrstr, char *hw_addr, uint32_t *len)
{
	int alen;

	alen = ll_addr_a2n(hw_addr, MAX_ADDR_LEN, addrstr);
	if (alen < 0)
		return -EINVAL;
	*len = alen;
	return 0;
}

static int reload_action_get(struct dl *dl, const char *actionstr,
			     enum devlink_reload_action *action)
{
	if (strcmp(actionstr, "driver_reinit") == 0) {
		*action = DEVLINK_RELOAD_ACTION_DRIVER_REINIT;
	} else if (strcmp(actionstr, "fw_activate") == 0) {
		*action = DEVLINK_RELOAD_ACTION_FW_ACTIVATE;
	} else {
		pr_err("Unknown reload action \"%s\"\n", actionstr);
		return -EINVAL;
	}
	return 0;
}

static int reload_limit_get(struct dl *dl, const char *limitstr,
			     enum devlink_reload_limit *limit)
{
	if (strcmp(limitstr, "no_reset") == 0) {
		*limit = DEVLINK_RELOAD_LIMIT_NO_RESET;
	} else {
		pr_err("Unknown reload limit \"%s\"\n", limitstr);
		return -EINVAL;
	}
	return 0;
}

static struct str_num_map port_flavour_map[] = {
	{ .str = "physical", .num = DEVLINK_PORT_FLAVOUR_PHYSICAL },
	{ .str = "cpu", .num = DEVLINK_PORT_FLAVOUR_CPU },
	{ .str = "dsa", .num = DEVLINK_PORT_FLAVOUR_DSA },
	{ .str = "pcipf", .num = DEVLINK_PORT_FLAVOUR_PCI_PF },
	{ .str = "pcivf", .num = DEVLINK_PORT_FLAVOUR_PCI_VF },
	{ .str = "pcisf", .num = DEVLINK_PORT_FLAVOUR_PCI_SF },
	{ .str = "virtual", .num = DEVLINK_PORT_FLAVOUR_VIRTUAL},
	{ .str = NULL, },
};

static struct str_num_map port_fn_state_map[] = {
	{ .str = "inactive", .num = DEVLINK_PORT_FN_STATE_INACTIVE},
	{ .str = "active", .num = DEVLINK_PORT_FN_STATE_ACTIVE },
	{ .str = NULL, }
};

static struct str_num_map port_fn_opstate_map[] = {
	{ .str = "attached", .num = DEVLINK_PORT_FN_OPSTATE_ATTACHED},
	{ .str = "detached", .num = DEVLINK_PORT_FN_OPSTATE_DETACHED},
	{ .str = NULL, }
};

static int selftests_get(const char *selftest_name, bool *selftests_opt)
{
	if (strcmp(selftest_name, "flash") == 0) {
		selftests_opt[0] = true;
	} else {
		pr_err("Unknown selftest \"%s\"\n", selftest_name);
		return -EINVAL;
	}
	return 0;
}

static int port_flavour_parse(const char *flavour, uint16_t *value)
{
	int num;

	num = str_map_lookup_str(port_flavour_map, flavour);
	if (num < 0) {
		invarg("unknown flavour", flavour);
		return num;
	}
	*value = num;
	return 0;
}

static int port_fn_state_parse(const char *statestr, uint8_t *state)
{
	int num;

	num = str_map_lookup_str(port_fn_state_map, statestr);
	if (num < 0) {
		invarg("unknown state", statestr);
		return num;
	}
	*state = num;
	return 0;
}

static int port_fn_rate_type_get(const char *typestr, uint16_t *type)
{
	if (!strcmp(typestr, "leaf"))
		*type = DEVLINK_RATE_TYPE_LEAF;
	else if (!strcmp(typestr, "node"))
		*type = DEVLINK_RATE_TYPE_NODE;
	else
		return -EINVAL;
	return 0;
}

static int port_fn_rate_value_get(struct dl *dl, uint64_t *rate)
{
	const char *ratestr;
	__u64 rate64;
	int err;

	err = dl_argv_str(dl, &ratestr);
	if (err)
		return err;
	err = get_rate64(&rate64, ratestr);
	if (err) {
		pr_err("Invalid rate value: \"%s\"\n", ratestr);
		return -EINVAL;
	}

	*rate = rate64;
	return 0;
}

struct dl_args_metadata {
	uint64_t o_flag;
	char err_msg[DL_ARGS_REQUIRED_MAX_ERR_LEN];
};

static const struct dl_args_metadata dl_args_required[] = {
	{DL_OPT_PORT_TYPE,	      "Port type not set."},
	{DL_OPT_PORT_COUNT,	      "Port split count option expected."},
	{DL_OPT_SB_POOL,	      "Pool index option expected."},
	{DL_OPT_SB_SIZE,	      "Pool size option expected."},
	{DL_OPT_SB_TYPE,	      "Pool type option expected."},
	{DL_OPT_SB_THTYPE,	      "Pool threshold type option expected."},
	{DL_OPT_SB_TH,		      "Threshold option expected."},
	{DL_OPT_SB_TC,		      "TC index option expected."},
	{DL_OPT_ESWITCH_MODE,	      "E-Switch mode option expected."},
	{DL_OPT_ESWITCH_INLINE_MODE,  "E-Switch inline-mode option expected."},
	{DL_OPT_DPIPE_TABLE_NAME,     "Dpipe table name expected."},
	{DL_OPT_DPIPE_TABLE_COUNTERS, "Dpipe table counter state expected."},
	{DL_OPT_ESWITCH_ENCAP_MODE,   "E-Switch encapsulation option expected."},
	{DL_OPT_RESOURCE_PATH,	      "Resource path expected."},
	{DL_OPT_RESOURCE_SIZE,	      "Resource size expected."},
	{DL_OPT_PARAM_NAME,	      "Parameter name expected."},
	{DL_OPT_PARAM_VALUE,	      "Value to set expected."},
	{DL_OPT_PARAM_CMODE,	      "Configuration mode expected."},
	{DL_OPT_REGION_SNAPSHOT_ID,   "Region snapshot id expected."},
	{DL_OPT_REGION_ADDRESS,	      "Region address value expected."},
	{DL_OPT_REGION_LENGTH,	      "Region length value expected."},
	{DL_OPT_HEALTH_REPORTER_NAME, "Reporter's name is expected."},
	{DL_OPT_TRAP_NAME,            "Trap's name is expected."},
	{DL_OPT_TRAP_GROUP_NAME,      "Trap group's name is expected."},
	{DL_OPT_PORT_FUNCTION_HW_ADDR, "Port function's hardware address is expected."},
	{DL_OPT_PORT_FLAVOUR,          "Port flavour is expected."},
	{DL_OPT_PORT_PFNUMBER,         "Port PCI PF number is expected."},
	{DL_OPT_LINECARD,	      "Linecard index expected."},
	{DL_OPT_LINECARD_TYPE,	      "Linecard type expected."},
	{DL_OPT_SELFTESTS,            "Test name is expected"},
};

static int dl_args_finding_required_validate(uint64_t o_required,
					     uint64_t o_found)
{
	uint64_t o_flag;
	int i;

	for (i = 0; i < ARRAY_SIZE(dl_args_required); i++) {
		o_flag = dl_args_required[i].o_flag;
		if ((o_required & o_flag) && !(o_found & o_flag)) {
			pr_err("%s\n", dl_args_required[i].err_msg);
			return -EINVAL;
		}
	}
	if (o_required & ~o_found) {
		pr_err("BUG: unknown argument required but not found\n");
		return -EINVAL;
	}
	return 0;
}

static int dl_argv_parse(struct dl *dl, uint64_t o_required,
			 uint64_t o_optional)
{
	struct dl_opts *opts = &dl->opts;
	uint64_t o_all = o_required | o_optional;
	uint64_t o_found = 0;
	int err;

	if (o_required & DL_OPT_HANDLE && o_required & DL_OPT_HANDLEP) {
		uint64_t handle_bit;

		err = dl_argv_handle_both(dl, &opts->bus_name, &opts->dev_name,
					  &opts->port_index, &handle_bit);
		if (err)
			return err;
		o_required &= ~(DL_OPT_HANDLE | DL_OPT_HANDLEP) | handle_bit;
		o_found |= handle_bit;
	} else if (o_required & DL_OPT_HANDLEP &&
		   o_required & DL_OPT_PORT_FN_RATE_NODE_NAME) {
		uint64_t handle_bit;

		err = dl_argv_handle_rate(dl, &opts->bus_name, &opts->dev_name,
					  &opts->port_index,
					  &opts->rate_node_name,
					  &handle_bit);
		if (err)
			return err;
		o_required &= ~(DL_OPT_HANDLEP | DL_OPT_PORT_FN_RATE_NODE_NAME) |
			handle_bit;
		o_found |= handle_bit;
	} else if (o_required & DL_OPT_HANDLE) {
		err = dl_argv_handle(dl, &opts->bus_name, &opts->dev_name);
		if (err)
			return err;
		o_found |= DL_OPT_HANDLE;
	} else if (o_required & DL_OPT_HANDLEP) {
		err = dl_argv_handle_port(dl, &opts->bus_name, &opts->dev_name,
					  &opts->port_index);
		if (err)
			return err;
		o_found |= DL_OPT_HANDLEP;
	} else if (o_required & DL_OPT_HANDLE_REGION) {
		err = dl_argv_handle_region(dl, &opts->bus_name,
					    &opts->dev_name,
					    &opts->region_name);
		if (err)
			return err;
		o_found |= DL_OPT_HANDLE_REGION;
	} else if (o_required & DL_OPT_PORT_FN_RATE_NODE_NAME) {
		err = dl_argv_handle_rate_node(dl, &opts->bus_name,
					       &opts->dev_name,
					       &opts->rate_node_name);
		if (err)
			return err;
		o_found |= DL_OPT_PORT_FN_RATE_NODE_NAME;
	}

	while (dl_argc(dl)) {
		if (dl_argv_match(dl, "type") &&
		    (o_all & DL_OPT_PORT_TYPE)) {
			const char *typestr;

			dl_arg_inc(dl);
			err = dl_argv_str(dl, &typestr);
			if (err)
				return err;
			err = port_type_get(typestr, &opts->port_type);
			if (err)
				return err;
			o_found |= DL_OPT_PORT_TYPE;
		} else if (dl_argv_match(dl, "count") &&
			   (o_all & DL_OPT_PORT_COUNT)) {
			dl_arg_inc(dl);
			err = dl_argv_uint32_t(dl, &opts->port_count);
			if (err)
				return err;
			o_found |= DL_OPT_PORT_COUNT;
		} else if (dl_argv_match(dl, "sb") &&
			   (o_all & DL_OPT_SB)) {
			dl_arg_inc(dl);
			err = dl_argv_uint32_t(dl, &opts->sb_index);
			if (err)
				return err;
			o_found |= DL_OPT_SB;
		} else if (dl_argv_match(dl, "pool") &&
			   (o_all & DL_OPT_SB_POOL)) {
			dl_arg_inc(dl);
			err = dl_argv_uint16_t(dl, &opts->sb_pool_index);
			if (err)
				return err;
			o_found |= DL_OPT_SB_POOL;
		} else if (dl_argv_match(dl, "size") &&
			   (o_all & DL_OPT_SB_SIZE)) {
			dl_arg_inc(dl);
			err = dl_argv_uint32_t(dl, &opts->sb_pool_size);
			if (err)
				return err;
			o_found |= DL_OPT_SB_SIZE;
		} else if (dl_argv_match(dl, "type") &&
			   (o_all & DL_OPT_SB_TYPE)) {
			const char *typestr;

			dl_arg_inc(dl);
			err = dl_argv_str(dl, &typestr);
			if (err)
				return err;
			err = pool_type_get(typestr, &opts->sb_pool_type);
			if (err)
				return err;
			o_found |= DL_OPT_SB_TYPE;
		} else if (dl_argv_match(dl, "thtype") &&
			   (o_all & DL_OPT_SB_THTYPE)) {
			const char *typestr;

			dl_arg_inc(dl);
			err = dl_argv_str(dl, &typestr);
			if (err)
				return err;
			err = threshold_type_get(typestr,
						 &opts->sb_pool_thtype);
			if (err)
				return err;
			o_found |= DL_OPT_SB_THTYPE;
		} else if (dl_argv_match(dl, "th") &&
			   (o_all & DL_OPT_SB_TH)) {
			dl_arg_inc(dl);
			err = dl_argv_uint32_t(dl, &opts->sb_threshold);
			if (err)
				return err;
			o_found |= DL_OPT_SB_TH;
		} else if (dl_argv_match(dl, "tc") &&
			   (o_all & DL_OPT_SB_TC)) {
			dl_arg_inc(dl);
			err = dl_argv_uint16_t(dl, &opts->sb_tc_index);
			if (err)
				return err;
			o_found |= DL_OPT_SB_TC;
		} else if (dl_argv_match(dl, "mode") &&
			   (o_all & DL_OPT_ESWITCH_MODE)) {
			const char *typestr;

			dl_arg_inc(dl);
			err = dl_argv_str(dl, &typestr);
			if (err)
				return err;
			err = eswitch_mode_get(typestr, &opts->eswitch_mode);
			if (err)
				return err;
			o_found |= DL_OPT_ESWITCH_MODE;
		} else if (dl_argv_match(dl, "inline-mode") &&
			   (o_all & DL_OPT_ESWITCH_INLINE_MODE)) {
			const char *typestr;

			dl_arg_inc(dl);
			err = dl_argv_str(dl, &typestr);
			if (err)
				return err;
			err = eswitch_inline_mode_get(
				typestr, &opts->eswitch_inline_mode);
			if (err)
				return err;
			o_found |= DL_OPT_ESWITCH_INLINE_MODE;
		} else if (dl_argv_match(dl, "name") &&
			   (o_all & DL_OPT_DPIPE_TABLE_NAME)) {
			dl_arg_inc(dl);
			err = dl_argv_str(dl, &opts->dpipe_table_name);
			if (err)
				return err;
			o_found |= DL_OPT_DPIPE_TABLE_NAME;
		} else if ((dl_argv_match(dl, "counters") ||
			    dl_argv_match(dl, "counters_enabled")) &&
			   (o_all & DL_OPT_DPIPE_TABLE_COUNTERS)) {
			dl_arg_inc(dl);
			err = dl_argv_bool(dl, &opts->dpipe_counters_enabled);
			if (err)
				return err;
			o_found |= DL_OPT_DPIPE_TABLE_COUNTERS;
		} else if ((dl_argv_match(dl, "encap") || /* Original incorrect implementation */
			    dl_argv_match(dl, "encap-mode")) &&
			   (o_all & DL_OPT_ESWITCH_ENCAP_MODE)) {
			const char *typestr;

			dl_arg_inc(dl);
			err = dl_argv_str(dl, &typestr);
			if (err)
				return err;
			err = eswitch_encap_mode_get(typestr,
						     &opts->eswitch_encap_mode);
			if (err)
				return err;
			o_found |= DL_OPT_ESWITCH_ENCAP_MODE;
		} else if (dl_argv_match(dl, "path") &&
			   (o_all & DL_OPT_RESOURCE_PATH)) {
			dl_arg_inc(dl);
			err = dl_argv_str(dl, &opts->resource_path);
			if (err)
				return err;
			o_found |= DL_OPT_RESOURCE_PATH;
		} else if (dl_argv_match(dl, "size") &&
			   (o_all & DL_OPT_RESOURCE_SIZE)) {
			dl_arg_inc(dl);
			err = dl_argv_uint64_t(dl, &opts->resource_size);
			if (err)
				return err;
			o_found |= DL_OPT_RESOURCE_SIZE;
		} else if (dl_argv_match(dl, "name") &&
			   (o_all & DL_OPT_PARAM_NAME)) {
			dl_arg_inc(dl);
			err = dl_argv_str(dl, &opts->param_name);
			if (err)
				return err;
			o_found |= DL_OPT_PARAM_NAME;
		} else if (dl_argv_match(dl, "value") &&
			   (o_all & DL_OPT_PARAM_VALUE)) {
			dl_arg_inc(dl);
			err = dl_argv_str(dl, &opts->param_value);
			if (err)
				return err;
			o_found |= DL_OPT_PARAM_VALUE;
		} else if (dl_argv_match(dl, "cmode") &&
			   (o_all & DL_OPT_PARAM_CMODE)) {
			const char *cmodestr;

			dl_arg_inc(dl);
			err = dl_argv_str(dl, &cmodestr);
			if (err)
				return err;
			err = param_cmode_get(cmodestr, &opts->cmode);
			if (err)
				return err;
			o_found |= DL_OPT_PARAM_CMODE;
		} else if (dl_argv_match(dl, "snapshot") &&
			   (o_all & DL_OPT_REGION_SNAPSHOT_ID)) {
			dl_arg_inc(dl);
			err = dl_argv_uint32_t(dl, &opts->region_snapshot_id);
			if (err)
				return err;
			o_found |= DL_OPT_REGION_SNAPSHOT_ID;
		} else if (dl_argv_match(dl, "address") &&
			   (o_all & DL_OPT_REGION_ADDRESS)) {
			dl_arg_inc(dl);
			err = dl_argv_uint64_t(dl, &opts->region_address);
			if (err)
				return err;
			o_found |= DL_OPT_REGION_ADDRESS;
		} else if (dl_argv_match(dl, "length") &&
			   (o_all & DL_OPT_REGION_LENGTH)) {
			dl_arg_inc(dl);
			err = dl_argv_uint64_t(dl, &opts->region_length);
			if (err)
				return err;
			o_found |= DL_OPT_REGION_LENGTH;
		} else if (dl_argv_match(dl, "file") &&
			   (o_all & DL_OPT_FLASH_FILE_NAME)) {
			dl_arg_inc(dl);
			err = dl_argv_str(dl, &opts->flash_file_name);
			if (err)
				return err;
			o_found |= DL_OPT_FLASH_FILE_NAME;
		} else if (dl_argv_match(dl, "component") &&
			   (o_all & DL_OPT_FLASH_COMPONENT)) {
			dl_arg_inc(dl);
			err = dl_argv_str(dl, &opts->flash_component);
			if (err)
				return err;
			o_found |= DL_OPT_FLASH_COMPONENT;

		} else if (dl_argv_match(dl, "overwrite") &&
				(o_all & DL_OPT_FLASH_OVERWRITE)) {
			const char *sectionstr;

			dl_arg_inc(dl);
			err = dl_argv_str(dl, &sectionstr);
			if(err)
				return err;
			err = flash_overwrite_section_get(sectionstr,
							  &opts->overwrite_mask);
			if (err)
				return err;
			o_found |= DL_OPT_FLASH_OVERWRITE;

		} else if (dl_argv_match(dl, "id") &&
				(o_all & DL_OPT_SELFTESTS)) {
			dl_arg_inc(dl);
			while (dl_argc(dl)) {
				const char *selftest_name;
				err = dl_argv_str(dl, &selftest_name);
				if (err)
					return err;
				err = selftests_get(selftest_name,
						    opts->selftests_opt);
				if (err)
					return err;
			}
			o_found |= DL_OPT_SELFTESTS;

		} else if (dl_argv_match(dl, "reporter") &&
			   (o_all & DL_OPT_HEALTH_REPORTER_NAME)) {
			dl_arg_inc(dl);
			err = dl_argv_str(dl, &opts->reporter_name);
			if (err)
				return err;
			o_found |= DL_OPT_HEALTH_REPORTER_NAME;
		} else if (dl_argv_match(dl, "grace_period") &&
			   (o_all & DL_OPT_HEALTH_REPORTER_GRACEFUL_PERIOD)) {
			dl_arg_inc(dl);
			err = dl_argv_uint64_t(dl,
					       &opts->reporter_graceful_period);
			if (err)
				return err;
			o_found |= DL_OPT_HEALTH_REPORTER_GRACEFUL_PERIOD;
		} else if (dl_argv_match(dl, "auto_recover") &&
			(o_all & DL_OPT_HEALTH_REPORTER_AUTO_RECOVER)) {
			dl_arg_inc(dl);
			err = dl_argv_bool(dl, &opts->reporter_auto_recover);
			if (err)
				return err;
			o_found |= DL_OPT_HEALTH_REPORTER_AUTO_RECOVER;
		} else if (dl_argv_match(dl, "auto_dump") &&
			(o_all & DL_OPT_HEALTH_REPORTER_AUTO_DUMP)) {
			dl_arg_inc(dl);
			err = dl_argv_bool(dl, &opts->reporter_auto_dump);
			if (err)
				return err;
			o_found |= DL_OPT_HEALTH_REPORTER_AUTO_DUMP;
		} else if (dl_argv_match(dl, "trap") &&
			   (o_all & DL_OPT_TRAP_NAME)) {
			dl_arg_inc(dl);
			err = dl_argv_str(dl, &opts->trap_name);
			if (err)
				return err;
			o_found |= DL_OPT_TRAP_NAME;
		} else if (dl_argv_match(dl, "group") &&
			   (o_all & DL_OPT_TRAP_GROUP_NAME)) {
			dl_arg_inc(dl);
			err = dl_argv_str(dl, &opts->trap_group_name);
			if (err)
				return err;
			o_found |= DL_OPT_TRAP_GROUP_NAME;
		} else if (dl_argv_match(dl, "action") &&
			   (o_all & DL_OPT_TRAP_ACTION)) {
			const char *actionstr;

			dl_arg_inc(dl);
			err = dl_argv_str(dl, &actionstr);
			if (err)
				return err;
			err = trap_action_get(actionstr, &opts->trap_action);
			if (err)
				return err;
			o_found |= DL_OPT_TRAP_ACTION;
		} else if (dl_argv_match(dl, "netns") &&
			(o_all & DL_OPT_NETNS)) {
			const char *netns_str;

			dl_arg_inc(dl);
			err = dl_argv_str(dl, &netns_str);
			if (err)
				return err;
			opts->netns = netns_get_fd(netns_str);
			if ((int)opts->netns < 0) {
				dl_arg_dec(dl);
				err = dl_argv_uint32_t(dl, &opts->netns);
				if (err)
					return err;
				opts->netns_is_pid = true;
			}
			o_found |= DL_OPT_NETNS;
		} else if (dl_argv_match(dl, "action") &&
			   (o_all & DL_OPT_RELOAD_ACTION)) {
			const char *actionstr;

			dl_arg_inc(dl);
			err = dl_argv_str(dl, &actionstr);
			if (err)
				return err;
			err = reload_action_get(dl, actionstr, &opts->reload_action);
			if (err)
				return err;
			o_found |= DL_OPT_RELOAD_ACTION;
		} else if (dl_argv_match(dl, "limit") &&
			   (o_all & DL_OPT_RELOAD_LIMIT)) {
			const char *limitstr;

			dl_arg_inc(dl);
			err = dl_argv_str(dl, &limitstr);
			if (err)
				return err;
			err = reload_limit_get(dl, limitstr, &opts->reload_limit);
			if (err)
				return err;
			o_found |= DL_OPT_RELOAD_LIMIT;
		} else if (dl_argv_match(dl, "policer") &&
			   (o_all & DL_OPT_TRAP_POLICER_ID)) {
			dl_arg_inc(dl);
			err = dl_argv_uint32_t(dl, &opts->trap_policer_id);
			if (err)
				return err;
			o_found |= DL_OPT_TRAP_POLICER_ID;
		} else if (dl_argv_match(dl, "nopolicer") &&
			   (o_all & DL_OPT_TRAP_POLICER_ID)) {
			dl_arg_inc(dl);
			opts->trap_policer_id = 0;
			o_found |= DL_OPT_TRAP_POLICER_ID;
		} else if (dl_argv_match(dl, "rate") &&
			   (o_all & DL_OPT_TRAP_POLICER_RATE)) {
			dl_arg_inc(dl);
			err = dl_argv_uint64_t(dl, &opts->trap_policer_rate);
			if (err)
				return err;
			o_found |= DL_OPT_TRAP_POLICER_RATE;
		} else if (dl_argv_match(dl, "burst") &&
			   (o_all & DL_OPT_TRAP_POLICER_BURST)) {
			dl_arg_inc(dl);
			err = dl_argv_uint64_t(dl, &opts->trap_policer_burst);
			if (err)
				return err;
			o_found |= DL_OPT_TRAP_POLICER_BURST;
		} else if (dl_argv_match(dl, "hw_addr") &&
			   (o_all & DL_OPT_PORT_FUNCTION_HW_ADDR)) {
			const char *addrstr;

			dl_arg_inc(dl);
			err = dl_argv_str(dl, &addrstr);
			if (err)
				return err;
			err = hw_addr_parse(addrstr, opts->port_function_hw_addr,
					    &opts->port_function_hw_addr_len);
			if (err)
				return err;
			o_found |= DL_OPT_PORT_FUNCTION_HW_ADDR;
		} else if (dl_argv_match(dl, "state") &&
			   (o_all & DL_OPT_PORT_FUNCTION_STATE)) {
			const char *statestr;

			dl_arg_inc(dl);
			err = dl_argv_str(dl, &statestr);
			if (err)
				return err;
			err = port_fn_state_parse(statestr, &opts->port_fn_state);
			if (err)
				return err;

			o_found |= DL_OPT_PORT_FUNCTION_STATE;
		} else if (dl_argv_match(dl, "flavour") && (o_all & DL_OPT_PORT_FLAVOUR)) {
			const char *flavourstr;

			dl_arg_inc(dl);
			err = dl_argv_str(dl, &flavourstr);
			if (err)
				return err;
			err = port_flavour_parse(flavourstr, &opts->port_flavour);
			if (err)
				return err;
			o_found |= DL_OPT_PORT_FLAVOUR;
		} else if (dl_argv_match(dl, "pfnum") && (o_all & DL_OPT_PORT_PFNUMBER)) {
			dl_arg_inc(dl);
			err = dl_argv_uint16_t(dl, &opts->port_pfnumber);
			if (err)
				return err;
			o_found |= DL_OPT_PORT_PFNUMBER;
		} else if (dl_argv_match(dl, "sfnum") && (o_all & DL_OPT_PORT_SFNUMBER)) {
			dl_arg_inc(dl);
			err = dl_argv_uint32_t(dl, &opts->port_sfnumber);
			if (err)
				return err;
			o_found |= DL_OPT_PORT_SFNUMBER;
		} else if (dl_argv_match(dl, "controller") && (o_all & DL_OPT_PORT_CONTROLLER)) {
			dl_arg_inc(dl);
			err = dl_argv_uint32_t(dl, &opts->port_controller);
			if (err)
				return err;
			o_found |= DL_OPT_PORT_CONTROLLER;
		} else if (dl_argv_match(dl, "type") &&
			   (o_all & DL_OPT_PORT_FN_RATE_TYPE)) {
			const char *typestr;

			dl_arg_inc(dl);
			err = dl_argv_str(dl, &typestr);
			if (err)
				return err;
			err = port_fn_rate_type_get(typestr, &opts->rate_type);
			if (err)
				return err;
			o_found |= DL_OPT_PORT_FN_RATE_TYPE;
		} else if (dl_argv_match(dl, "tx_share") &&
			   (o_all & DL_OPT_PORT_FN_RATE_TX_SHARE)) {
			dl_arg_inc(dl);
			err = port_fn_rate_value_get(dl, &opts->rate_tx_share);
			if (err)
				return err;
			o_found |= DL_OPT_PORT_FN_RATE_TX_SHARE;
		} else if (dl_argv_match(dl, "tx_max") &&
			   (o_all & DL_OPT_PORT_FN_RATE_TX_MAX)) {
			dl_arg_inc(dl);
			err = port_fn_rate_value_get(dl, &opts->rate_tx_max);
			if (err)
				return err;
			o_found |= DL_OPT_PORT_FN_RATE_TX_MAX;
		} else if (dl_argv_match(dl, "tx_priority") &&
			   (o_all & DL_OPT_PORT_FN_RATE_TX_PRIORITY)) {
			dl_arg_inc(dl);
			err = dl_argv_uint32_t(dl, &opts->rate_tx_priority);
			if (err)
				return err;
			o_found |= DL_OPT_PORT_FN_RATE_TX_PRIORITY;
		} else if (dl_argv_match(dl, "tx_weight") &&
			   (o_all & DL_OPT_PORT_FN_RATE_TX_WEIGHT)) {
			dl_arg_inc(dl);
			err = dl_argv_uint32_t(dl, &opts->rate_tx_weight);
			if (err)
				return err;
			o_found |= DL_OPT_PORT_FN_RATE_TX_WEIGHT;
		} else if (dl_argv_match(dl, "parent") &&
			   (o_all & DL_OPT_PORT_FN_RATE_PARENT)) {
			dl_arg_inc(dl);
			err = dl_argv_str(dl, &opts->rate_parent_node);
			if (err)
				return err;
			o_found |= DL_OPT_PORT_FN_RATE_PARENT;
		} else if (dl_argv_match(dl, "noparent") &&
			   (o_all & DL_OPT_PORT_FN_RATE_PARENT)) {
			dl_arg_inc(dl);
			opts->rate_parent_node = "";
			o_found |= DL_OPT_PORT_FN_RATE_PARENT;
		} else if (dl_argv_match(dl, "lc") &&
			   (o_all & DL_OPT_LINECARD)) {
			dl_arg_inc(dl);
			err = dl_argv_uint32_t(dl, &opts->linecard_index);
			if (err)
				return err;
			o_found |= DL_OPT_LINECARD;
		} else if (dl_argv_match(dl, "type") &&
			   (o_all & DL_OPT_LINECARD_TYPE)) {
			dl_arg_inc(dl);
			err = dl_argv_str(dl, &opts->linecard_type);
			if (err)
				return err;
			o_found |= DL_OPT_LINECARD_TYPE;
		} else if (dl_argv_match(dl, "notype") &&
			   (o_all & DL_OPT_LINECARD_TYPE)) {
			dl_arg_inc(dl);
			opts->linecard_type = "";
			o_found |= DL_OPT_LINECARD_TYPE;
		} else if (dl_argv_match(dl, "roce") &&
			   (o_all & DL_OPT_PORT_FN_CAPS)) {
			bool roce;

			dl_arg_inc(dl);
			err = dl_argv_bool(dl, &roce);
			if (err)
				return err;
			opts->port_fn_caps.selector |= DEVLINK_PORT_FN_CAP_ROCE;
			if (roce)
				opts->port_fn_caps.value |= DEVLINK_PORT_FN_CAP_ROCE;
			o_found |= DL_OPT_PORT_FN_CAPS;
		} else if (dl_argv_match(dl, "migratable") &&
			   (o_all & DL_OPT_PORT_FN_CAPS)) {
			bool mig;

			dl_arg_inc(dl);
			err = dl_argv_bool(dl, &mig);
			if (err)
				return err;
			opts->port_fn_caps.selector |= DEVLINK_PORT_FN_CAP_MIGRATABLE;
			if (mig)
				opts->port_fn_caps.value |= DEVLINK_PORT_FN_CAP_MIGRATABLE;
			o_found |= DL_OPT_PORT_FN_CAPS;
		} else {
			pr_err("Unknown option \"%s\"\n", dl_argv(dl));
			return -EINVAL;
		}
	}

	opts->present = o_found;

	if ((o_optional & DL_OPT_SB) && !(o_found & DL_OPT_SB)) {
		opts->sb_index = 0;
		opts->present |= DL_OPT_SB;
	}

	return dl_args_finding_required_validate(o_required, o_found);
}

static void
dl_function_attr_put(struct nlmsghdr *nlh, const struct dl_opts *opts)
{
	struct nlattr *nest;

	nest = mnl_attr_nest_start(nlh, DEVLINK_ATTR_PORT_FUNCTION);

	if (opts->present & DL_OPT_PORT_FUNCTION_HW_ADDR)
		mnl_attr_put(nlh, DEVLINK_PORT_FUNCTION_ATTR_HW_ADDR,
			     opts->port_function_hw_addr_len,
			     opts->port_function_hw_addr);
	if (opts->present & DL_OPT_PORT_FUNCTION_STATE)
		mnl_attr_put_u8(nlh, DEVLINK_PORT_FN_ATTR_STATE,
				opts->port_fn_state);
	if (opts->present & DL_OPT_PORT_FN_CAPS)
		mnl_attr_put(nlh, DEVLINK_PORT_FN_ATTR_CAPS,
			     sizeof(opts->port_fn_caps), &opts->port_fn_caps);

	mnl_attr_nest_end(nlh, nest);
}

static void
dl_flash_update_overwrite_put(struct nlmsghdr *nlh, const struct dl_opts *opts)
{
	struct nla_bitfield32 overwrite_mask;

	overwrite_mask.selector = DEVLINK_SUPPORTED_FLASH_OVERWRITE_SECTIONS;
	overwrite_mask.value = opts->overwrite_mask;

	mnl_attr_put(nlh, DEVLINK_ATTR_FLASH_UPDATE_OVERWRITE_MASK,
		     sizeof(overwrite_mask), &overwrite_mask);
}

static void
dl_reload_limits_put(struct nlmsghdr *nlh, const struct dl_opts *opts)
{
	struct nla_bitfield32 limits;

	limits.selector = DEVLINK_RELOAD_LIMITS_VALID_MASK;
	limits.value = BIT(opts->reload_limit);
	mnl_attr_put(nlh, DEVLINK_ATTR_RELOAD_LIMITS, sizeof(limits), &limits);
}

static void
dl_selftests_put(struct nlmsghdr *nlh, const struct dl_opts *opts)
{
	bool test_sel = false;
	struct nlattr *nest;
	int id;

	nest = mnl_attr_nest_start(nlh, DEVLINK_ATTR_SELFTESTS);

	for (id = DEVLINK_ATTR_SELFTEST_ID_UNSPEC + 1;
	     id <= DEVLINK_ATTR_SELFTEST_ID_MAX &&
		opts->selftests_opt[id]; id++) {
		if (opts->selftests_opt[id]) {
			test_sel = true;
			mnl_attr_put(nlh, id, 0, NULL);
		}
	}

	/* No test selected from user, select all */
	if (!test_sel) {
		for (id = DEVLINK_ATTR_SELFTEST_ID_UNSPEC + 1;
		     id <= DEVLINK_ATTR_SELFTEST_ID_MAX; id++)
			mnl_attr_put(nlh, id, 0, NULL);
	}

	mnl_attr_nest_end(nlh, nest);
}

static void dl_opts_put(struct nlmsghdr *nlh, struct dl *dl)
{
	struct dl_opts *opts = &dl->opts;

	if (opts->present & DL_OPT_HANDLE) {
		mnl_attr_put_strz(nlh, DEVLINK_ATTR_BUS_NAME, opts->bus_name);
		mnl_attr_put_strz(nlh, DEVLINK_ATTR_DEV_NAME, opts->dev_name);
	} else if (opts->present & DL_OPT_HANDLEP) {
		mnl_attr_put_strz(nlh, DEVLINK_ATTR_BUS_NAME, opts->bus_name);
		mnl_attr_put_strz(nlh, DEVLINK_ATTR_DEV_NAME, opts->dev_name);
		mnl_attr_put_u32(nlh, DEVLINK_ATTR_PORT_INDEX,
				 opts->port_index);
	} else if (opts->present & DL_OPT_HANDLE_REGION) {
		mnl_attr_put_strz(nlh, DEVLINK_ATTR_BUS_NAME, opts->bus_name);
		mnl_attr_put_strz(nlh, DEVLINK_ATTR_DEV_NAME, opts->dev_name);
		mnl_attr_put_strz(nlh, DEVLINK_ATTR_REGION_NAME,
				  opts->region_name);
	} else if (opts->present & DL_OPT_PORT_FN_RATE_NODE_NAME) {
		mnl_attr_put_strz(nlh, DEVLINK_ATTR_BUS_NAME, opts->bus_name);
		mnl_attr_put_strz(nlh, DEVLINK_ATTR_DEV_NAME, opts->dev_name);
		mnl_attr_put_strz(nlh, DEVLINK_ATTR_RATE_NODE_NAME,
				  opts->rate_node_name);
	}
	if (opts->present & DL_OPT_PORT_TYPE)
		mnl_attr_put_u16(nlh, DEVLINK_ATTR_PORT_TYPE,
				 opts->port_type);
	if (opts->present & DL_OPT_PORT_COUNT)
		mnl_attr_put_u32(nlh, DEVLINK_ATTR_PORT_SPLIT_COUNT,
				 opts->port_count);
	if (opts->present & DL_OPT_SB)
		mnl_attr_put_u32(nlh, DEVLINK_ATTR_SB_INDEX,
				 opts->sb_index);
	if (opts->present & DL_OPT_SB_POOL)
		mnl_attr_put_u16(nlh, DEVLINK_ATTR_SB_POOL_INDEX,
				 opts->sb_pool_index);
	if (opts->present & DL_OPT_SB_SIZE)
		mnl_attr_put_u32(nlh, DEVLINK_ATTR_SB_POOL_SIZE,
				 opts->sb_pool_size);
	if (opts->present & DL_OPT_SB_TYPE)
		mnl_attr_put_u8(nlh, DEVLINK_ATTR_SB_POOL_TYPE,
				opts->sb_pool_type);
	if (opts->present & DL_OPT_SB_THTYPE)
		mnl_attr_put_u8(nlh, DEVLINK_ATTR_SB_POOL_THRESHOLD_TYPE,
				opts->sb_pool_thtype);
	if (opts->present & DL_OPT_SB_TH)
		mnl_attr_put_u32(nlh, DEVLINK_ATTR_SB_THRESHOLD,
				 opts->sb_threshold);
	if (opts->present & DL_OPT_SB_TC)
		mnl_attr_put_u16(nlh, DEVLINK_ATTR_SB_TC_INDEX,
				 opts->sb_tc_index);
	if (opts->present & DL_OPT_ESWITCH_MODE)
		mnl_attr_put_u16(nlh, DEVLINK_ATTR_ESWITCH_MODE,
				 opts->eswitch_mode);
	if (opts->present & DL_OPT_ESWITCH_INLINE_MODE)
		mnl_attr_put_u8(nlh, DEVLINK_ATTR_ESWITCH_INLINE_MODE,
				opts->eswitch_inline_mode);
	if (opts->present & DL_OPT_DPIPE_TABLE_NAME)
		mnl_attr_put_strz(nlh, DEVLINK_ATTR_DPIPE_TABLE_NAME,
				  opts->dpipe_table_name);
	if (opts->present & DL_OPT_DPIPE_TABLE_COUNTERS)
		mnl_attr_put_u8(nlh, DEVLINK_ATTR_DPIPE_TABLE_COUNTERS_ENABLED,
				opts->dpipe_counters_enabled);
	if (opts->present & DL_OPT_ESWITCH_ENCAP_MODE)
		mnl_attr_put_u8(nlh, DEVLINK_ATTR_ESWITCH_ENCAP_MODE,
				opts->eswitch_encap_mode);
	if ((opts->present & DL_OPT_RESOURCE_PATH) && opts->resource_id_valid)
		mnl_attr_put_u64(nlh, DEVLINK_ATTR_RESOURCE_ID,
				 opts->resource_id);
	if (opts->present & DL_OPT_RESOURCE_SIZE)
		mnl_attr_put_u64(nlh, DEVLINK_ATTR_RESOURCE_SIZE,
				 opts->resource_size);
	if (opts->present & DL_OPT_PARAM_NAME)
		mnl_attr_put_strz(nlh, DEVLINK_ATTR_PARAM_NAME,
				  opts->param_name);
	if (opts->present & DL_OPT_PARAM_CMODE)
		mnl_attr_put_u8(nlh, DEVLINK_ATTR_PARAM_VALUE_CMODE,
				opts->cmode);
	if (opts->present & DL_OPT_REGION_SNAPSHOT_ID)
		mnl_attr_put_u32(nlh, DEVLINK_ATTR_REGION_SNAPSHOT_ID,
				 opts->region_snapshot_id);
	if (opts->present & DL_OPT_REGION_ADDRESS)
		mnl_attr_put_u64(nlh, DEVLINK_ATTR_REGION_CHUNK_ADDR,
				 opts->region_address);
	if (opts->present & DL_OPT_REGION_LENGTH)
		mnl_attr_put_u64(nlh, DEVLINK_ATTR_REGION_CHUNK_LEN,
				 opts->region_length);
	if (opts->present & DL_OPT_FLASH_FILE_NAME)
		mnl_attr_put_strz(nlh, DEVLINK_ATTR_FLASH_UPDATE_FILE_NAME,
				  opts->flash_file_name);
	if (opts->present & DL_OPT_FLASH_COMPONENT)
		mnl_attr_put_strz(nlh, DEVLINK_ATTR_FLASH_UPDATE_COMPONENT,
				  opts->flash_component);
	if (opts->present & DL_OPT_FLASH_OVERWRITE)
		dl_flash_update_overwrite_put(nlh, opts);
	if (opts->present & DL_OPT_SELFTESTS)
		dl_selftests_put(nlh, opts);
	if (opts->present & DL_OPT_HEALTH_REPORTER_NAME)
		mnl_attr_put_strz(nlh, DEVLINK_ATTR_HEALTH_REPORTER_NAME,
				  opts->reporter_name);
	if (opts->present & DL_OPT_HEALTH_REPORTER_GRACEFUL_PERIOD)
		mnl_attr_put_u64(nlh,
				 DEVLINK_ATTR_HEALTH_REPORTER_GRACEFUL_PERIOD,
				 opts->reporter_graceful_period);
	if (opts->present & DL_OPT_HEALTH_REPORTER_AUTO_RECOVER)
		mnl_attr_put_u8(nlh, DEVLINK_ATTR_HEALTH_REPORTER_AUTO_RECOVER,
				opts->reporter_auto_recover);
	if (opts->present & DL_OPT_HEALTH_REPORTER_AUTO_DUMP)
		mnl_attr_put_u8(nlh, DEVLINK_ATTR_HEALTH_REPORTER_AUTO_DUMP,
				opts->reporter_auto_dump);
	if (opts->present & DL_OPT_TRAP_NAME)
		mnl_attr_put_strz(nlh, DEVLINK_ATTR_TRAP_NAME,
				  opts->trap_name);
	if (opts->present & DL_OPT_TRAP_GROUP_NAME)
		mnl_attr_put_strz(nlh, DEVLINK_ATTR_TRAP_GROUP_NAME,
				  opts->trap_group_name);
	if (opts->present & DL_OPT_TRAP_ACTION)
		mnl_attr_put_u8(nlh, DEVLINK_ATTR_TRAP_ACTION,
				opts->trap_action);
	if (opts->present & DL_OPT_NETNS)
		mnl_attr_put_u32(nlh,
				 opts->netns_is_pid ? DEVLINK_ATTR_NETNS_PID :
						      DEVLINK_ATTR_NETNS_FD,
				 opts->netns);
	if (opts->present & DL_OPT_RELOAD_ACTION)
		mnl_attr_put_u8(nlh, DEVLINK_ATTR_RELOAD_ACTION,
				opts->reload_action);
	if (opts->present & DL_OPT_RELOAD_LIMIT)
		dl_reload_limits_put(nlh, opts);
	if (opts->present & DL_OPT_TRAP_POLICER_ID)
		mnl_attr_put_u32(nlh, DEVLINK_ATTR_TRAP_POLICER_ID,
				 opts->trap_policer_id);
	if (opts->present & DL_OPT_TRAP_POLICER_RATE)
		mnl_attr_put_u64(nlh, DEVLINK_ATTR_TRAP_POLICER_RATE,
				 opts->trap_policer_rate);
	if (opts->present & DL_OPT_TRAP_POLICER_BURST)
		mnl_attr_put_u64(nlh, DEVLINK_ATTR_TRAP_POLICER_BURST,
				 opts->trap_policer_burst);
	if (opts->present & (DL_OPT_PORT_FUNCTION_HW_ADDR | DL_OPT_PORT_FUNCTION_STATE |
			     DL_OPT_PORT_FN_CAPS))
		dl_function_attr_put(nlh, opts);
	if (opts->present & DL_OPT_PORT_FLAVOUR)
		mnl_attr_put_u16(nlh, DEVLINK_ATTR_PORT_FLAVOUR, opts->port_flavour);
	if (opts->present & DL_OPT_PORT_PFNUMBER)
		mnl_attr_put_u16(nlh, DEVLINK_ATTR_PORT_PCI_PF_NUMBER, opts->port_pfnumber);
	if (opts->present & DL_OPT_PORT_SFNUMBER)
		mnl_attr_put_u32(nlh, DEVLINK_ATTR_PORT_PCI_SF_NUMBER, opts->port_sfnumber);
	if (opts->present & DL_OPT_PORT_CONTROLLER)
		mnl_attr_put_u32(nlh, DEVLINK_ATTR_PORT_CONTROLLER_NUMBER,
				 opts->port_controller);
	if (opts->present & DL_OPT_PORT_FN_RATE_TYPE)
		mnl_attr_put_u16(nlh, DEVLINK_ATTR_RATE_TYPE,
				 opts->rate_type);
	if (opts->present & DL_OPT_PORT_FN_RATE_TX_SHARE)
		mnl_attr_put_u64(nlh, DEVLINK_ATTR_RATE_TX_SHARE,
				 opts->rate_tx_share);
	if (opts->present & DL_OPT_PORT_FN_RATE_TX_PRIORITY)
		mnl_attr_put_u32(nlh, DEVLINK_ATTR_RATE_TX_PRIORITY,
				 opts->rate_tx_priority);
	if (opts->present & DL_OPT_PORT_FN_RATE_TX_WEIGHT)
		mnl_attr_put_u32(nlh, DEVLINK_ATTR_RATE_TX_WEIGHT,
				 opts->rate_tx_weight);
	if (opts->present & DL_OPT_PORT_FN_RATE_TX_MAX)
		mnl_attr_put_u64(nlh, DEVLINK_ATTR_RATE_TX_MAX,
				 opts->rate_tx_max);
	if (opts->present & DL_OPT_PORT_FN_RATE_PARENT)
		mnl_attr_put_strz(nlh, DEVLINK_ATTR_RATE_PARENT_NODE_NAME,
				  opts->rate_parent_node);
	if (opts->present & DL_OPT_LINECARD)
		mnl_attr_put_u32(nlh, DEVLINK_ATTR_LINECARD_INDEX,
				 opts->linecard_index);
	if (opts->present & DL_OPT_LINECARD_TYPE)
		mnl_attr_put_strz(nlh, DEVLINK_ATTR_LINECARD_TYPE,
				  opts->linecard_type);
}

static bool dl_dump_filter(struct dl *dl, struct nlattr **tb)
{
	struct dl_opts *opts = &dl->opts;
	struct nlattr *attr_bus_name = tb[DEVLINK_ATTR_BUS_NAME];
	struct nlattr *attr_dev_name = tb[DEVLINK_ATTR_DEV_NAME];
	struct nlattr *attr_port_index = tb[DEVLINK_ATTR_PORT_INDEX];
	struct nlattr *attr_sb_index = tb[DEVLINK_ATTR_SB_INDEX];
	struct nlattr *attr_linecard_index = tb[DEVLINK_ATTR_LINECARD_INDEX];

	if (opts->present & DL_OPT_HANDLE &&
	    attr_bus_name && attr_dev_name) {
		const char *bus_name = mnl_attr_get_str(attr_bus_name);
		const char *dev_name = mnl_attr_get_str(attr_dev_name);

		if (strcmp(bus_name, opts->bus_name) != 0 ||
		    strcmp(dev_name, opts->dev_name) != 0)
			return false;
	}
	if (opts->present & DL_OPT_HANDLEP &&
	    attr_bus_name && attr_dev_name && attr_port_index) {
		const char *bus_name = mnl_attr_get_str(attr_bus_name);
		const char *dev_name = mnl_attr_get_str(attr_dev_name);
		uint32_t port_index = mnl_attr_get_u32(attr_port_index);

		if (strcmp(bus_name, opts->bus_name) != 0 ||
		    strcmp(dev_name, opts->dev_name) != 0 ||
		    port_index != opts->port_index)
			return false;
	}
	if (opts->present & DL_OPT_SB && attr_sb_index) {
		uint32_t sb_index = mnl_attr_get_u32(attr_sb_index);

		if (sb_index != opts->sb_index)
			return false;
	}
	if (opts->present & DL_OPT_LINECARD && attr_linecard_index) {
		uint32_t linecard_index = mnl_attr_get_u32(attr_linecard_index);

		if (linecard_index != opts->linecard_index)
			return false;
	}
	return true;
}

static void cmd_dev_help(void)
{
	pr_err("Usage: devlink dev show [ DEV ]\n");
	pr_err("       devlink dev eswitch set DEV [ mode { legacy | switchdev } ]\n");
	pr_err("                               [ inline-mode { none | link | network | transport } ]\n");
	pr_err("                               [ encap-mode { none | basic } ]\n");
	pr_err("       devlink dev eswitch show DEV\n");
	pr_err("       devlink dev param set DEV name PARAMETER value VALUE cmode { permanent | driverinit | runtime }\n");
	pr_err("       devlink dev param show [DEV name PARAMETER]\n");
	pr_err("       devlink dev reload DEV [ netns { PID | NAME | ID } ]\n");
	pr_err("                              [ action { driver_reinit | fw_activate } ] [ limit no_reset ]\n");
	pr_err("       devlink dev info [ DEV ]\n");
	pr_err("       devlink dev flash DEV file PATH [ component NAME ] [ overwrite SECTION ]\n");
	pr_err("       devlink dev selftests show [DEV]\n");
	pr_err("       devlink dev selftests run DEV [id TESTNAME ]\n");
}

static bool cmp_arr_last_handle(struct dl *dl, const char *bus_name,
				const char *dev_name)
{
	if (!dl->arr_last.present)
		return false;
	return strcmp(dl->arr_last.bus_name, bus_name) == 0 &&
	       strcmp(dl->arr_last.dev_name, dev_name) == 0;
}

static void arr_last_handle_set(struct dl *dl, const char *bus_name,
				const char *dev_name)
{
	dl->arr_last.present = true;
	free(dl->arr_last.dev_name);
	free(dl->arr_last.bus_name);
	dl->arr_last.bus_name = strdup(bus_name);
	dl->arr_last.dev_name = strdup(dev_name);
}

static bool should_arr_last_handle_start(struct dl *dl, const char *bus_name,
					 const char *dev_name)
{
	return !cmp_arr_last_handle(dl, bus_name, dev_name);
}

static bool should_arr_last_handle_end(struct dl *dl, const char *bus_name,
				       const char *dev_name)
{
	return dl->arr_last.present &&
	       !cmp_arr_last_handle(dl, bus_name, dev_name);
}

static void pr_out_nested_handle(struct nlattr *nla_nested_dl)
{
	struct nlattr *tb[DEVLINK_ATTR_MAX + 1] = {};
	char buf[64];
	int err;

	err = mnl_attr_parse_nested(nla_nested_dl, attr_cb, tb);
	if (err != MNL_CB_OK)
		return;

	if (!tb[DEVLINK_ATTR_BUS_NAME] ||
	    !tb[DEVLINK_ATTR_DEV_NAME])
		return;

	sprintf(buf, "%s/%s", mnl_attr_get_str(tb[DEVLINK_ATTR_BUS_NAME]),
		mnl_attr_get_str(tb[DEVLINK_ATTR_DEV_NAME]));
	print_string(PRINT_ANY, "nested_devlink", " nested_devlink %s", buf);
}

static void __pr_out_handle_start(struct dl *dl, struct nlattr **tb,
				  bool content, bool array)
{
	const char *bus_name = mnl_attr_get_str(tb[DEVLINK_ATTR_BUS_NAME]);
	const char *dev_name = mnl_attr_get_str(tb[DEVLINK_ATTR_DEV_NAME]);
	char buf[64];

	sprintf(buf, "%s/%s", bus_name, dev_name);

	if (dl->json_output) {
		if (array) {
			if (should_arr_last_handle_end(dl, bus_name, dev_name))
				close_json_array(PRINT_JSON, NULL);
			if (should_arr_last_handle_start(dl, bus_name,
							 dev_name)) {
				open_json_array(PRINT_JSON, buf);
				open_json_object(NULL);
				arr_last_handle_set(dl, bus_name, dev_name);
			} else {
				open_json_object(NULL);
			}
		} else {
			open_json_object(buf);
		}
	} else {
		if (array) {
			if (should_arr_last_handle_end(dl, bus_name, dev_name))
				__pr_out_indent_dec();
			if (should_arr_last_handle_start(dl, bus_name,
							 dev_name)) {
				pr_out("%s%s", buf, content ? ":" : "");
				__pr_out_newline();
				__pr_out_indent_inc();
				arr_last_handle_set(dl, bus_name, dev_name);
			}
		} else {
			pr_out("%s%s", buf, content ? ":" : "");
		}
	}
}

static void pr_out_handle_start_arr(struct dl *dl, struct nlattr **tb)
{
	__pr_out_handle_start(dl, tb, true, true);
}

static void pr_out_handle_end(struct dl *dl)
{
	if (dl->json_output)
		close_json_object();
	else
		__pr_out_newline();
}

static void pr_out_handle(struct dl *dl, struct nlattr **tb)
{
	__pr_out_handle_start(dl, tb, false, false);
	pr_out_handle_end(dl);
}

static void pr_out_selftests_handle_start(struct dl *dl, struct nlattr **tb)
{
	const char *bus_name = mnl_attr_get_str(tb[DEVLINK_ATTR_BUS_NAME]);
	const char *dev_name = mnl_attr_get_str(tb[DEVLINK_ATTR_DEV_NAME]);
	char buf[64];

	sprintf(buf, "%s/%s", bus_name, dev_name);

	if (dl->json_output) {
		if (should_arr_last_handle_end(dl, bus_name, dev_name))
			close_json_array(PRINT_JSON, NULL);
		if (should_arr_last_handle_start(dl, bus_name,
						 dev_name)) {
			open_json_array(PRINT_JSON, buf);
			arr_last_handle_set(dl, bus_name, dev_name);
		}
	} else {
		if (should_arr_last_handle_end(dl, bus_name, dev_name))
			__pr_out_indent_dec();
		if (should_arr_last_handle_start(dl, bus_name,
						 dev_name)) {
			pr_out("%s%s", buf, ":");
			__pr_out_newline();
			__pr_out_indent_inc();
			arr_last_handle_set(dl, bus_name, dev_name);
		}
	}
}

static void pr_out_selftests_handle_end(struct dl *dl)
{
	if (!dl->json_output)
		__pr_out_newline();
}

static bool cmp_arr_last_port_handle(struct dl *dl, const char *bus_name,
				     const char *dev_name, uint32_t port_index)
{
	return cmp_arr_last_handle(dl, bus_name, dev_name) &&
	       dl->arr_last.port_index == port_index;
}

static void arr_last_port_handle_set(struct dl *dl, const char *bus_name,
				     const char *dev_name, uint32_t port_index)
{
	arr_last_handle_set(dl, bus_name, dev_name);
	dl->arr_last.port_index = port_index;
}

static bool should_arr_last_port_handle_start(struct dl *dl,
					      const char *bus_name,
					      const char *dev_name,
					      uint32_t port_index)
{
	return !cmp_arr_last_port_handle(dl, bus_name, dev_name, port_index);
}

static bool should_arr_last_port_handle_end(struct dl *dl,
					    const char *bus_name,
					    const char *dev_name,
					    uint32_t port_index)
{
	return dl->arr_last.present &&
	       !cmp_arr_last_port_handle(dl, bus_name, dev_name, port_index);
}

static void __pr_out_port_handle_start(struct dl *dl, const char *bus_name,
				       const char *dev_name,
				       uint32_t port_index, const char *ifname,
				       bool try_nice, bool array)
{
	static char buf[64];

	if (dl->no_nice_names || !try_nice ||
	    ifname_map_rev_lookup(dl, bus_name, dev_name,
				  port_index, &ifname) != 0)
		sprintf(buf, "%s/%s/%d", bus_name, dev_name, port_index);
	else
		sprintf(buf, "%s", ifname);

	if (dl->json_output) {
		if (array) {
			if (should_arr_last_port_handle_end(dl, bus_name,
							    dev_name,
							    port_index))
				close_json_array(PRINT_JSON, NULL);
			if (should_arr_last_port_handle_start(dl, bus_name,
							      dev_name,
							      port_index)) {
				open_json_array(PRINT_JSON, buf);
				open_json_object(NULL);
				arr_last_port_handle_set(dl, bus_name, dev_name,
							 port_index);
			} else {
				open_json_object(NULL);
			}
		} else {
			open_json_object(buf);
		}
	} else {
		if (array) {
			if (should_arr_last_port_handle_end(dl, bus_name, dev_name, port_index))
				__pr_out_indent_dec();
			if (should_arr_last_port_handle_start(dl, bus_name,
							      dev_name, port_index)) {
				pr_out("%s:", buf);
				__pr_out_newline();
				__pr_out_indent_inc();
				arr_last_port_handle_set(dl, bus_name, dev_name, port_index);
			}
		} else {
			pr_out("%s:", buf);
		}
	}
}

static void __pr_out_port_handle_start_tb(struct dl *dl, struct nlattr **tb,
					  bool try_nice, bool array)
{
	const char *ifname = NULL;
	const char *bus_name;
	const char *dev_name;
	uint32_t port_index;

	bus_name = mnl_attr_get_str(tb[DEVLINK_ATTR_BUS_NAME]);
	dev_name = mnl_attr_get_str(tb[DEVLINK_ATTR_DEV_NAME]);
	port_index = mnl_attr_get_u32(tb[DEVLINK_ATTR_PORT_INDEX]);
	if (tb[DEVLINK_ATTR_PORT_NETDEV_NAME])
		ifname = mnl_attr_get_str(tb[DEVLINK_ATTR_PORT_NETDEV_NAME]);
	__pr_out_port_handle_start(dl, bus_name, dev_name, port_index,
				   ifname, try_nice, array);
}

static void pr_out_port_handle_start(struct dl *dl, struct nlattr **tb, bool try_nice)
{
	__pr_out_port_handle_start_tb(dl, tb, try_nice, false);
}

static void pr_out_port_handle_start_arr(struct dl *dl, struct nlattr **tb, bool try_nice)
{
	__pr_out_port_handle_start_tb(dl, tb, try_nice, true);
}

static void pr_out_port_handle_end(struct dl *dl)
{
	if (dl->json_output)
		close_json_object();
	else
		pr_out("\n");
}

static void pr_out_region_chunk_start(struct dl *dl, uint64_t addr)
{
	if (dl->json_output) {
		print_uint(PRINT_JSON, "address", NULL, addr);
		open_json_array(PRINT_JSON, "data");
	}
}

static void pr_out_region_chunk_end(struct dl *dl)
{
	if (dl->json_output)
		close_json_array(PRINT_JSON, NULL);
}

static void pr_out_region_chunk(struct dl *dl, uint8_t *data, uint32_t len,
				uint64_t addr)
{
	static uint64_t align_val;
	uint32_t i = 0;

	pr_out_region_chunk_start(dl, addr);
	while (i < len) {
		if (!dl->json_output)
			if (!(align_val % 16))
				pr_out("%s%016"PRIx64" ",
				       align_val ? "\n" : "",
				       addr);

		align_val++;

		if (dl->json_output)
			print_int(PRINT_JSON, NULL, NULL, data[i]);
		else
			pr_out("%02x ", data[i]);

		addr++;
		i++;
	}
	pr_out_region_chunk_end(dl);
}

static void pr_out_stats(struct dl *dl, struct nlattr *nla_stats)
{
	struct nlattr *tb[DEVLINK_ATTR_STATS_MAX + 1] = {};
	int err;

	if (!dl->stats)
		return;

	err = mnl_attr_parse_nested(nla_stats, attr_stats_cb, tb);
	if (err != MNL_CB_OK)
		return;

	pr_out_object_start(dl, "stats");
	pr_out_object_start(dl, "rx");
	if (tb[DEVLINK_ATTR_STATS_RX_BYTES])
		pr_out_u64(dl, "bytes",
			   mnl_attr_get_u64(tb[DEVLINK_ATTR_STATS_RX_BYTES]));
	if (tb[DEVLINK_ATTR_STATS_RX_PACKETS])
		pr_out_u64(dl, "packets",
			   mnl_attr_get_u64(tb[DEVLINK_ATTR_STATS_RX_PACKETS]));
	if (tb[DEVLINK_ATTR_STATS_RX_DROPPED])
		pr_out_u64(dl, "dropped",
			   mnl_attr_get_u64(tb[DEVLINK_ATTR_STATS_RX_DROPPED]));
	pr_out_object_end(dl);
	pr_out_object_end(dl);
}

static const char *param_cmode_name(uint8_t cmode)
{
	switch (cmode) {
	case DEVLINK_PARAM_CMODE_RUNTIME:
		return PARAM_CMODE_RUNTIME_STR;
	case DEVLINK_PARAM_CMODE_DRIVERINIT:
		return PARAM_CMODE_DRIVERINIT_STR;
	case DEVLINK_PARAM_CMODE_PERMANENT:
		return PARAM_CMODE_PERMANENT_STR;
	default: return "<unknown type>";
	}
}

static const char *reload_action_name(uint8_t reload_action)
{
	switch (reload_action) {
	case DEVLINK_RELOAD_ACTION_DRIVER_REINIT:
		return "driver_reinit";
	case DEVLINK_RELOAD_ACTION_FW_ACTIVATE:
		return "fw_activate";
	default:
		return "<unknown reload action>";
	}
}

static const char *reload_limit_name(uint8_t reload_limit)
{
	switch (reload_limit) {
	case DEVLINK_RELOAD_LIMIT_UNSPEC:
		return "unspecified";
	case DEVLINK_RELOAD_LIMIT_NO_RESET:
		return "no_reset";
	default:
		return "<unknown reload action>";
	}
}

static const char *eswitch_mode_name(uint32_t mode)
{
	switch (mode) {
	case DEVLINK_ESWITCH_MODE_LEGACY: return ESWITCH_MODE_LEGACY;
	case DEVLINK_ESWITCH_MODE_SWITCHDEV: return ESWITCH_MODE_SWITCHDEV;
	default: return "<unknown mode>";
	}
}

static const char *eswitch_inline_mode_name(uint32_t mode)
{
	switch (mode) {
	case DEVLINK_ESWITCH_INLINE_MODE_NONE:
		return ESWITCH_INLINE_MODE_NONE;
	case DEVLINK_ESWITCH_INLINE_MODE_LINK:
		return ESWITCH_INLINE_MODE_LINK;
	case DEVLINK_ESWITCH_INLINE_MODE_NETWORK:
		return ESWITCH_INLINE_MODE_NETWORK;
	case DEVLINK_ESWITCH_INLINE_MODE_TRANSPORT:
		return ESWITCH_INLINE_MODE_TRANSPORT;
	default:
		return "<unknown mode>";
	}
}

static const char *eswitch_encap_mode_name(uint32_t mode)
{
	switch (mode) {
	case DEVLINK_ESWITCH_ENCAP_MODE_NONE:
		return ESWITCH_ENCAP_MODE_NONE;
	case DEVLINK_ESWITCH_ENCAP_MODE_BASIC:
		return ESWITCH_ENCAP_MODE_BASIC;
	default:
		return "<unknown mode>";
	}
}

static void pr_out_eswitch(struct dl *dl, struct nlattr **tb)
{
	__pr_out_handle_start(dl, tb, true, false);

	if (tb[DEVLINK_ATTR_ESWITCH_MODE]) {
		check_indent_newline(dl);
		print_string(PRINT_ANY, "mode", "mode %s",
			     eswitch_mode_name(mnl_attr_get_u16(
				     tb[DEVLINK_ATTR_ESWITCH_MODE])));
	}
	if (tb[DEVLINK_ATTR_ESWITCH_INLINE_MODE]) {
		check_indent_newline(dl);
		print_string(PRINT_ANY, "inline-mode", "inline-mode %s",
			     eswitch_inline_mode_name(mnl_attr_get_u8(
				     tb[DEVLINK_ATTR_ESWITCH_INLINE_MODE])));
	}
	if (tb[DEVLINK_ATTR_ESWITCH_ENCAP_MODE]) {
		check_indent_newline(dl);
		print_string(PRINT_ANY, "encap-mode", "encap-mode %s",
			     eswitch_encap_mode_name(mnl_attr_get_u8(
				    tb[DEVLINK_ATTR_ESWITCH_ENCAP_MODE])));
	}

	pr_out_handle_end(dl);
}

static int cmd_dev_eswitch_show_cb(const struct nlmsghdr *nlh, void *data)
{
	struct dl *dl = data;
	struct nlattr *tb[DEVLINK_ATTR_MAX + 1] = {};
	struct genlmsghdr *genl = mnl_nlmsg_get_payload(nlh);

	mnl_attr_parse(nlh, sizeof(*genl), attr_cb, tb);
	if (!tb[DEVLINK_ATTR_BUS_NAME] || !tb[DEVLINK_ATTR_DEV_NAME])
		return MNL_CB_ERROR;
	pr_out_eswitch(dl, tb);
	return MNL_CB_OK;
}

static int cmd_dev_eswitch_show(struct dl *dl)
{
	struct nlmsghdr *nlh;
	int err;

	err = dl_argv_parse(dl, DL_OPT_HANDLE, 0);
	if (err)
		return err;

	nlh = mnlu_gen_socket_cmd_prepare(&dl->nlg, DEVLINK_CMD_ESWITCH_GET,
			       NLM_F_REQUEST | NLM_F_ACK);

	dl_opts_put(nlh, dl);

	pr_out_section_start(dl, "dev");
	err = mnlu_gen_socket_sndrcv(&dl->nlg, nlh, cmd_dev_eswitch_show_cb, dl);
	pr_out_section_end(dl);
	return err;
}

static int cmd_dev_eswitch_set(struct dl *dl)
{
	struct nlmsghdr *nlh;
	int err;

	err = dl_argv_parse(dl, DL_OPT_HANDLE,
			    DL_OPT_ESWITCH_MODE |
			    DL_OPT_ESWITCH_INLINE_MODE |
			    DL_OPT_ESWITCH_ENCAP_MODE);
	if (err)
		return err;

	nlh = mnlu_gen_socket_cmd_prepare(&dl->nlg, DEVLINK_CMD_ESWITCH_SET,
			       NLM_F_REQUEST | NLM_F_ACK);

	dl_opts_put(nlh, dl);

	if (dl->opts.present == 1) {
		pr_err("Need to set at least one option\n");
		return -ENOENT;
	}

	return mnlu_gen_socket_sndrcv(&dl->nlg, nlh, NULL, NULL);
}

static int cmd_dev_eswitch(struct dl *dl)
{
	if (dl_argv_match(dl, "help") || dl_no_arg(dl)) {
		cmd_dev_help();
		return 0;
	} else if (dl_argv_match(dl, "set")) {
		dl_arg_inc(dl);
		return cmd_dev_eswitch_set(dl);
	} else if (dl_argv_match(dl, "show")) {
		dl_arg_inc(dl);
		return cmd_dev_eswitch_show(dl);
	}
	pr_err("Command \"%s\" not found\n", dl_argv(dl));
	return -ENOENT;
}

struct param_val_conv {
	const char *name;
	const char *vstr;
	uint32_t vuint;
};

static bool param_val_conv_exists(const struct param_val_conv *param_val_conv,
				  uint32_t len, const char *name)
{
	uint32_t i;

	for (i = 0; i < len; i++)
		if (!strcmp(param_val_conv[i].name, name))
			return true;

	return false;
}

static int
param_val_conv_uint_get(const struct param_val_conv *param_val_conv,
			uint32_t len, const char *name, const char *vstr,
			uint32_t *vuint)
{
	uint32_t i;

	for (i = 0; i < len; i++)
		if (!strcmp(param_val_conv[i].name, name) &&
		    !strcmp(param_val_conv[i].vstr, vstr)) {
			*vuint = param_val_conv[i].vuint;
			return 0;
		}

	return -ENOENT;
}

static int
param_val_conv_str_get(const struct param_val_conv *param_val_conv,
		       uint32_t len, const char *name, uint32_t vuint,
		       const char **vstr)
{
	uint32_t i;

	for (i = 0; i < len; i++)
		if (!strcmp(param_val_conv[i].name, name) &&
		    param_val_conv[i].vuint == vuint) {
			*vstr = param_val_conv[i].vstr;
			return 0;
		}

	return -ENOENT;
}

static const struct param_val_conv param_val_conv[] = {
	{
		.name = "fw_load_policy",
		.vstr = "driver",
		.vuint = DEVLINK_PARAM_FW_LOAD_POLICY_VALUE_DRIVER,
	},
	{
		.name = "fw_load_policy",
		.vstr = "flash",
		.vuint = DEVLINK_PARAM_FW_LOAD_POLICY_VALUE_FLASH,
	},
	{
		.name = "fw_load_policy",
		.vstr = "disk",
		.vuint = DEVLINK_PARAM_FW_LOAD_POLICY_VALUE_DISK,
	},
	{
		.name = "reset_dev_on_drv_probe",
		.vstr = "unknown",
		.vuint = DEVLINK_PARAM_RESET_DEV_ON_DRV_PROBE_VALUE_UNKNOWN,
	},
	{
		.name = "fw_load_policy",
		.vstr = "unknown",
		.vuint = DEVLINK_PARAM_FW_LOAD_POLICY_VALUE_UNKNOWN,
	},
	{
		.name = "reset_dev_on_drv_probe",
		.vstr = "always",
		.vuint = DEVLINK_PARAM_RESET_DEV_ON_DRV_PROBE_VALUE_ALWAYS,
	},
	{
		.name = "reset_dev_on_drv_probe",
		.vstr = "never",
		.vuint = DEVLINK_PARAM_RESET_DEV_ON_DRV_PROBE_VALUE_NEVER,
	},
	{
		.name = "reset_dev_on_drv_probe",
		.vstr = "disk",
		.vuint = DEVLINK_PARAM_RESET_DEV_ON_DRV_PROBE_VALUE_DISK,
	},
};

#define PARAM_VAL_CONV_LEN ARRAY_SIZE(param_val_conv)

static void pr_out_param_value(struct dl *dl, const char *nla_name,
			       int nla_type, struct nlattr *nl)
{
	struct nlattr *nla_value[DEVLINK_ATTR_MAX + 1] = {};
	struct nlattr *val_attr;
	const char *vstr;
	bool conv_exists;
	int err;

	err = mnl_attr_parse_nested(nl, attr_cb, nla_value);
	if (err != MNL_CB_OK)
		return;

	if (!nla_value[DEVLINK_ATTR_PARAM_VALUE_CMODE] ||
	    (nla_type != MNL_TYPE_FLAG &&
	     !nla_value[DEVLINK_ATTR_PARAM_VALUE_DATA]))
		return;

	check_indent_newline(dl);
	print_string(PRINT_ANY, "cmode", "cmode %s",
		     param_cmode_name(mnl_attr_get_u8(nla_value[DEVLINK_ATTR_PARAM_VALUE_CMODE])));

	val_attr = nla_value[DEVLINK_ATTR_PARAM_VALUE_DATA];

	conv_exists = param_val_conv_exists(param_val_conv, PARAM_VAL_CONV_LEN,
					    nla_name);

	switch (nla_type) {
	case MNL_TYPE_U8:
		if (conv_exists) {
			err = param_val_conv_str_get(param_val_conv,
						     PARAM_VAL_CONV_LEN,
						     nla_name,
						     mnl_attr_get_u8(val_attr),
						     &vstr);
			if (err)
				return;
			print_string(PRINT_ANY, "value", " value %s", vstr);
		} else {
			print_uint(PRINT_ANY, "value", " value %u",
				   mnl_attr_get_u8(val_attr));
		}
		break;
	case MNL_TYPE_U16:
		if (conv_exists) {
			err = param_val_conv_str_get(param_val_conv,
						     PARAM_VAL_CONV_LEN,
						     nla_name,
						     mnl_attr_get_u16(val_attr),
						     &vstr);
			if (err)
				return;
			print_string(PRINT_ANY, "value", " value %s", vstr);
		} else {
			print_uint(PRINT_ANY, "value", " value %u",
				   mnl_attr_get_u16(val_attr));
		}
		break;
	case MNL_TYPE_U32:
		if (conv_exists) {
			err = param_val_conv_str_get(param_val_conv,
						     PARAM_VAL_CONV_LEN,
						     nla_name,
						     mnl_attr_get_u32(val_attr),
						     &vstr);
			if (err)
				return;
			print_string(PRINT_ANY, "value", " value %s", vstr);
		} else {
			print_uint(PRINT_ANY, "value", " value %u",
				   mnl_attr_get_u32(val_attr));
		}
		break;
	case MNL_TYPE_STRING:
		print_string(PRINT_ANY, "value", " value %s",
			     mnl_attr_get_str(val_attr));
		break;
	case MNL_TYPE_FLAG:
		print_bool(PRINT_ANY, "value", " value %s", val_attr);
		break;
	}
}

static void pr_out_param(struct dl *dl, struct nlattr **tb, bool array,
			 bool is_port_param)
{
	struct nlattr *nla_param[DEVLINK_ATTR_MAX + 1] = {};
	struct nlattr *param_value_attr;
	const char *nla_name;
	int nla_type;
	int err;

	err = mnl_attr_parse_nested(tb[DEVLINK_ATTR_PARAM], attr_cb, nla_param);
	if (err != MNL_CB_OK)
		return;
	if (!nla_param[DEVLINK_ATTR_PARAM_NAME] ||
	    !nla_param[DEVLINK_ATTR_PARAM_TYPE] ||
	    !nla_param[DEVLINK_ATTR_PARAM_VALUES_LIST])
		return;

	if (array)
		if (is_port_param)
			pr_out_port_handle_start_arr(dl, tb, false);
		else
			pr_out_handle_start_arr(dl, tb);
	else
		if (is_port_param)
			pr_out_port_handle_start(dl, tb, false);
		else
			__pr_out_handle_start(dl, tb, true, false);

	nla_type = mnl_attr_get_u8(nla_param[DEVLINK_ATTR_PARAM_TYPE]);

	nla_name = mnl_attr_get_str(nla_param[DEVLINK_ATTR_PARAM_NAME]);
	check_indent_newline(dl);
	print_string(PRINT_ANY, "name", "name %s ", nla_name);
	if (!nla_param[DEVLINK_ATTR_PARAM_GENERIC])
		print_string(PRINT_ANY, "type", "type %s", "driver-specific");
	else
		print_string(PRINT_ANY, "type", "type %s", "generic");

	pr_out_array_start(dl, "values");
	mnl_attr_for_each_nested(param_value_attr,
				 nla_param[DEVLINK_ATTR_PARAM_VALUES_LIST]) {
		pr_out_entry_start(dl);
		pr_out_param_value(dl, nla_name, nla_type, param_value_attr);
		pr_out_entry_end(dl);
	}
	pr_out_array_end(dl);
	if (is_port_param)
		pr_out_port_handle_end(dl);
	else
		pr_out_handle_end(dl);
}

static int cmd_dev_param_show_cb(const struct nlmsghdr *nlh, void *data)
{
	struct genlmsghdr *genl = mnl_nlmsg_get_payload(nlh);
	struct nlattr *tb[DEVLINK_ATTR_MAX + 1] = {};
	struct dl *dl = data;

	mnl_attr_parse(nlh, sizeof(*genl), attr_cb, tb);
	if (!tb[DEVLINK_ATTR_BUS_NAME] || !tb[DEVLINK_ATTR_DEV_NAME] ||
	    !tb[DEVLINK_ATTR_PARAM])
		return MNL_CB_ERROR;
	pr_out_param(dl, tb, true, false);
	return MNL_CB_OK;
}

struct param_ctx {
	struct dl *dl;
	int nla_type;
	bool cmode_found;
	union {
		uint8_t vu8;
		uint16_t vu16;
		uint32_t vu32;
		const char *vstr;
		bool vbool;
	} value;
};

static int cmd_dev_param_set_cb(const struct nlmsghdr *nlh, void *data)
{
	struct genlmsghdr *genl = mnl_nlmsg_get_payload(nlh);
	struct nlattr *nla_param[DEVLINK_ATTR_MAX + 1] = {};
	struct nlattr *tb[DEVLINK_ATTR_MAX + 1] = {};
	struct nlattr *param_value_attr;
	enum devlink_param_cmode cmode;
	struct param_ctx *ctx = data;
	struct dl *dl = ctx->dl;
	int nla_type;
	int err;

	mnl_attr_parse(nlh, sizeof(*genl), attr_cb, tb);
	if (!tb[DEVLINK_ATTR_BUS_NAME] || !tb[DEVLINK_ATTR_DEV_NAME] ||
	    !tb[DEVLINK_ATTR_PARAM])
		return MNL_CB_ERROR;

	err = mnl_attr_parse_nested(tb[DEVLINK_ATTR_PARAM], attr_cb, nla_param);
	if (err != MNL_CB_OK)
		return MNL_CB_ERROR;

	if (!nla_param[DEVLINK_ATTR_PARAM_TYPE] ||
	    !nla_param[DEVLINK_ATTR_PARAM_VALUES_LIST])
		return MNL_CB_ERROR;

	nla_type = mnl_attr_get_u8(nla_param[DEVLINK_ATTR_PARAM_TYPE]);
	mnl_attr_for_each_nested(param_value_attr,
				 nla_param[DEVLINK_ATTR_PARAM_VALUES_LIST]) {
		struct nlattr *nla_value[DEVLINK_ATTR_MAX + 1] = {};
		struct nlattr *val_attr;

		err = mnl_attr_parse_nested(param_value_attr,
					    attr_cb, nla_value);
		if (err != MNL_CB_OK)
			return MNL_CB_ERROR;

		if (!nla_value[DEVLINK_ATTR_PARAM_VALUE_CMODE] ||
		    (nla_type != MNL_TYPE_FLAG &&
		     !nla_value[DEVLINK_ATTR_PARAM_VALUE_DATA]))
			return MNL_CB_ERROR;

		cmode = mnl_attr_get_u8(nla_value[DEVLINK_ATTR_PARAM_VALUE_CMODE]);
		if (cmode == dl->opts.cmode) {
			ctx->cmode_found = true;
			val_attr = nla_value[DEVLINK_ATTR_PARAM_VALUE_DATA];
			switch (nla_type) {
			case MNL_TYPE_U8:
				ctx->value.vu8 = mnl_attr_get_u8(val_attr);
				break;
			case MNL_TYPE_U16:
				ctx->value.vu16 = mnl_attr_get_u16(val_attr);
				break;
			case MNL_TYPE_U32:
				ctx->value.vu32 = mnl_attr_get_u32(val_attr);
				break;
			case MNL_TYPE_STRING:
				ctx->value.vstr = mnl_attr_get_str(val_attr);
				break;
			case MNL_TYPE_FLAG:
				ctx->value.vbool = val_attr ? true : false;
				break;
			}
			break;
		}
	}
	ctx->nla_type = nla_type;
	return MNL_CB_OK;
}

static int cmd_dev_param_set(struct dl *dl)
{
	struct param_ctx ctx = {};
	struct nlmsghdr *nlh;
	bool conv_exists;
	uint32_t val_u32 = 0;
	uint16_t val_u16;
	uint8_t val_u8;
	bool val_bool;
	int err;

	err = dl_argv_parse(dl, DL_OPT_HANDLE |
			    DL_OPT_PARAM_NAME |
			    DL_OPT_PARAM_VALUE |
			    DL_OPT_PARAM_CMODE, 0);
	if (err)
		return err;

	/* Get value type */
	nlh = mnlu_gen_socket_cmd_prepare(&dl->nlg, DEVLINK_CMD_PARAM_GET,
			       NLM_F_REQUEST | NLM_F_ACK);
	dl_opts_put(nlh, dl);

	ctx.dl = dl;
	err = mnlu_gen_socket_sndrcv(&dl->nlg, nlh, cmd_dev_param_set_cb, &ctx);
	if (err)
		return err;
	if (!ctx.cmode_found) {
		pr_err("Configuration mode not supported\n");
		return -ENOTSUP;
	}

	nlh = mnlu_gen_socket_cmd_prepare(&dl->nlg, DEVLINK_CMD_PARAM_SET,
			       NLM_F_REQUEST | NLM_F_ACK);
	dl_opts_put(nlh, dl);

	conv_exists = param_val_conv_exists(param_val_conv, PARAM_VAL_CONV_LEN,
					    dl->opts.param_name);

	mnl_attr_put_u8(nlh, DEVLINK_ATTR_PARAM_TYPE, ctx.nla_type);
	switch (ctx.nla_type) {
	case MNL_TYPE_U8:
		if (conv_exists) {
			err = param_val_conv_uint_get(param_val_conv,
						      PARAM_VAL_CONV_LEN,
						      dl->opts.param_name,
						      dl->opts.param_value,
						      &val_u32);
			val_u8 = val_u32;
		} else {
			err = get_u8(&val_u8, dl->opts.param_value, 10);
		}
		if (err)
			goto err_param_value_parse;
		if (val_u8 == ctx.value.vu8)
			return 0;
		mnl_attr_put_u8(nlh, DEVLINK_ATTR_PARAM_VALUE_DATA, val_u8);
		break;
	case MNL_TYPE_U16:
		if (conv_exists) {
			err = param_val_conv_uint_get(param_val_conv,
						      PARAM_VAL_CONV_LEN,
						      dl->opts.param_name,
						      dl->opts.param_value,
						      &val_u32);
			val_u16 = val_u32;
		} else {
			err = get_u16(&val_u16, dl->opts.param_value, 10);
		}
		if (err)
			goto err_param_value_parse;
		if (val_u16 == ctx.value.vu16)
			return 0;
		mnl_attr_put_u16(nlh, DEVLINK_ATTR_PARAM_VALUE_DATA, val_u16);
		break;
	case MNL_TYPE_U32:
		if (conv_exists)
			err = param_val_conv_uint_get(param_val_conv,
						      PARAM_VAL_CONV_LEN,
						      dl->opts.param_name,
						      dl->opts.param_value,
						      &val_u32);
		else
			err = get_u32(&val_u32, dl->opts.param_value, 10);
		if (err)
			goto err_param_value_parse;
		if (val_u32 == ctx.value.vu32)
			return 0;
		mnl_attr_put_u32(nlh, DEVLINK_ATTR_PARAM_VALUE_DATA, val_u32);
		break;
	case MNL_TYPE_FLAG:
		err = strtobool(dl->opts.param_value, &val_bool);
		if (err)
			goto err_param_value_parse;
		if (val_bool == ctx.value.vbool)
			return 0;
		if (val_bool)
			mnl_attr_put(nlh, DEVLINK_ATTR_PARAM_VALUE_DATA,
				     0, NULL);
		break;
	case MNL_TYPE_STRING:
		mnl_attr_put_strz(nlh, DEVLINK_ATTR_PARAM_VALUE_DATA,
				  dl->opts.param_value);
		if (!strcmp(dl->opts.param_value, ctx.value.vstr))
			return 0;
		break;
	default:
		printf("Value type not supported\n");
		return -ENOTSUP;
	}
	return mnlu_gen_socket_sndrcv(&dl->nlg, nlh, NULL, NULL);

err_param_value_parse:
	pr_err("Value \"%s\" is not a number or not within range\n",
	       dl->opts.param_value);
	return err;
}

static int cmd_port_param_show_cb(const struct nlmsghdr *nlh, void *data)
{
	struct genlmsghdr *genl = mnl_nlmsg_get_payload(nlh);
	struct nlattr *tb[DEVLINK_ATTR_MAX + 1] = {};
	struct dl *dl = data;

	mnl_attr_parse(nlh, sizeof(*genl), attr_cb, tb);
	if (!tb[DEVLINK_ATTR_BUS_NAME] || !tb[DEVLINK_ATTR_DEV_NAME] ||
	    !tb[DEVLINK_ATTR_PORT_INDEX] || !tb[DEVLINK_ATTR_PARAM])
		return MNL_CB_ERROR;

	pr_out_param(dl, tb, true, true);
	return MNL_CB_OK;
}

static int cmd_dev_param_show(struct dl *dl)
{
	uint16_t flags = NLM_F_REQUEST | NLM_F_ACK;
	struct nlmsghdr *nlh;
	int err;

	if (dl_no_arg(dl)) {
		flags |= NLM_F_DUMP;
	} else {
		err = dl_argv_parse(dl, DL_OPT_HANDLE | DL_OPT_PARAM_NAME, 0);
		if (err)
			return err;
	}

	nlh = mnlu_gen_socket_cmd_prepare(&dl->nlg, DEVLINK_CMD_PARAM_GET, flags);

	dl_opts_put(nlh, dl);

	pr_out_section_start(dl, "param");
	err = mnlu_gen_socket_sndrcv(&dl->nlg, nlh, cmd_dev_param_show_cb, dl);
	pr_out_section_end(dl);
	return err;
}

static int cmd_dev_param(struct dl *dl)
{
	if (dl_argv_match(dl, "help")) {
		cmd_dev_help();
		return 0;
	} else if (dl_argv_match(dl, "show") ||
		   dl_argv_match(dl, "list") || dl_no_arg(dl)) {
		dl_arg_inc(dl);
		return cmd_dev_param_show(dl);
	} else if (dl_argv_match(dl, "set")) {
		dl_arg_inc(dl);
		return cmd_dev_param_set(dl);
	}
	pr_err("Command \"%s\" not found\n", dl_argv(dl));
	return -ENOENT;
}

static void pr_out_action_stats(struct dl *dl, struct nlattr *action_stats)
{
	struct nlattr *tb_stats_entry[DEVLINK_ATTR_MAX + 1] = {};
	struct nlattr *nla_reload_stats_entry, *nla_limit, *nla_value;
	enum devlink_reload_limit limit;
	uint32_t value;
	int err;

	mnl_attr_for_each_nested(nla_reload_stats_entry, action_stats) {
		err = mnl_attr_parse_nested(nla_reload_stats_entry, attr_cb,
					    tb_stats_entry);
		if (err != MNL_CB_OK)
			return;

		nla_limit = tb_stats_entry[DEVLINK_ATTR_RELOAD_STATS_LIMIT];
		nla_value = tb_stats_entry[DEVLINK_ATTR_RELOAD_STATS_VALUE];
		if (!nla_limit || !nla_value)
			return;

		check_indent_newline(dl);
		limit = mnl_attr_get_u8(nla_limit);
		value = mnl_attr_get_u32(nla_value);
		print_uint_name_value(reload_limit_name(limit), value);
	}
}

static void pr_out_reload_stats(struct dl *dl, struct nlattr *reload_stats)
{
	struct nlattr *nla_action_info, *nla_action, *nla_action_stats;
	struct nlattr *tb[DEVLINK_ATTR_MAX + 1] = {};
	enum devlink_reload_action action;
	int err;

	mnl_attr_for_each_nested(nla_action_info, reload_stats) {
		err = mnl_attr_parse_nested(nla_action_info, attr_cb, tb);
		if (err != MNL_CB_OK)
			return;
		nla_action = tb[DEVLINK_ATTR_RELOAD_ACTION];
		nla_action_stats = tb[DEVLINK_ATTR_RELOAD_ACTION_STATS];
		if (!nla_action || !nla_action_stats)
			return;

		action = mnl_attr_get_u8(nla_action);
		pr_out_object_start(dl, reload_action_name(action));
		pr_out_action_stats(dl, nla_action_stats);
		pr_out_object_end(dl);
	}
}

static void pr_out_reload_data(struct dl *dl, struct nlattr **tb)
{
	struct nlattr *nla_reload_stats, *nla_remote_reload_stats;
	struct nlattr *tb_stats[DEVLINK_ATTR_MAX + 1] = {};
	uint8_t reload_failed = 0;
	int err;

	if (tb[DEVLINK_ATTR_RELOAD_FAILED])
		reload_failed = mnl_attr_get_u8(tb[DEVLINK_ATTR_RELOAD_FAILED]);

	if (reload_failed) {
		check_indent_newline(dl);
		print_bool(PRINT_ANY, "reload_failed", "reload_failed %s", true);
	}
	if (!tb[DEVLINK_ATTR_DEV_STATS] || !dl->stats)
		return;
	err = mnl_attr_parse_nested(tb[DEVLINK_ATTR_DEV_STATS], attr_cb,
				    tb_stats);
	if (err != MNL_CB_OK)
		return;

	pr_out_object_start(dl, "stats");

	nla_reload_stats = tb_stats[DEVLINK_ATTR_RELOAD_STATS];
	if (nla_reload_stats) {
		pr_out_object_start(dl, "reload");
		pr_out_reload_stats(dl, nla_reload_stats);
		pr_out_object_end(dl);
	}
	nla_remote_reload_stats = tb_stats[DEVLINK_ATTR_REMOTE_RELOAD_STATS];
	if (nla_remote_reload_stats) {
		pr_out_object_start(dl, "remote_reload");
		pr_out_reload_stats(dl, nla_remote_reload_stats);
		pr_out_object_end(dl);
	}

	pr_out_object_end(dl);
}


static void pr_out_dev(struct dl *dl, struct nlattr **tb)
{
	if ((tb[DEVLINK_ATTR_RELOAD_FAILED] && mnl_attr_get_u8(tb[DEVLINK_ATTR_RELOAD_FAILED])) ||
	    (tb[DEVLINK_ATTR_DEV_STATS] && dl->stats)) {
		__pr_out_handle_start(dl, tb, true, false);
		pr_out_reload_data(dl, tb);
		pr_out_handle_end(dl);
	} else {
		pr_out_handle(dl, tb);
	}
}

static int cmd_dev_show_cb(const struct nlmsghdr *nlh, void *data)
{
	struct dl *dl = data;
	struct nlattr *tb[DEVLINK_ATTR_MAX + 1] = {};
	struct genlmsghdr *genl = mnl_nlmsg_get_payload(nlh);

	mnl_attr_parse(nlh, sizeof(*genl), attr_cb, tb);
	if (!tb[DEVLINK_ATTR_BUS_NAME] || !tb[DEVLINK_ATTR_DEV_NAME])
		return MNL_CB_ERROR;

	pr_out_dev(dl, tb);
	return MNL_CB_OK;
}

static int cmd_dev_show(struct dl *dl)
{
	struct nlmsghdr *nlh;
	uint16_t flags = NLM_F_REQUEST | NLM_F_ACK;
	int err;

	if (dl_no_arg(dl)) {
		flags |= NLM_F_DUMP;
	}
	else {
		err = dl_argv_parse(dl, DL_OPT_HANDLE, 0);
		if (err)
			return err;
	}

	nlh = mnlu_gen_socket_cmd_prepare(&dl->nlg, DEVLINK_CMD_GET, flags);

	dl_opts_put(nlh, dl);

	pr_out_section_start(dl, "dev");
	err = mnlu_gen_socket_sndrcv(&dl->nlg, nlh, cmd_dev_show_cb, dl);
	pr_out_section_end(dl);
	return err;
}

static void pr_out_reload_actions_performed(struct dl *dl, struct nlattr **tb)
{
	struct nlattr *nla_actions_performed;
	struct nla_bitfield32 *actions;
	uint32_t actions_performed;
	uint16_t len;
	int action;

	if (!tb[DEVLINK_ATTR_RELOAD_ACTIONS_PERFORMED])
		return;

	nla_actions_performed = tb[DEVLINK_ATTR_RELOAD_ACTIONS_PERFORMED];
	len = mnl_attr_get_payload_len(nla_actions_performed);
	if (len != sizeof(*actions))
		return;
	actions = mnl_attr_get_payload(nla_actions_performed);
	if (!actions)
		return;
	g_new_line_count = 1; /* Avoid extra new line in non-json print */
	pr_out_array_start(dl, "reload_actions_performed");
	actions_performed = actions->value & actions->selector;
	for (action = 0; action <= DEVLINK_RELOAD_ACTION_MAX; action++) {
		if (BIT(action) & actions_performed) {
			check_indent_newline(dl);
			print_string(PRINT_ANY, NULL, "%s",
				     reload_action_name(action));
		}
	}
	pr_out_array_end(dl);
	if (!dl->json_output)
		__pr_out_newline();
}

static int cmd_dev_reload_cb(const struct nlmsghdr *nlh, void *data)
{
	struct genlmsghdr *genl = mnl_nlmsg_get_payload(nlh);
	struct nlattr *tb[DEVLINK_ATTR_MAX + 1] = {};
	struct dl *dl = data;

	mnl_attr_parse(nlh, sizeof(*genl), attr_cb, tb);
	if (!tb[DEVLINK_ATTR_BUS_NAME] || !tb[DEVLINK_ATTR_DEV_NAME] ||
	    !tb[DEVLINK_ATTR_RELOAD_ACTIONS_PERFORMED])
		return MNL_CB_ERROR;

	pr_out_section_start(dl, "reload");
	pr_out_reload_actions_performed(dl, tb);
	pr_out_section_end(dl);

	return MNL_CB_OK;
}

static int cmd_dev_reload(struct dl *dl)
{
	struct nlmsghdr *nlh;
	int err;

	if (dl_argv_match(dl, "help") || dl_no_arg(dl)) {
		cmd_dev_help();
		return 0;
	}

	err = dl_argv_parse(dl, DL_OPT_HANDLE,
			    DL_OPT_NETNS | DL_OPT_RELOAD_ACTION |
			    DL_OPT_RELOAD_LIMIT);
	if (err)
		return err;

	nlh = mnlu_gen_socket_cmd_prepare(&dl->nlg, DEVLINK_CMD_RELOAD,
			       NLM_F_REQUEST | NLM_F_ACK);

	dl_opts_put(nlh, dl);

	return mnlu_gen_socket_sndrcv(&dl->nlg, nlh, cmd_dev_reload_cb, dl);
}

static void pr_out_versions_single(struct dl *dl, const struct nlmsghdr *nlh,
				   const char *name, int type)
{
	struct nlattr *version;

	mnl_attr_for_each(version, nlh, sizeof(struct genlmsghdr)) {
		struct nlattr *tb[DEVLINK_ATTR_MAX + 1] = {};
		const char *ver_value;
		const char *ver_name;
		int err;

		if (mnl_attr_get_type(version) != type)
			continue;

		err = mnl_attr_parse_nested(version, attr_cb, tb);
		if (err != MNL_CB_OK)
			continue;

		if (!tb[DEVLINK_ATTR_INFO_VERSION_NAME] ||
		    !tb[DEVLINK_ATTR_INFO_VERSION_VALUE])
			continue;

		if (name) {
			pr_out_object_start(dl, name);
			name = NULL;
		}

		ver_name = mnl_attr_get_str(tb[DEVLINK_ATTR_INFO_VERSION_NAME]);
		ver_value = mnl_attr_get_str(tb[DEVLINK_ATTR_INFO_VERSION_VALUE]);

		check_indent_newline(dl);
		print_string_name_value(ver_name, ver_value);
		if (!dl->json_output)
			__pr_out_newline();
	}

	if (!name)
		pr_out_object_end(dl);
}

static void pr_out_info(struct dl *dl, const struct nlmsghdr *nlh,
			struct nlattr **tb, bool has_versions)
{
	__pr_out_handle_start(dl, tb, true, false);

	__pr_out_indent_inc();
	if (tb[DEVLINK_ATTR_INFO_DRIVER_NAME]) {
		struct nlattr *nla_drv = tb[DEVLINK_ATTR_INFO_DRIVER_NAME];

		if (!dl->json_output)
			__pr_out_newline();
		check_indent_newline(dl);
		print_string(PRINT_ANY, "driver", "driver %s",
			     mnl_attr_get_str(nla_drv));
	}

	if (tb[DEVLINK_ATTR_INFO_SERIAL_NUMBER]) {
		struct nlattr *nla_sn = tb[DEVLINK_ATTR_INFO_SERIAL_NUMBER];

		if (!dl->json_output)
			__pr_out_newline();
		check_indent_newline(dl);
		print_string(PRINT_ANY, "serial_number", "serial_number %s",
			     mnl_attr_get_str(nla_sn));
	}

	if (tb[DEVLINK_ATTR_INFO_BOARD_SERIAL_NUMBER]) {
		struct nlattr *nla_bsn = tb[DEVLINK_ATTR_INFO_BOARD_SERIAL_NUMBER];

		if (!dl->json_output)
			__pr_out_newline();
		check_indent_newline(dl);
		print_string(PRINT_ANY, "board.serial_number", "board.serial_number %s",
			     mnl_attr_get_str(nla_bsn));
	}
	__pr_out_indent_dec();

	if (has_versions) {
		pr_out_object_start(dl, "versions");

		pr_out_versions_single(dl, nlh, "fixed",
				       DEVLINK_ATTR_INFO_VERSION_FIXED);
		pr_out_versions_single(dl, nlh, "running",
				       DEVLINK_ATTR_INFO_VERSION_RUNNING);
		pr_out_versions_single(dl, nlh, "stored",
				       DEVLINK_ATTR_INFO_VERSION_STORED);

		pr_out_object_end(dl);
	}

	pr_out_handle_end(dl);
}

static int cmd_versions_show_cb(const struct nlmsghdr *nlh, void *data)
{
	struct genlmsghdr *genl = mnl_nlmsg_get_payload(nlh);
	struct nlattr *tb[DEVLINK_ATTR_MAX + 1] = {};
	bool has_versions, has_info;
	struct dl *dl = data;

	mnl_attr_parse(nlh, sizeof(*genl), attr_cb, tb);

	if (!tb[DEVLINK_ATTR_BUS_NAME] || !tb[DEVLINK_ATTR_DEV_NAME])
		return MNL_CB_ERROR;

	has_versions = tb[DEVLINK_ATTR_INFO_VERSION_FIXED] ||
		tb[DEVLINK_ATTR_INFO_VERSION_RUNNING] ||
		tb[DEVLINK_ATTR_INFO_VERSION_STORED];
	has_info = tb[DEVLINK_ATTR_INFO_DRIVER_NAME] ||
		tb[DEVLINK_ATTR_INFO_SERIAL_NUMBER] ||
		tb[DEVLINK_ATTR_INFO_BOARD_SERIAL_NUMBER] ||
		has_versions;

	if (has_info)
		pr_out_info(dl, nlh, tb, has_versions);

	return MNL_CB_OK;
}

static int cmd_dev_info(struct dl *dl)
{
	struct nlmsghdr *nlh;
	uint16_t flags = NLM_F_REQUEST | NLM_F_ACK;
	int err;

	if (dl_argv_match(dl, "help")) {
		cmd_dev_help();
		return 0;
	}

	if (dl_no_arg(dl)) {
		flags |= NLM_F_DUMP;
	}
	else {
		err = dl_argv_parse(dl, DL_OPT_HANDLE, 0);
		if (err)
			return err;
	}

	nlh = mnlu_gen_socket_cmd_prepare(&dl->nlg, DEVLINK_CMD_INFO_GET, flags);

	dl_opts_put(nlh, dl);

	pr_out_section_start(dl, "info");
	err = mnlu_gen_socket_sndrcv(&dl->nlg, nlh, cmd_versions_show_cb, dl);
	pr_out_section_end(dl);
	return err;
}

struct cmd_dev_flash_status_ctx {
	struct dl *dl;
	struct timespec time_of_last_status;
	uint64_t status_msg_timeout;
	size_t elapsed_time_msg_len;
	char *last_msg;
	char *last_component;
	uint8_t not_first:1,
		last_pc:1,
		received_end:1,
		flash_done:1;
};

static int nullstrcmp(const char *str1, const char *str2)
{
	if (str1 && str2)
		return strcmp(str1, str2);
	if (!str1 && !str2)
		return 0;
	return str1 ? 1 : -1;
}

static void cmd_dev_flash_clear_elapsed_time(struct cmd_dev_flash_status_ctx *ctx)
{
	int i;

	for (i = 0; i < ctx->elapsed_time_msg_len; i++)
		pr_out_tty("\b \b");

	ctx->elapsed_time_msg_len = 0;
}

static int cmd_dev_flash_status_cb(const struct nlmsghdr *nlh, void *data)
{
	struct cmd_dev_flash_status_ctx *ctx = data;
	struct dl_opts *opts = &ctx->dl->opts;
	struct genlmsghdr *genl = mnl_nlmsg_get_payload(nlh);
	struct nlattr *tb[DEVLINK_ATTR_MAX + 1] = {};
	const char *component = NULL;
	uint64_t done = 0, total = 0;
	const char *msg = NULL;
	const char *bus_name;
	const char *dev_name;

	cmd_dev_flash_clear_elapsed_time(ctx);

	if (genl->cmd != DEVLINK_CMD_FLASH_UPDATE_STATUS &&
	    genl->cmd != DEVLINK_CMD_FLASH_UPDATE_END)
		return MNL_CB_STOP;

	mnl_attr_parse(nlh, sizeof(*genl), attr_cb, tb);
	if (!tb[DEVLINK_ATTR_BUS_NAME] || !tb[DEVLINK_ATTR_DEV_NAME])
		return MNL_CB_STOP;
	bus_name = mnl_attr_get_str(tb[DEVLINK_ATTR_BUS_NAME]);
	dev_name = mnl_attr_get_str(tb[DEVLINK_ATTR_DEV_NAME]);
	if (strcmp(bus_name, opts->bus_name) ||
	    strcmp(dev_name, opts->dev_name))
		return MNL_CB_STOP;

	if (genl->cmd == DEVLINK_CMD_FLASH_UPDATE_END) {
		pr_out("\n");
		free(ctx->last_msg);
		free(ctx->last_component);
		ctx->received_end = 1;
		return MNL_CB_STOP;
	}

	if (tb[DEVLINK_ATTR_FLASH_UPDATE_STATUS_MSG])
		msg = mnl_attr_get_str(tb[DEVLINK_ATTR_FLASH_UPDATE_STATUS_MSG]);
	if (tb[DEVLINK_ATTR_FLASH_UPDATE_COMPONENT])
		component = mnl_attr_get_str(tb[DEVLINK_ATTR_FLASH_UPDATE_COMPONENT]);
	if (tb[DEVLINK_ATTR_FLASH_UPDATE_STATUS_DONE])
		done = mnl_attr_get_u64(tb[DEVLINK_ATTR_FLASH_UPDATE_STATUS_DONE]);
	if (tb[DEVLINK_ATTR_FLASH_UPDATE_STATUS_TOTAL])
		total = mnl_attr_get_u64(tb[DEVLINK_ATTR_FLASH_UPDATE_STATUS_TOTAL]);
	if (tb[DEVLINK_ATTR_FLASH_UPDATE_STATUS_TIMEOUT])
		ctx->status_msg_timeout = mnl_attr_get_u64(tb[DEVLINK_ATTR_FLASH_UPDATE_STATUS_TIMEOUT]);
	else
		ctx->status_msg_timeout = 0;

	if (!nullstrcmp(msg, ctx->last_msg) &&
	    !nullstrcmp(component, ctx->last_component) &&
	    ctx->last_pc && ctx->not_first) {
		pr_out_tty("\b\b\b\b\b"); /* clean percentage */
	} else {
		/* only update the last status timestamp if the message changed */
		clock_gettime(CLOCK_MONOTONIC, &ctx->time_of_last_status);

		if (ctx->not_first)
			pr_out("\n");
		if (component) {
			pr_out("[%s] ", component);
			free(ctx->last_component);
			ctx->last_component = strdup(component);
		}
		if (msg) {
			pr_out("%s", msg);
			free(ctx->last_msg);
			ctx->last_msg = strdup(msg);
		}
	}
	if (total) {
		pr_out_tty(" %3"PRIu64"%%", (done * 100) / total);
		ctx->last_pc = 1;
	} else {
		ctx->last_pc = 0;
	}
	fflush(stdout);
	ctx->not_first = 1;

	return MNL_CB_STOP;
}

static void cmd_dev_flash_time_elapsed(struct cmd_dev_flash_status_ctx *ctx)
{
	struct timespec now, res;

	clock_gettime(CLOCK_MONOTONIC, &now);

	res.tv_sec = now.tv_sec - ctx->time_of_last_status.tv_sec;
	res.tv_nsec = now.tv_nsec - ctx->time_of_last_status.tv_nsec;
	if (res.tv_nsec < 0) {
		res.tv_sec--;
		res.tv_nsec += 1000000000L;
	}

	/* Only begin displaying an elapsed time message if we've waited a few
	 * seconds with no response, or the status message included a timeout
	 * value.
	 */
	if (res.tv_sec > 2 || ctx->status_msg_timeout) {
		uint64_t elapsed_m, elapsed_s;
		char msg[128];
		size_t len;

		/* clear the last elapsed time message, if we have one */
		cmd_dev_flash_clear_elapsed_time(ctx);

		elapsed_m = res.tv_sec / 60;
		elapsed_s = res.tv_sec % 60;

		/**
		 * If we've elapsed a few seconds without receiving any status
		 * notification from the device, we display a time elapsed
		 * message. This has a few possible formats:
		 *
		 * 1) just time elapsed, when no timeout was provided
		 *    " ( Xm Ys )"
		 * 2) time elapsed out of a timeout that came from the device
		 *    driver via DEVLINK_CMD_FLASH_UPDATE_STATUS_TIMEOUT
		 *    " ( Xm Ys : Am Ys)"
		 * 3) time elapsed if we still receive no status after
		 *    reaching the provided timeout.
		 *    " ( Xm Ys : timeout reached )"
		 */
		if (!ctx->status_msg_timeout) {
			len = snprintf(msg, sizeof(msg),
				       " ( %"PRIu64"m %"PRIu64"s )", elapsed_m, elapsed_s);
		} else if (res.tv_sec <= ctx->status_msg_timeout) {
			uint64_t timeout_m, timeout_s;

			timeout_m = ctx->status_msg_timeout / 60;
			timeout_s = ctx->status_msg_timeout % 60;

			len = snprintf(msg, sizeof(msg),
				       " ( %"PRIu64"m %"PRIu64"s : %"PRIu64"m %"PRIu64"s )",
				       elapsed_m, elapsed_s, timeout_m, timeout_s);
		} else {
			len = snprintf(msg, sizeof(msg),
				       " ( %"PRIu64"m %"PRIu64"s : timeout reached )", elapsed_m, elapsed_s);
		}

		ctx->elapsed_time_msg_len = len;

		pr_out_tty("%s", msg);
		fflush(stdout);
	}
}

static int cmd_dev_flash_fds_process(struct cmd_dev_flash_status_ctx *ctx,
				     struct mnlu_gen_socket *nlg_ntf,
				     int pipe_r)
{
	int nlfd = mnlg_socket_get_fd(nlg_ntf);
	struct timeval timeout;
	fd_set fds[3];
	int fdmax;
	int i;
	int err;
	int err2;

	for (i = 0; i < 3; i++)
		FD_ZERO(&fds[i]);
	FD_SET(pipe_r, &fds[0]);
	fdmax = pipe_r + 1;
	FD_SET(nlfd, &fds[0]);
	if (nlfd >= fdmax)
		fdmax = nlfd + 1;

	/* select only for a short while (1/10th of a second) in order to
	 * allow periodically updating the screen with an elapsed time
	 * indicator.
	 */
	timeout.tv_sec = 0;
	timeout.tv_usec = 100000;

	while (select(fdmax, &fds[0], &fds[1], &fds[2], &timeout) < 0) {
		if (errno == EINTR)
			continue;
		pr_err("select() failed\n");
		return -errno;
	}
	if (FD_ISSET(nlfd, &fds[0])) {
		err = mnlu_gen_socket_recv_run(nlg_ntf,
					       cmd_dev_flash_status_cb, ctx);
		if (err)
			return err;
	}
	if (FD_ISSET(pipe_r, &fds[0])) {
		err = read(pipe_r, &err2, sizeof(err2));
		if (err == -1) {
			pr_err("Failed to read pipe\n");
			return -errno;
		}
		if (err2)
			return err2;
		ctx->flash_done = 1;
	}
	cmd_dev_flash_time_elapsed(ctx);
	return 0;
}


static int cmd_dev_flash(struct dl *dl)
{
	struct cmd_dev_flash_status_ctx ctx = {.dl = dl,};
	struct mnlu_gen_socket nlg_ntf;
	struct nlmsghdr *nlh;
	int pipe_r, pipe_w;
	int pipe_fds[2];
	pid_t pid;
	int err;

	if (dl_argv_match(dl, "help") || dl_no_arg(dl)) {
		cmd_dev_help();
		return 0;
	}

	err = dl_argv_parse(dl, DL_OPT_HANDLE | DL_OPT_FLASH_FILE_NAME,
			    DL_OPT_FLASH_COMPONENT | DL_OPT_FLASH_OVERWRITE);
	if (err)
		return err;

	nlh = mnlu_gen_socket_cmd_prepare(&dl->nlg, DEVLINK_CMD_FLASH_UPDATE,
			       NLM_F_REQUEST | NLM_F_ACK);

	dl_opts_put(nlh, dl);

	err = mnlu_gen_socket_open(&nlg_ntf, DEVLINK_GENL_NAME,
				   DEVLINK_GENL_VERSION);
	if (err)
		return err;

	err = _mnlg_socket_group_add(&nlg_ntf, DEVLINK_GENL_MCGRP_CONFIG_NAME);
	if (err)
		goto err_socket;

	err = pipe(pipe_fds);
	if (err == -1) {
		err = -errno;
		goto err_socket;
	}
	pipe_r = pipe_fds[0];
	pipe_w = pipe_fds[1];

	pid = fork();
	if (pid == -1) {
		close(pipe_w);
		err = -errno;
		goto out;
	} else if (!pid) {
		/* In child, just execute the flash and pass returned
		 * value through pipe once it is done.
		 */
		int cc;

		close(pipe_r);
		err = _mnlg_socket_send(&dl->nlg, nlh);
		cc = write(pipe_w, &err, sizeof(err));
		close(pipe_w);
		exit(cc != sizeof(err));
	}
	close(pipe_w);

	/* initialize starting time to allow comparison for when to begin
	 * displaying a time elapsed message.
	 */
	clock_gettime(CLOCK_MONOTONIC, &ctx.time_of_last_status);

	do {
		err = cmd_dev_flash_fds_process(&ctx, &nlg_ntf, pipe_r);
		if (err)
			goto out;
	} while (!ctx.flash_done || (ctx.not_first && !ctx.received_end));

	err = mnlu_gen_socket_recv_run(&dl->nlg, NULL, NULL);

out:
	close(pipe_r);
err_socket:
	mnlu_gen_socket_close(&nlg_ntf);
	return err;
}

static const char *devlink_get_selftest_name(int id)
{
	switch (id) {
	case DEVLINK_ATTR_SELFTEST_ID_FLASH:
		return "flash";
	default:
		return "unknown";
	}
}

static const enum mnl_attr_data_type
devlink_selftest_id_policy[DEVLINK_ATTR_SELFTEST_ID_MAX + 1] = {
	[DEVLINK_ATTR_SELFTEST_ID_FLASH] = MNL_TYPE_FLAG,
};

static int selftests_attr_cb(const struct nlattr *attr, void *data)
{
	const struct nlattr **tb = data;
	int type;

	if (mnl_attr_type_valid(attr, DEVLINK_ATTR_SELFTEST_ID_MAX) < 0)
		return MNL_CB_OK;

	type = mnl_attr_get_type(attr);
	if (mnl_attr_validate(attr, devlink_selftest_id_policy[type]) < 0)
		return MNL_CB_ERROR;

	tb[type] = attr;
	return MNL_CB_OK;
}

static int cmd_dev_selftests_show_cb(const struct nlmsghdr *nlh, void *data)
{
	struct nlattr *selftests[DEVLINK_ATTR_SELFTEST_ID_MAX + 1] = {};
	struct genlmsghdr *genl = mnl_nlmsg_get_payload(nlh);
	struct nlattr *tb[DEVLINK_ATTR_MAX + 1] = {};
	struct dl *dl = data;
	int avail = 0;
	int err;
	int i;

	mnl_attr_parse(nlh, sizeof(*genl), attr_cb, tb);

	if (!tb[DEVLINK_ATTR_BUS_NAME] || !tb[DEVLINK_ATTR_DEV_NAME] ||
	    !tb[DEVLINK_ATTR_SELFTESTS])
		return MNL_CB_ERROR;

	err = mnl_attr_parse_nested(tb[DEVLINK_ATTR_SELFTESTS],
				    selftests_attr_cb, selftests);
	if (err != MNL_CB_OK)
		return MNL_CB_ERROR;

	for (i = DEVLINK_ATTR_SELFTEST_ID_UNSPEC + 1;
	     i <= DEVLINK_ATTR_SELFTEST_ID_MAX; i++) {
		if (!(selftests[i]))
			continue;

		if (!avail) {
			pr_out_selftests_handle_start(dl, tb);
			avail = 1;
		}

		check_indent_newline(dl);
		print_string(PRINT_ANY, NULL, "%s", devlink_get_selftest_name(i));
	}

	if (avail) {
		pr_out_selftests_handle_end(dl);
	}

	return MNL_CB_OK;
}

static const char *devlink_selftest_status_to_str(uint8_t status)
{
	switch (status) {
	case DEVLINK_SELFTEST_STATUS_SKIP:
		return "skipped";
	case DEVLINK_SELFTEST_STATUS_PASS:
		return "passed";
	case DEVLINK_SELFTEST_STATUS_FAIL:
		return "failed";
	default:
		return "unknown";
	}
}

static const enum mnl_attr_data_type
devlink_selftests_result_policy[DEVLINK_ATTR_SELFTEST_RESULT_MAX + 1] = {
	[DEVLINK_ATTR_SELFTEST_RESULT] = MNL_TYPE_NESTED,
	[DEVLINK_ATTR_SELFTEST_RESULT_ID] = MNL_TYPE_U32,
	[DEVLINK_ATTR_SELFTEST_RESULT_STATUS] = MNL_TYPE_U8,
};

static int selftests_result_attr_cb(const struct nlattr *attr, void *data)
{
	const struct nlattr **tb = data;
	int type;

	if (mnl_attr_type_valid(attr, DEVLINK_ATTR_SELFTEST_RESULT_MAX) < 0)
		return MNL_CB_OK;

	type = mnl_attr_get_type(attr);
	if (mnl_attr_validate(attr, devlink_selftests_result_policy[type]) < 0)
		return MNL_CB_ERROR;

	tb[type] = attr;
	return MNL_CB_OK;
}

static int cmd_dev_selftests_run_cb(const struct nlmsghdr *nlh, void *data)
{
	struct genlmsghdr *genl = mnl_nlmsg_get_payload(nlh);
	struct nlattr *tb[DEVLINK_ATTR_MAX + 1] = {};
	struct nlattr *selftest;
	struct dl *dl = data;
	int avail = 0;

	mnl_attr_parse(nlh, sizeof(*genl), attr_cb, tb);

	if (!tb[DEVLINK_ATTR_BUS_NAME] || !tb[DEVLINK_ATTR_DEV_NAME] ||
	    !tb[DEVLINK_ATTR_SELFTESTS])
		return MNL_CB_ERROR;

	mnl_attr_for_each_nested(selftest, tb[DEVLINK_ATTR_SELFTESTS]) {
		struct nlattr *result[DEVLINK_ATTR_SELFTEST_RESULT_MAX + 1] = {};
		uint8_t status;
		int err;
		int id;

		err = mnl_attr_parse_nested(selftest,
					    selftests_result_attr_cb, result);
		if (err != MNL_CB_OK)
			return MNL_CB_ERROR;

		if (!result[DEVLINK_ATTR_SELFTEST_RESULT_ID] ||
		    !result[DEVLINK_ATTR_SELFTEST_RESULT_STATUS])
			return MNL_CB_ERROR;

		if (!avail) {
			pr_out_section_start(dl, "selftests");
			__pr_out_handle_start(dl, tb, true, false);
			__pr_out_indent_inc();
			avail = 1;
			if (!dl->json_output)
				__pr_out_newline();
		}

		id = mnl_attr_get_u32(result[DEVLINK_ATTR_SELFTEST_RESULT_ID]);
		status = mnl_attr_get_u8(result[DEVLINK_ATTR_SELFTEST_RESULT_STATUS]);

		pr_out_object_start(dl, devlink_get_selftest_name(id));
		check_indent_newline(dl);
		print_string_name_value("status",
					devlink_selftest_status_to_str(status));
		pr_out_object_end(dl);
		if (!dl->json_output)
			__pr_out_newline();
	}

	if (avail) {
		__pr_out_indent_dec();
		pr_out_handle_end(dl);
		pr_out_section_end(dl);
	}

	return MNL_CB_OK;
}

static int cmd_dev_selftests_run(struct dl *dl)
{
	struct nlmsghdr *nlh;
	uint16_t flags = NLM_F_REQUEST | NLM_F_ACK;
	int err;

	err = dl_argv_parse(dl, DL_OPT_HANDLE, DL_OPT_SELFTESTS);
	if (err)
		return err;

	nlh = mnlu_gen_socket_cmd_prepare(&dl->nlg, DEVLINK_CMD_SELFTESTS_RUN, flags);

	dl_opts_put(nlh, dl);

	if (!(dl->opts.present & DL_OPT_SELFTESTS))
		dl_selftests_put(nlh, &dl->opts);

	err = mnlu_gen_socket_sndrcv(&dl->nlg, nlh, cmd_dev_selftests_run_cb, dl);
	return err;
}

static int cmd_dev_selftests_show(struct dl *dl)
{
	uint16_t flags = NLM_F_REQUEST | NLM_F_ACK;
	struct nlmsghdr *nlh;
	int err;

	if (dl_argc(dl) == 0) {
		flags |= NLM_F_DUMP;
	} else {
		err = dl_argv_parse(dl, DL_OPT_HANDLE, 0);
		if (err)
			return err;
	}

	nlh = mnlu_gen_socket_cmd_prepare(&dl->nlg, DEVLINK_CMD_SELFTESTS_GET, flags);

	dl_opts_put(nlh, dl);

	pr_out_section_start(dl, "selftests");
	err = mnlu_gen_socket_sndrcv(&dl->nlg, nlh, cmd_dev_selftests_show_cb, dl);
	pr_out_section_end(dl);
	return err;
}

static int cmd_dev_selftests(struct dl *dl)
{
	if (dl_argv_match(dl, "help")) {
		cmd_dev_help();
		return 0;
	} else if (dl_argv_match(dl, "show") ||
		   dl_argv_match(dl, "list") || dl_no_arg(dl)) {
		dl_arg_inc(dl);
		return cmd_dev_selftests_show(dl);
	} else if (dl_argv_match(dl, "run")) {
		dl_arg_inc(dl);
		return cmd_dev_selftests_run(dl);
	}
	pr_err("Command \"%s\" not found\n", dl_argv(dl));
	return -ENOENT;
}

static int cmd_dev(struct dl *dl)
{
	if (dl_argv_match(dl, "help")) {
		cmd_dev_help();
		return 0;
	} else if (dl_argv_match(dl, "show") ||
		   dl_argv_match(dl, "list") || dl_no_arg(dl)) {
		dl_arg_inc(dl);
		return cmd_dev_show(dl);
	} else if (dl_argv_match(dl, "eswitch")) {
		dl_arg_inc(dl);
		return cmd_dev_eswitch(dl);
	} else if (dl_argv_match(dl, "reload")) {
		dl_arg_inc(dl);
		return cmd_dev_reload(dl);
	} else if (dl_argv_match(dl, "param")) {
		dl_arg_inc(dl);
		return cmd_dev_param(dl);
	} else if (dl_argv_match(dl, "info")) {
		dl_arg_inc(dl);
		return cmd_dev_info(dl);
	} else if (dl_argv_match(dl, "flash")) {
		dl_arg_inc(dl);
		return cmd_dev_flash(dl);
	} else if (dl_argv_match(dl, "selftests")) {
		dl_arg_inc(dl);
		return cmd_dev_selftests(dl);
	}
	pr_err("Command \"%s\" not found\n", dl_argv(dl));
	return -ENOENT;
}

static void cmd_port_help(void)
{
	pr_err("Usage: devlink port show [ DEV/PORT_INDEX ]\n");
	pr_err("       devlink port set DEV/PORT_INDEX [ type { eth | ib | auto} ]\n");
	pr_err("       devlink port split DEV/PORT_INDEX count COUNT\n");
	pr_err("       devlink port unsplit DEV/PORT_INDEX\n");
	pr_err("       devlink port function set DEV/PORT_INDEX [ hw_addr ADDR ] [ state { active | inactive } ]\n");
	pr_err("                      [ roce { enable | disable } ] [ migratable { enable | disable } ]\n");
	pr_err("       devlink port function rate { help | show | add | del | set }\n");
	pr_err("       devlink port param set DEV/PORT_INDEX name PARAMETER value VALUE cmode { permanent | driverinit | runtime }\n");
	pr_err("       devlink port param show [DEV/PORT_INDEX name PARAMETER]\n");
	pr_err("       devlink port health show [ DEV/PORT_INDEX reporter REPORTER_NAME ]\n");
	pr_err("       devlink port add DEV/PORT_INDEX flavour FLAVOUR pfnum PFNUM\n"
	       "                      [ sfnum SFNUM ][ controller CNUM ]\n");
	pr_err("       devlink port del DEV/PORT_INDEX\n");
}

static const char *port_type_name(uint32_t type)
{
	switch (type) {
	case DEVLINK_PORT_TYPE_NOTSET: return "notset";
	case DEVLINK_PORT_TYPE_AUTO: return "auto";
	case DEVLINK_PORT_TYPE_ETH: return "eth";
	case DEVLINK_PORT_TYPE_IB: return "ib";
	default: return "<unknown type>";
	}
}

static const char *port_flavour_name(uint16_t flavour)
{
	const char *str;

	str = str_map_lookup_u16(port_flavour_map, flavour);
	return str ? str : "<unknown flavour>";
}

static void pr_out_port_pfvfsf_num(struct dl *dl, struct nlattr **tb)
{
	uint16_t fn_num;

	if (tb[DEVLINK_ATTR_PORT_CONTROLLER_NUMBER])
		print_uint(PRINT_ANY, "controller", " controller %u",
			   mnl_attr_get_u32(tb[DEVLINK_ATTR_PORT_CONTROLLER_NUMBER]));
	if (tb[DEVLINK_ATTR_PORT_PCI_PF_NUMBER]) {
		fn_num = mnl_attr_get_u16(tb[DEVLINK_ATTR_PORT_PCI_PF_NUMBER]);
		print_uint(PRINT_ANY, "pfnum", " pfnum %u", fn_num);
	}
	if (tb[DEVLINK_ATTR_PORT_PCI_VF_NUMBER]) {
		fn_num = mnl_attr_get_u16(tb[DEVLINK_ATTR_PORT_PCI_VF_NUMBER]);
		print_uint(PRINT_ANY, "vfnum", " vfnum %u", fn_num);
	}
	if (tb[DEVLINK_ATTR_PORT_PCI_SF_NUMBER]) {
		fn_num = mnl_attr_get_u32(tb[DEVLINK_ATTR_PORT_PCI_SF_NUMBER]);
		print_uint(PRINT_ANY, "sfnum", " sfnum %u", fn_num);
	}
	if (tb[DEVLINK_ATTR_PORT_EXTERNAL]) {
		uint8_t external;

		external = mnl_attr_get_u8(tb[DEVLINK_ATTR_PORT_EXTERNAL]);
		print_bool(PRINT_ANY, "external", " external %s", external);
	}
}

static const char *port_fn_state(uint8_t state)
{
	const char *str;

	str = str_map_lookup_u8(port_fn_state_map, state);
	return str ? str : "<unknown state>";
}

static const char *port_fn_opstate(uint8_t state)
{
	const char *str;

	str = str_map_lookup_u8(port_fn_opstate_map, state);
	return str ? str : "<unknown state>";
}

static void pr_out_port_function(struct dl *dl, struct nlattr **tb_port)
{
	struct nlattr *tb[DEVLINK_PORT_FUNCTION_ATTR_MAX + 1] = {};
	unsigned char *data;
	SPRINT_BUF(hw_addr);
	uint32_t len;
	int err;

	if (!tb_port[DEVLINK_ATTR_PORT_FUNCTION])
		return;

	err = mnl_attr_parse_nested(tb_port[DEVLINK_ATTR_PORT_FUNCTION],
				    function_attr_cb, tb);
	if (err != MNL_CB_OK)
		return;

	pr_out_object_start(dl, "function");
	check_indent_newline(dl);

	if (tb[DEVLINK_PORT_FUNCTION_ATTR_HW_ADDR]) {
		len = mnl_attr_get_payload_len(tb[DEVLINK_PORT_FUNCTION_ATTR_HW_ADDR]);
		data = mnl_attr_get_payload(tb[DEVLINK_PORT_FUNCTION_ATTR_HW_ADDR]);

		print_string(PRINT_ANY, "hw_addr", "hw_addr %s",
			     ll_addr_n2a(data, len, 0, hw_addr, sizeof(hw_addr)));
	}
	if (tb[DEVLINK_PORT_FN_ATTR_STATE]) {
		uint8_t state;

		state = mnl_attr_get_u8(tb[DEVLINK_PORT_FN_ATTR_STATE]);

		print_string(PRINT_ANY, "state", " state %s",
			     port_fn_state(state));
	}
	if (tb[DEVLINK_PORT_FN_ATTR_OPSTATE]) {
		uint8_t state;

		state = mnl_attr_get_u8(tb[DEVLINK_PORT_FN_ATTR_OPSTATE]);

		print_string(PRINT_ANY, "opstate", " opstate %s",
			     port_fn_opstate(state));
	}
	if (tb[DEVLINK_PORT_FN_ATTR_CAPS]) {
		struct nla_bitfield32 *port_fn_caps =
			mnl_attr_get_payload(tb[DEVLINK_PORT_FN_ATTR_CAPS]);

		if (port_fn_caps->selector & DEVLINK_PORT_FN_CAP_ROCE)
			print_string(PRINT_ANY, "roce", " roce %s",
				     port_fn_caps->value & DEVLINK_PORT_FN_CAP_ROCE ?
				     "enable" : "disable");
		if (port_fn_caps->selector & DEVLINK_PORT_FN_CAP_MIGRATABLE)
			print_string(PRINT_ANY, "migratable", " migratable %s",
				     port_fn_caps->value & DEVLINK_PORT_FN_CAP_MIGRATABLE ?
				     "enable" : "disable");
	}

	if (!dl->json_output)
		__pr_out_indent_dec();
	pr_out_object_end(dl);
}

static void pr_out_port(struct dl *dl, struct nlattr **tb)
{
	struct nlattr *pt_attr = tb[DEVLINK_ATTR_PORT_TYPE];
	struct nlattr *dpt_attr = tb[DEVLINK_ATTR_PORT_DESIRED_TYPE];

	pr_out_port_handle_start(dl, tb, false);
	check_indent_newline(dl);
	if (pt_attr) {
		uint16_t port_type = mnl_attr_get_u16(pt_attr);

		print_string(PRINT_ANY, "type", "type %s",
			     port_type_name(port_type));
		if (dpt_attr) {
			uint16_t des_port_type = mnl_attr_get_u16(dpt_attr);

			if (port_type != des_port_type)
				print_string(PRINT_ANY, "des_type", " des_type %s",
					     port_type_name(des_port_type));
		}
	}
	if (tb[DEVLINK_ATTR_PORT_NETDEV_NAME]) {
		print_string(PRINT_ANY, "netdev", " netdev %s",
			     mnl_attr_get_str(tb[DEVLINK_ATTR_PORT_NETDEV_NAME]));
	}
	if (tb[DEVLINK_ATTR_PORT_IBDEV_NAME]) {
		print_string(PRINT_ANY, "ibdev", " ibdev %s",
			     mnl_attr_get_str(tb[DEVLINK_ATTR_PORT_IBDEV_NAME]));
		}
	if (tb[DEVLINK_ATTR_PORT_FLAVOUR]) {
		uint16_t port_flavour =
				mnl_attr_get_u16(tb[DEVLINK_ATTR_PORT_FLAVOUR]);

		print_string(PRINT_ANY, "flavour", " flavour %s",
			     port_flavour_name(port_flavour));

		switch (port_flavour) {
		case DEVLINK_PORT_FLAVOUR_PCI_PF:
		case DEVLINK_PORT_FLAVOUR_PCI_VF:
		case DEVLINK_PORT_FLAVOUR_PCI_SF:
			pr_out_port_pfvfsf_num(dl, tb);
			break;
		default:
			break;
		}
	}
	if (tb[DEVLINK_ATTR_LINECARD_INDEX])
		print_uint(PRINT_ANY, "lc", " lc %u",
			   mnl_attr_get_u32(tb[DEVLINK_ATTR_LINECARD_INDEX]));
	if (tb[DEVLINK_ATTR_PORT_NUMBER]) {
		uint32_t port_number;

		port_number = mnl_attr_get_u32(tb[DEVLINK_ATTR_PORT_NUMBER]);
		print_uint(PRINT_ANY, "port", " port %u", port_number);
	}
	if (tb[DEVLINK_ATTR_PORT_SPLIT_GROUP])
		print_uint(PRINT_ANY, "split_group", " split_group %u",
			   mnl_attr_get_u32(tb[DEVLINK_ATTR_PORT_SPLIT_GROUP]));
	if (tb[DEVLINK_ATTR_PORT_SPLITTABLE])
		print_bool(PRINT_ANY, "splittable", " splittable %s",
			   mnl_attr_get_u8(tb[DEVLINK_ATTR_PORT_SPLITTABLE]));
	if (tb[DEVLINK_ATTR_PORT_LANES])
		print_uint(PRINT_ANY, "lanes", " lanes %u",
			   mnl_attr_get_u32(tb[DEVLINK_ATTR_PORT_LANES]));

	pr_out_port_function(dl, tb);
	pr_out_port_handle_end(dl);
}

static int cmd_port_show_cb(const struct nlmsghdr *nlh, void *data)
{
	struct dl *dl = data;
	struct nlattr *tb[DEVLINK_ATTR_MAX + 1] = {};
	struct genlmsghdr *genl = mnl_nlmsg_get_payload(nlh);

	mnl_attr_parse(nlh, sizeof(*genl), attr_cb, tb);
	if (!tb[DEVLINK_ATTR_BUS_NAME] || !tb[DEVLINK_ATTR_DEV_NAME] ||
	    !tb[DEVLINK_ATTR_PORT_INDEX])
		return MNL_CB_ERROR;
	pr_out_port(dl, tb);
	return MNL_CB_OK;
}

static int cmd_port_show(struct dl *dl)
{
	struct nlmsghdr *nlh;
	uint16_t flags = NLM_F_REQUEST | NLM_F_ACK;
	int err;

	if (dl_no_arg(dl)) {
		flags |= NLM_F_DUMP;
	}
	else {
		err = dl_argv_parse(dl, DL_OPT_HANDLEP, 0);
		if (err)
			return err;
	}

	nlh = mnlu_gen_socket_cmd_prepare(&dl->nlg, DEVLINK_CMD_PORT_GET, flags);

	dl_opts_put(nlh, dl);

	pr_out_section_start(dl, "port");
	err = mnlu_gen_socket_sndrcv(&dl->nlg, nlh, cmd_port_show_cb, dl);
	pr_out_section_end(dl);
	return err;
}

static int cmd_port_set(struct dl *dl)
{
	struct nlmsghdr *nlh;
	int err;

	err = dl_argv_parse(dl, DL_OPT_HANDLEP | DL_OPT_PORT_TYPE, 0);
	if (err)
		return err;

	nlh = mnlu_gen_socket_cmd_prepare(&dl->nlg, DEVLINK_CMD_PORT_SET,
			       NLM_F_REQUEST | NLM_F_ACK);

	dl_opts_put(nlh, dl);

	return mnlu_gen_socket_sndrcv(&dl->nlg, nlh, NULL, NULL);
}

static int cmd_port_split(struct dl *dl)
{
	struct nlmsghdr *nlh;
	int err;

	err = dl_argv_parse(dl, DL_OPT_HANDLEP | DL_OPT_PORT_COUNT, 0);
	if (err)
		return err;

	nlh = mnlu_gen_socket_cmd_prepare(&dl->nlg, DEVLINK_CMD_PORT_SPLIT,
			       NLM_F_REQUEST | NLM_F_ACK);

	dl_opts_put(nlh, dl);

	return mnlu_gen_socket_sndrcv(&dl->nlg, nlh, NULL, NULL);
}

static int cmd_port_unsplit(struct dl *dl)
{
	struct nlmsghdr *nlh;
	int err;

	err = dl_argv_parse(dl, DL_OPT_HANDLEP, 0);
	if (err)
		return err;

	nlh = mnlu_gen_socket_cmd_prepare(&dl->nlg, DEVLINK_CMD_PORT_UNSPLIT,
			       NLM_F_REQUEST | NLM_F_ACK);

	dl_opts_put(nlh, dl);

	return mnlu_gen_socket_sndrcv(&dl->nlg, nlh, NULL, NULL);
}

static int cmd_port_param_show(struct dl *dl)
{
	uint16_t flags = NLM_F_REQUEST | NLM_F_ACK;
	struct nlmsghdr *nlh;
	int err;

	if (dl_no_arg(dl)) {
		flags |= NLM_F_DUMP;
	}
	else {
		err = dl_argv_parse(dl, DL_OPT_HANDLEP | DL_OPT_PARAM_NAME, 0);
		if (err)
			return err;
	}

	nlh = mnlu_gen_socket_cmd_prepare(&dl->nlg, DEVLINK_CMD_PORT_PARAM_GET,
					  flags);

	dl_opts_put(nlh, dl);

	pr_out_section_start(dl, "param");
	err = mnlu_gen_socket_sndrcv(&dl->nlg, nlh, cmd_port_param_show_cb, dl);
	pr_out_section_end(dl);

	return err;
}

static void cmd_port_function_help(void)
{
	pr_err("Usage: devlink port function set DEV/PORT_INDEX [ hw_addr ADDR ] [ state STATE ]\n");
	pr_err("                      [ roce { enable | disable } ] [ migratable { enable | disable } ]\n");
	pr_err("       devlink port function rate { help | show | add | del | set }\n");
}

static int cmd_port_function_set(struct dl *dl)
{
	struct nlmsghdr *nlh;
	int err;

	if (dl_no_arg(dl)) {
		cmd_port_function_help();
		return 0;
	}
	err = dl_argv_parse(dl, DL_OPT_HANDLEP,
			    DL_OPT_PORT_FUNCTION_HW_ADDR | DL_OPT_PORT_FUNCTION_STATE |
			    DL_OPT_PORT_FN_CAPS);
	if (err)
		return err;

	nlh = mnlu_gen_socket_cmd_prepare(&dl->nlg, DEVLINK_CMD_PORT_SET,
					  NLM_F_REQUEST | NLM_F_ACK);

	dl_opts_put(nlh, dl);

	return mnlu_gen_socket_sndrcv(&dl->nlg, nlh, NULL, NULL);
}

static int cmd_port_param_set_cb(const struct nlmsghdr *nlh, void *data)
{
	struct genlmsghdr *genl = mnl_nlmsg_get_payload(nlh);
	struct nlattr *nla_param[DEVLINK_ATTR_MAX + 1] = {};
	struct nlattr *tb[DEVLINK_ATTR_MAX + 1] = {};
	struct nlattr *param_value_attr;
	enum devlink_param_cmode cmode;
	struct param_ctx *ctx = data;
	struct dl *dl = ctx->dl;
	int nla_type;
	int err;

	mnl_attr_parse(nlh, sizeof(*genl), attr_cb, tb);
	if (!tb[DEVLINK_ATTR_BUS_NAME] || !tb[DEVLINK_ATTR_DEV_NAME] ||
	    !tb[DEVLINK_ATTR_PORT_INDEX] || !tb[DEVLINK_ATTR_PARAM])
		return MNL_CB_ERROR;

	err = mnl_attr_parse_nested(tb[DEVLINK_ATTR_PARAM], attr_cb, nla_param);
	if (err != MNL_CB_OK)
		return MNL_CB_ERROR;

	if (!nla_param[DEVLINK_ATTR_PARAM_TYPE] ||
	    !nla_param[DEVLINK_ATTR_PARAM_VALUES_LIST])
		return MNL_CB_ERROR;

	nla_type = mnl_attr_get_u8(nla_param[DEVLINK_ATTR_PARAM_TYPE]);
	mnl_attr_for_each_nested(param_value_attr,
				 nla_param[DEVLINK_ATTR_PARAM_VALUES_LIST]) {
		struct nlattr *nla_value[DEVLINK_ATTR_MAX + 1] = {};
		struct nlattr *val_attr;

		err = mnl_attr_parse_nested(param_value_attr,
					    attr_cb, nla_value);
		if (err != MNL_CB_OK)
			return MNL_CB_ERROR;

		if (!nla_value[DEVLINK_ATTR_PARAM_VALUE_CMODE] ||
		    (nla_type != MNL_TYPE_FLAG &&
		     !nla_value[DEVLINK_ATTR_PARAM_VALUE_DATA]))
			return MNL_CB_ERROR;

		cmode = mnl_attr_get_u8(nla_value[DEVLINK_ATTR_PARAM_VALUE_CMODE]);
		if (cmode == dl->opts.cmode) {
			val_attr = nla_value[DEVLINK_ATTR_PARAM_VALUE_DATA];
			switch (nla_type) {
			case MNL_TYPE_U8:
				ctx->value.vu8 = mnl_attr_get_u8(val_attr);
				break;
			case MNL_TYPE_U16:
				ctx->value.vu16 = mnl_attr_get_u16(val_attr);
				break;
			case MNL_TYPE_U32:
				ctx->value.vu32 = mnl_attr_get_u32(val_attr);
				break;
			case MNL_TYPE_STRING:
				ctx->value.vstr = mnl_attr_get_str(val_attr);
				break;
			case MNL_TYPE_FLAG:
				ctx->value.vbool = val_attr ? true : false;
				break;
			}
			break;
		}
	}
	ctx->nla_type = nla_type;
	return MNL_CB_OK;
}

static int cmd_port_param_set(struct dl *dl)
{
	struct param_ctx ctx = {};
	struct nlmsghdr *nlh;
	bool conv_exists;
	uint32_t val_u32 = 0;
	uint16_t val_u16;
	uint8_t val_u8;
	bool val_bool;
	int err;

	err = dl_argv_parse(dl, DL_OPT_HANDLEP |
			    DL_OPT_PARAM_NAME |
			    DL_OPT_PARAM_VALUE |
			    DL_OPT_PARAM_CMODE, 0);
	if (err)
		return err;

	/* Get value type */
	nlh = mnlu_gen_socket_cmd_prepare(&dl->nlg, DEVLINK_CMD_PORT_PARAM_GET,
					  NLM_F_REQUEST | NLM_F_ACK);
	dl_opts_put(nlh, dl);

	ctx.dl = dl;
	err = mnlu_gen_socket_sndrcv(&dl->nlg, nlh, cmd_port_param_set_cb, &ctx);
	if (err)
		return err;

	nlh = mnlu_gen_socket_cmd_prepare(&dl->nlg, DEVLINK_CMD_PORT_PARAM_SET,
					  NLM_F_REQUEST | NLM_F_ACK);
	dl_opts_put(nlh, dl);

	conv_exists = param_val_conv_exists(param_val_conv, PARAM_VAL_CONV_LEN,
					    dl->opts.param_name);

	mnl_attr_put_u8(nlh, DEVLINK_ATTR_PARAM_TYPE, ctx.nla_type);
	switch (ctx.nla_type) {
	case MNL_TYPE_U8:
		if (conv_exists) {
			err = param_val_conv_uint_get(param_val_conv,
						      PARAM_VAL_CONV_LEN,
						      dl->opts.param_name,
						      dl->opts.param_value,
						      &val_u32);
			val_u8 = val_u32;
		} else {
			err = get_u8(&val_u8, dl->opts.param_value, 10);
		}
		if (err)
			goto err_param_value_parse;
		if (val_u8 == ctx.value.vu8)
			return 0;
		mnl_attr_put_u8(nlh, DEVLINK_ATTR_PARAM_VALUE_DATA, val_u8);
		break;
	case MNL_TYPE_U16:
		if (conv_exists) {
			err = param_val_conv_uint_get(param_val_conv,
						      PARAM_VAL_CONV_LEN,
						      dl->opts.param_name,
						      dl->opts.param_value,
						      &val_u32);
			val_u16 = val_u32;
		} else {
			err = get_u16(&val_u16, dl->opts.param_value, 10);
		}
		if (err)
			goto err_param_value_parse;
		if (val_u16 == ctx.value.vu16)
			return 0;
		mnl_attr_put_u16(nlh, DEVLINK_ATTR_PARAM_VALUE_DATA, val_u16);
		break;
	case MNL_TYPE_U32:
		if (conv_exists)
			err = param_val_conv_uint_get(param_val_conv,
						      PARAM_VAL_CONV_LEN,
						      dl->opts.param_name,
						      dl->opts.param_value,
						      &val_u32);
		else
			err = get_u32(&val_u32, dl->opts.param_value, 10);
		if (err)
			goto err_param_value_parse;
		if (val_u32 == ctx.value.vu32)
			return 0;
		mnl_attr_put_u32(nlh, DEVLINK_ATTR_PARAM_VALUE_DATA, val_u32);
		break;
	case MNL_TYPE_FLAG:
		err = strtobool(dl->opts.param_value, &val_bool);
		if (err)
			goto err_param_value_parse;
		if (val_bool == ctx.value.vbool)
			return 0;
		if (val_bool)
			mnl_attr_put(nlh, DEVLINK_ATTR_PARAM_VALUE_DATA,
				     0, NULL);
		break;
	case MNL_TYPE_STRING:
		mnl_attr_put_strz(nlh, DEVLINK_ATTR_PARAM_VALUE_DATA,
				  dl->opts.param_value);
		if (!strcmp(dl->opts.param_value, ctx.value.vstr))
			return 0;
		break;
	default:
		printf("Value type not supported\n");
		return -ENOTSUP;
	}
	return mnlu_gen_socket_sndrcv(&dl->nlg, nlh, NULL, NULL);

err_param_value_parse:
	pr_err("Value \"%s\" is not a number or not within range\n",
	       dl->opts.param_value);
	return err;
}

static int cmd_port_param(struct dl *dl)
{
	if (dl_argv_match(dl, "help")) {
		cmd_port_help();
		return 0;
	} else if (dl_argv_match(dl, "show") ||
		   dl_argv_match(dl, "list") || dl_no_arg(dl)) {
		dl_arg_inc(dl);
		return cmd_port_param_show(dl);
	} else if (dl_argv_match(dl, "set")) {
		dl_arg_inc(dl);
		return cmd_port_param_set(dl);
	}
	pr_err("Command \"%s\" not found\n", dl_argv(dl));
	return -ENOENT;
}

static void
pr_out_port_rate_handle_start(struct dl *dl, struct nlattr **tb, bool try_nice)
{
	const char *bus_name;
	const char *dev_name;
	const char *node_name;
	static char buf[64];

	bus_name = mnl_attr_get_str(tb[DEVLINK_ATTR_BUS_NAME]);
	dev_name = mnl_attr_get_str(tb[DEVLINK_ATTR_DEV_NAME]);
	node_name = mnl_attr_get_str(tb[DEVLINK_ATTR_RATE_NODE_NAME]);
	sprintf(buf, "%s/%s/%s", bus_name, dev_name, node_name);
	if (dl->json_output)
		open_json_object(buf);
	else
		pr_out("%s:", buf);
}

static char *port_rate_type_name(uint16_t type)
{
	switch (type) {
	case DEVLINK_RATE_TYPE_LEAF:
		return "leaf";
	case DEVLINK_RATE_TYPE_NODE:
		return "node";
	default:
		return "<unknown type>";
	}
}

static void pr_out_port_fn_rate(struct dl *dl, struct nlattr **tb)
{

	if (!tb[DEVLINK_ATTR_RATE_NODE_NAME])
		pr_out_port_handle_start(dl, tb, false);
	else
		pr_out_port_rate_handle_start(dl, tb, false);
	check_indent_newline(dl);

	if (tb[DEVLINK_ATTR_RATE_TYPE]) {
		uint16_t type =
			mnl_attr_get_u16(tb[DEVLINK_ATTR_RATE_TYPE]);

		print_string(PRINT_ANY, "type", "type %s",
				port_rate_type_name(type));
	}
	if (tb[DEVLINK_ATTR_RATE_TX_SHARE]) {
		uint64_t rate =
			mnl_attr_get_u64(tb[DEVLINK_ATTR_RATE_TX_SHARE]);

		if (rate)
			print_rate(dl->use_iec, PRINT_ANY, "tx_share",
				   " tx_share %s", rate);
	}
	if (tb[DEVLINK_ATTR_RATE_TX_MAX]) {
		uint64_t rate =
			mnl_attr_get_u64(tb[DEVLINK_ATTR_RATE_TX_MAX]);

		if (rate)
			print_rate(dl->use_iec, PRINT_ANY, "tx_max",
				   " tx_max %s", rate);
	}
	if (tb[DEVLINK_ATTR_RATE_TX_PRIORITY]) {
		uint32_t priority =
			mnl_attr_get_u32(tb[DEVLINK_ATTR_RATE_TX_PRIORITY]);
		if (priority)
			print_uint(PRINT_ANY, "tx_priority",
				   " tx_priority %u", priority);
	}
	if (tb[DEVLINK_ATTR_RATE_TX_WEIGHT]) {
		uint32_t weight =
			mnl_attr_get_u32(tb[DEVLINK_ATTR_RATE_TX_WEIGHT]);
		if (weight)
			print_uint(PRINT_ANY, "tx_weight",
				   " tx_weight %u", weight);
	}
	if (tb[DEVLINK_ATTR_RATE_PARENT_NODE_NAME]) {
		const char *parent =
			mnl_attr_get_str(tb[DEVLINK_ATTR_RATE_PARENT_NODE_NAME]);

		print_string(PRINT_ANY, "parent", " parent %s", parent);
	}

	pr_out_port_handle_end(dl);
}

static int cmd_port_fn_rate_show_cb(const struct nlmsghdr *nlh, void *data)
{
	struct dl *dl = data;
	struct nlattr *tb[DEVLINK_ATTR_MAX + 1] = {};
	struct genlmsghdr *genl = mnl_nlmsg_get_payload(nlh);

	mnl_attr_parse(nlh, sizeof(*genl), attr_cb, tb);
	if ((!tb[DEVLINK_ATTR_BUS_NAME] || !tb[DEVLINK_ATTR_DEV_NAME] ||
	     !tb[DEVLINK_ATTR_PORT_INDEX]) &&
	    !tb[DEVLINK_ATTR_RATE_NODE_NAME]) {
		return MNL_CB_ERROR;
	}
	pr_out_port_fn_rate(dl, tb);
	return MNL_CB_OK;
}

static void cmd_port_fn_rate_help(void)
{
	pr_err("Usage: devlink port function rate help\n");
	pr_err("       devlink port function rate show [ DEV/{ PORT_INDEX | NODE_NAME } ]\n");
	pr_err("       devlink port function rate add DEV/NODE_NAME\n");
	pr_err("               [ tx_share VAL ][ tx_max VAL ][ tx_priority N ][ tx_weight N ][ { parent NODE_NAME | noparent } ]\n");
	pr_err("       devlink port function rate del DEV/NODE_NAME\n");
	pr_err("       devlink port function rate set DEV/{ PORT_INDEX | NODE_NAME }\n");
	pr_err("               [ tx_share VAL ][ tx_max VAL ][ tx_priority N ][ tx_weight N ][ { parent NODE_NAME | noparent } ]\n\n");
	pr_err("       VAL - float or integer value in units of bits or bytes per second (bit|bps)\n");
	pr_err("       N - integer representing priority/weight of the node among siblings\n");
	pr_err("       and SI (k-, m-, g-, t-) or IEC (ki-, mi-, gi-, ti-) case-insensitive prefix.\n");
	pr_err("       Bare number, means bits per second, is possible.\n\n");
	pr_err("       For details refer to devlink-rate(8) man page.\n");
}

static int cmd_port_fn_rate_show(struct dl *dl)
{
	struct nlmsghdr *nlh;
	uint16_t flags = NLM_F_REQUEST | NLM_F_ACK;
	int err;

	if (dl_no_arg(dl)) {
		flags |= NLM_F_DUMP;
	}
	else {
		err = dl_argv_parse(dl,
				    DL_OPT_HANDLEP | DL_OPT_PORT_FN_RATE_NODE_NAME,
				    0);
		if (err)
			return err;
	}

	nlh = mnlu_gen_socket_cmd_prepare(&dl->nlg, DEVLINK_CMD_RATE_GET, flags);

	dl_opts_put(nlh, dl);

	pr_out_section_start(dl, "rate");
	err = mnlu_gen_socket_sndrcv(&dl->nlg, nlh, cmd_port_fn_rate_show_cb, dl);
	pr_out_section_end(dl);
	return err;
}

static int port_fn_check_tx_rates(uint64_t min_rate, uint64_t max_rate)
{
	if (max_rate && min_rate > max_rate) {
		pr_err("Invalid. Expected tx_share <= tx_max or tx_share == 0.\n");
		return -EINVAL;
	}
	return 0;
}

static int port_fn_get_and_check_tx_rates(struct dl_opts *reply,
					  struct dl_opts *request)
{
	uint64_t min = reply->rate_tx_share;
	uint64_t max = reply->rate_tx_max;

	if (request->present & DL_OPT_PORT_FN_RATE_TX_SHARE)
		return port_fn_check_tx_rates(request->rate_tx_share, max);
	return port_fn_check_tx_rates(min, request->rate_tx_max);
}

static int cmd_port_fn_rate_add(struct dl *dl)
{
	struct nlmsghdr *nlh;
	int err;

	err = dl_argv_parse(dl, DL_OPT_PORT_FN_RATE_NODE_NAME,
			    DL_OPT_PORT_FN_RATE_TX_SHARE | DL_OPT_PORT_FN_RATE_TX_MAX |
<<<<<<< HEAD
			    DL_OPT_PORT_FN_RATE_TX_PRIORITY |
			    DL_OPT_PORT_FN_RATE_TX_WEIGHT);
=======
			    DL_OPT_PORT_FN_RATE_PARENT);
>>>>>>> 83699d3d
	if (err)
		return err;

	nlh = mnlu_gen_socket_cmd_prepare(&dl->nlg, DEVLINK_CMD_RATE_NEW,
					  NLM_F_REQUEST | NLM_F_ACK);
	dl_opts_put(nlh, dl);

	if ((dl->opts.present & DL_OPT_PORT_FN_RATE_TX_SHARE) &&
	    (dl->opts.present & DL_OPT_PORT_FN_RATE_TX_MAX)) {
		err = port_fn_check_tx_rates(dl->opts.rate_tx_share,
					     dl->opts.rate_tx_max);
		if (err)
			return err;
	}

	return mnlu_gen_socket_sndrcv(&dl->nlg, nlh, NULL, NULL);
}

static int cmd_port_fn_rate_del(struct dl *dl)
{
	struct nlmsghdr *nlh;
	int err;

	err = dl_argv_parse(dl, DL_OPT_PORT_FN_RATE_NODE_NAME, 0);
	if (err)
		return err;

	nlh = mnlu_gen_socket_cmd_prepare(&dl->nlg, DEVLINK_CMD_RATE_DEL,
					  NLM_F_REQUEST | NLM_F_ACK);
	dl_opts_put(nlh, dl);

	return mnlu_gen_socket_sndrcv(&dl->nlg, nlh, NULL, NULL);
}

static int port_fn_get_rates_cb(const struct nlmsghdr *nlh, void *data)
{
	struct dl_opts *opts = data;
	struct nlattr *tb[DEVLINK_ATTR_MAX + 1] = {};
	struct genlmsghdr *genl = mnl_nlmsg_get_payload(nlh);

	mnl_attr_parse(nlh, sizeof(*genl), attr_cb, tb);
	if ((!tb[DEVLINK_ATTR_BUS_NAME] || !tb[DEVLINK_ATTR_DEV_NAME] ||
	     !tb[DEVLINK_ATTR_PORT_INDEX]) &&
	    !tb[DEVLINK_ATTR_RATE_NODE_NAME]) {
		return MNL_CB_ERROR;
	}

	if (tb[DEVLINK_ATTR_RATE_TX_SHARE])
		opts->rate_tx_share =
			mnl_attr_get_u64(tb[DEVLINK_ATTR_RATE_TX_SHARE]);
	if (tb[DEVLINK_ATTR_RATE_TX_MAX])
		opts->rate_tx_max =
			mnl_attr_get_u64(tb[DEVLINK_ATTR_RATE_TX_MAX]);
	if (tb[DEVLINK_ATTR_RATE_TX_PRIORITY])
		opts->rate_tx_priority =
			mnl_attr_get_u32(tb[DEVLINK_ATTR_RATE_TX_PRIORITY]);
	if (tb[DEVLINK_ATTR_RATE_TX_WEIGHT])
		opts->rate_tx_weight =
			mnl_attr_get_u32(tb[DEVLINK_ATTR_RATE_TX_WEIGHT]);
	return MNL_CB_OK;
}

static int cmd_port_fn_rate_set(struct dl *dl)
{
	struct dl_opts tmp_opts = {0};
	struct nlmsghdr *nlh;
	int err;

	err = dl_argv_parse(dl, DL_OPT_HANDLEP |
				DL_OPT_PORT_FN_RATE_NODE_NAME,
				DL_OPT_PORT_FN_RATE_TX_SHARE |
				DL_OPT_PORT_FN_RATE_TX_MAX |
				DL_OPT_PORT_FN_RATE_TX_PRIORITY |
				DL_OPT_PORT_FN_RATE_TX_WEIGHT |
				DL_OPT_PORT_FN_RATE_PARENT);
	if (err)
		return err;

	if ((dl->opts.present & DL_OPT_PORT_FN_RATE_TX_SHARE) &&
	    (dl->opts.present & DL_OPT_PORT_FN_RATE_TX_MAX)) {
		err = port_fn_check_tx_rates(dl->opts.rate_tx_share,
					     dl->opts.rate_tx_max);
		if (err)
			return err;
	} else if (dl->opts.present &
		   (DL_OPT_PORT_FN_RATE_TX_SHARE | DL_OPT_PORT_FN_RATE_TX_MAX)) {
		nlh = mnlu_gen_socket_cmd_prepare(&dl->nlg, DEVLINK_CMD_RATE_GET,
						  NLM_F_REQUEST | NLM_F_ACK);
		tmp_opts = dl->opts;
		dl->opts.present &= ~(DL_OPT_PORT_FN_RATE_TX_SHARE |
				      DL_OPT_PORT_FN_RATE_TX_MAX |
				      DL_OPT_PORT_FN_RATE_PARENT);
		dl_opts_put(nlh, dl);
		err = mnlu_gen_socket_sndrcv(&dl->nlg, nlh, port_fn_get_rates_cb,
					     &dl->opts);
		if (err)
			return err;
		err = port_fn_get_and_check_tx_rates(&dl->opts, &tmp_opts);
		if (err)
			return err;
		dl->opts = tmp_opts;
	}

	nlh = mnlu_gen_socket_cmd_prepare(&dl->nlg, DEVLINK_CMD_RATE_SET,
					  NLM_F_REQUEST | NLM_F_ACK);
	dl_opts_put(nlh, dl);
	return mnlu_gen_socket_sndrcv(&dl->nlg, nlh, NULL, NULL);
}

static int cmd_port_function_rate(struct dl *dl)
{
	if (dl_argv_match(dl, "help")) {
		cmd_port_fn_rate_help();
		return 0;
	} else if (dl_argv_match(dl, "show") || dl_no_arg(dl)) {
		dl_arg_inc(dl);
		return cmd_port_fn_rate_show(dl);
	} else if (dl_argv_match(dl, "add")) {
		dl_arg_inc(dl);
		return cmd_port_fn_rate_add(dl);
	} else if (dl_argv_match(dl, "del")) {
		dl_arg_inc(dl);
		return cmd_port_fn_rate_del(dl);
	} else if (dl_argv_match(dl, "set")) {
		dl_arg_inc(dl);
		return cmd_port_fn_rate_set(dl);
	}
	pr_err("Command \"%s\" not found\n", dl_argv(dl));
	return -ENOENT;
}

static int cmd_port_function(struct dl *dl)
{
	if (dl_argv_match(dl, "help") || dl_no_arg(dl)) {
		cmd_port_function_help();
		return 0;
	} else if (dl_argv_match(dl, "set")) {
		dl_arg_inc(dl);
		return cmd_port_function_set(dl);
	} else if (dl_argv_match(dl, "rate")) {
		dl_arg_inc(dl);
		return cmd_port_function_rate(dl);
	}
	pr_err("Command \"%s\" not found\n", dl_argv(dl));
	return -ENOENT;
}

static int cmd_health(struct dl *dl);
static int __cmd_health_show(struct dl *dl, bool show_device, bool show_port);

static void cmd_port_add_help(void)
{
	pr_err("       devlink port add DEV/PORT_INDEX flavour FLAVOUR pfnum PFNUM\n"
	       "                      [ sfnum SFNUM ][ controller CNUM ]\n");
}

static int cmd_port_add(struct dl *dl)
{
	struct nlmsghdr *nlh;
	int err;

	if (dl_argv_match(dl, "help") || dl_no_arg(dl)) {
		cmd_port_add_help();
		return 0;
	}

	err = dl_argv_parse(dl, DL_OPT_HANDLE | DL_OPT_HANDLEP |
			    DL_OPT_PORT_FLAVOUR | DL_OPT_PORT_PFNUMBER,
			    DL_OPT_PORT_SFNUMBER | DL_OPT_PORT_CONTROLLER);
	if (err)
		return err;

	nlh = mnlu_gen_socket_cmd_prepare(&dl->nlg, DEVLINK_CMD_PORT_NEW,
					  NLM_F_REQUEST | NLM_F_ACK);

	dl_opts_put(nlh, dl);

	return mnlu_gen_socket_sndrcv(&dl->nlg, nlh, cmd_port_show_cb, dl);
}

static void cmd_port_del_help(void)
{
	pr_err("       devlink port del DEV/PORT_INDEX\n");
}

static int cmd_port_del(struct dl *dl)
{
	struct nlmsghdr *nlh;
	int err;

	if (dl_argv_match(dl, "help") || dl_no_arg(dl)) {
		cmd_port_del_help();
		return 0;
	}

	err = dl_argv_parse(dl, DL_OPT_HANDLEP, 0);
	if (err)
		return err;

	nlh = mnlu_gen_socket_cmd_prepare(&dl->nlg, DEVLINK_CMD_PORT_DEL,
					  NLM_F_REQUEST | NLM_F_ACK);

	dl_opts_put(nlh, dl);

	return mnlu_gen_socket_sndrcv(&dl->nlg, nlh, NULL, NULL);
}

static int cmd_port(struct dl *dl)
{
	if (dl_argv_match(dl, "help")) {
		cmd_port_help();
		return 0;
	} else if (dl_argv_match(dl, "show") ||
		   dl_argv_match(dl, "list") ||  dl_no_arg(dl)) {
		dl_arg_inc(dl);
		return cmd_port_show(dl);
	} else if (dl_argv_match(dl, "set")) {
		dl_arg_inc(dl);
		return cmd_port_set(dl);
	} else if (dl_argv_match(dl, "split")) {
		dl_arg_inc(dl);
		return cmd_port_split(dl);
	} else if (dl_argv_match(dl, "unsplit")) {
		dl_arg_inc(dl);
		return cmd_port_unsplit(dl);
	} else if (dl_argv_match(dl, "param")) {
		dl_arg_inc(dl);
		return cmd_port_param(dl);
	} else if (dl_argv_match(dl, "function")) {
		dl_arg_inc(dl);
		return cmd_port_function(dl);
	} else if (dl_argv_match(dl, "health")) {
		dl_arg_inc(dl);
		if (dl_argv_match(dl, "list") || dl_no_arg(dl)
		    || (dl_argv_match(dl, "show") && dl_argc(dl) == 1)) {
			dl_arg_inc(dl);
			return __cmd_health_show(dl, false, true);
		} else {
			return cmd_health(dl);
		}
	} else if (dl_argv_match(dl, "add")) {
		dl_arg_inc(dl);
		return cmd_port_add(dl);
	} else if (dl_argv_match(dl, "del")) {
		dl_arg_inc(dl);
		return cmd_port_del(dl);
	}

	pr_err("Command \"%s\" not found\n", dl_argv(dl));
	return -ENOENT;
}

static void cmd_linecard_help(void)
{
	pr_err("Usage: devlink lc show [ DEV [ lc LC_INDEX ] ]\n");
	pr_err("       devlink lc set DEV lc LC_INDEX [ { type LC_TYPE | notype } ]\n");
}

static const char *linecard_state_name(uint16_t flavour)
{
	switch (flavour) {
	case DEVLINK_LINECARD_STATE_UNPROVISIONED:
		return "unprovisioned";
	case DEVLINK_LINECARD_STATE_UNPROVISIONING:
		return "unprovisioning";
	case DEVLINK_LINECARD_STATE_PROVISIONING:
		return "provisioning";
	case DEVLINK_LINECARD_STATE_PROVISIONING_FAILED:
		return "provisioning_failed";
	case DEVLINK_LINECARD_STATE_PROVISIONED:
		return "provisioned";
	case DEVLINK_LINECARD_STATE_ACTIVE:
		return "active";
	default:
		return "<unknown state>";
	}
}

static void pr_out_linecard_supported_types(struct dl *dl, struct nlattr **tb)
{
	struct nlattr *nla_types = tb[DEVLINK_ATTR_LINECARD_SUPPORTED_TYPES];
	struct nlattr *nla_type;

	if (!nla_types)
		return;

	pr_out_array_start(dl, "supported_types");
	check_indent_newline(dl);
	mnl_attr_for_each_nested(nla_type, nla_types) {
		print_string(PRINT_ANY, NULL, " %s",
			     mnl_attr_get_str(nla_type));
	}
	pr_out_array_end(dl);
}

static void pr_out_linecard(struct dl *dl, struct nlattr **tb)
{
	uint8_t state;

	pr_out_handle_start_arr(dl, tb);
	check_indent_newline(dl);
	print_uint(PRINT_ANY, "lc", "lc %u",
		   mnl_attr_get_u32(tb[DEVLINK_ATTR_LINECARD_INDEX]));
	state = mnl_attr_get_u8(tb[DEVLINK_ATTR_LINECARD_STATE]);
	print_string(PRINT_ANY, "state", " state %s",
		     linecard_state_name(state));
	if (tb[DEVLINK_ATTR_LINECARD_TYPE])
		print_string(PRINT_ANY, "type", " type %s",
			     mnl_attr_get_str(tb[DEVLINK_ATTR_LINECARD_TYPE]));
	if (tb[DEVLINK_ATTR_NESTED_DEVLINK])
		pr_out_nested_handle(tb[DEVLINK_ATTR_NESTED_DEVLINK]);

	pr_out_linecard_supported_types(dl, tb);
	pr_out_handle_end(dl);
}

static int cmd_linecard_show_cb(const struct nlmsghdr *nlh, void *data)
{
	struct dl *dl = data;
	struct nlattr *tb[DEVLINK_ATTR_MAX + 1] = {};
	struct genlmsghdr *genl = mnl_nlmsg_get_payload(nlh);

	mnl_attr_parse(nlh, sizeof(*genl), attr_cb, tb);
	if (!tb[DEVLINK_ATTR_BUS_NAME] || !tb[DEVLINK_ATTR_DEV_NAME] ||
	    !tb[DEVLINK_ATTR_LINECARD_INDEX] ||
	    !tb[DEVLINK_ATTR_LINECARD_STATE])
		return MNL_CB_ERROR;
	pr_out_linecard(dl, tb);
	return MNL_CB_OK;
}

static int cmd_linecard_show(struct dl *dl)
{
	struct nlmsghdr *nlh;
	uint16_t flags = NLM_F_REQUEST | NLM_F_ACK;
	int err;

	if (dl_no_arg(dl)) {
		flags |= NLM_F_DUMP;
	}
	else {
		err = dl_argv_parse(dl, DL_OPT_HANDLE, DL_OPT_LINECARD);
		if (err)
			return err;
	}

	nlh = mnlu_gen_socket_cmd_prepare(&dl->nlg, DEVLINK_CMD_LINECARD_GET,
					  flags);

	dl_opts_put(nlh, dl);

	pr_out_section_start(dl, "lc");
	err = mnlu_gen_socket_sndrcv(&dl->nlg, nlh, cmd_linecard_show_cb, dl);
	pr_out_section_end(dl);
	return err;
}

static int cmd_linecard_set(struct dl *dl)
{
	struct nlmsghdr *nlh;
	int err;

	err = dl_argv_parse(dl, DL_OPT_HANDLE | DL_OPT_LINECARD |
			    DL_OPT_LINECARD_TYPE, 0);
	if (err)
		return err;

	nlh = mnlu_gen_socket_cmd_prepare(&dl->nlg, DEVLINK_CMD_LINECARD_SET,
					  NLM_F_REQUEST | NLM_F_ACK);

	dl_opts_put(nlh, dl);

	return mnlu_gen_socket_sndrcv(&dl->nlg, nlh, NULL, NULL);
}

static int cmd_linecard(struct dl *dl)
{
	if (dl_argv_match(dl, "help")) {
		cmd_linecard_help();
		return 0;
	} else if (dl_argv_match(dl, "show") ||
		   dl_argv_match(dl, "list") || dl_no_arg(dl)) {
		dl_arg_inc(dl);
		return cmd_linecard_show(dl);
	} else if (dl_argv_match(dl, "set")) {
		dl_arg_inc(dl);
		return cmd_linecard_set(dl);
	}
	pr_err("Command \"%s\" not found\n", dl_argv(dl));
	return -ENOENT;
}

static void cmd_sb_help(void)
{
	pr_err("Usage: devlink sb show [ DEV [ sb SB_INDEX ] ]\n");
	pr_err("       devlink sb pool show [ DEV [ sb SB_INDEX ] pool POOL_INDEX ]\n");
	pr_err("       devlink sb pool set DEV [ sb SB_INDEX ] pool POOL_INDEX\n");
	pr_err("                           size POOL_SIZE thtype { static | dynamic }\n");
	pr_err("       devlink sb port pool show [ DEV/PORT_INDEX [ sb SB_INDEX ]\n");
	pr_err("                                   pool POOL_INDEX ]\n");
	pr_err("       devlink sb port pool set DEV/PORT_INDEX [ sb SB_INDEX ]\n");
	pr_err("                                pool POOL_INDEX th THRESHOLD\n");
	pr_err("       devlink sb tc bind show [ DEV/PORT_INDEX [ sb SB_INDEX ] tc TC_INDEX\n");
	pr_err("                                 type { ingress | egress } ]\n");
	pr_err("       devlink sb tc bind set DEV/PORT_INDEX [ sb SB_INDEX ] tc TC_INDEX\n");
	pr_err("                              type { ingress | egress } pool POOL_INDEX\n");
	pr_err("                              th THRESHOLD\n");
	pr_err("       devlink sb occupancy show { DEV | DEV/PORT_INDEX } [ sb SB_INDEX ]\n");
	pr_err("       devlink sb occupancy snapshot DEV [ sb SB_INDEX ]\n");
	pr_err("       devlink sb occupancy clearmax DEV [ sb SB_INDEX ]\n");
}

static void pr_out_sb(struct dl *dl, struct nlattr **tb)
{
	pr_out_handle_start_arr(dl, tb);
	check_indent_newline(dl);
	print_uint(PRINT_ANY, "sb", "sb %u",
		   mnl_attr_get_u32(tb[DEVLINK_ATTR_SB_INDEX]));
	print_uint(PRINT_ANY, "size", " size %u",
		   mnl_attr_get_u32(tb[DEVLINK_ATTR_SB_SIZE]));
	print_uint(PRINT_ANY, "ing_pools", " ing_pools %u",
		   mnl_attr_get_u16(tb[DEVLINK_ATTR_SB_INGRESS_POOL_COUNT]));
	print_uint(PRINT_ANY, "eg_pools", " eg_pools %u",
		   mnl_attr_get_u16(tb[DEVLINK_ATTR_SB_EGRESS_POOL_COUNT]));
	print_uint(PRINT_ANY, "ing_tcs", " ing_tcs %u",
		   mnl_attr_get_u16(tb[DEVLINK_ATTR_SB_INGRESS_TC_COUNT]));
	print_uint(PRINT_ANY, "eg_tcs", " eg_tcs %u",
		   mnl_attr_get_u16(tb[DEVLINK_ATTR_SB_EGRESS_TC_COUNT]));
	pr_out_handle_end(dl);
}

static int cmd_sb_show_cb(const struct nlmsghdr *nlh, void *data)
{
	struct dl *dl = data;
	struct nlattr *tb[DEVLINK_ATTR_MAX + 1] = {};
	struct genlmsghdr *genl = mnl_nlmsg_get_payload(nlh);

	mnl_attr_parse(nlh, sizeof(*genl), attr_cb, tb);
	if (!tb[DEVLINK_ATTR_BUS_NAME] || !tb[DEVLINK_ATTR_DEV_NAME] ||
	    !tb[DEVLINK_ATTR_SB_INDEX] || !tb[DEVLINK_ATTR_SB_SIZE] ||
	    !tb[DEVLINK_ATTR_SB_INGRESS_POOL_COUNT] ||
	    !tb[DEVLINK_ATTR_SB_EGRESS_POOL_COUNT] ||
	    !tb[DEVLINK_ATTR_SB_INGRESS_TC_COUNT] ||
	    !tb[DEVLINK_ATTR_SB_EGRESS_TC_COUNT])
		return MNL_CB_ERROR;
	pr_out_sb(dl, tb);
	return MNL_CB_OK;
}

static int cmd_sb_show(struct dl *dl)
{
	struct nlmsghdr *nlh;
	uint16_t flags = NLM_F_REQUEST | NLM_F_ACK;
	int err;

	if (dl_no_arg(dl)) {
		flags |= NLM_F_DUMP;
	}
	else {
		err = dl_argv_parse(dl, DL_OPT_HANDLE, DL_OPT_SB);
		if (err)
			return err;
	}

	nlh = mnlu_gen_socket_cmd_prepare(&dl->nlg, DEVLINK_CMD_SB_GET, flags);

	dl_opts_put(nlh, dl);

	pr_out_section_start(dl, "sb");
	err = mnlu_gen_socket_sndrcv(&dl->nlg, nlh, cmd_sb_show_cb, dl);
	pr_out_section_end(dl);
	return err;
}

static const char *pool_type_name(uint8_t type)
{
	switch (type) {
	case DEVLINK_SB_POOL_TYPE_INGRESS: return "ingress";
	case DEVLINK_SB_POOL_TYPE_EGRESS: return "egress";
	default: return "<unknown type>";
	}
}

static const char *threshold_type_name(uint8_t type)
{
	switch (type) {
	case DEVLINK_SB_THRESHOLD_TYPE_STATIC: return "static";
	case DEVLINK_SB_THRESHOLD_TYPE_DYNAMIC: return "dynamic";
	default: return "<unknown type>";
	}
}

static void pr_out_sb_pool(struct dl *dl, struct nlattr **tb)
{
	pr_out_handle_start_arr(dl, tb);
	check_indent_newline(dl);
	print_uint(PRINT_ANY, "sb", "sb %u",
		   mnl_attr_get_u32(tb[DEVLINK_ATTR_SB_INDEX]));
	print_uint(PRINT_ANY, "pool", " pool %u",
		   mnl_attr_get_u16(tb[DEVLINK_ATTR_SB_POOL_INDEX]));
	print_string(PRINT_ANY, "type", " type %s",
		     pool_type_name(mnl_attr_get_u8(tb[DEVLINK_ATTR_SB_POOL_TYPE])));
	print_uint(PRINT_ANY, "size", " size %u",
		   mnl_attr_get_u32(tb[DEVLINK_ATTR_SB_POOL_SIZE]));
	print_string(PRINT_ANY, "thtype", " thtype %s",
		     threshold_type_name(mnl_attr_get_u8(tb[DEVLINK_ATTR_SB_POOL_THRESHOLD_TYPE])));
	if (tb[DEVLINK_ATTR_SB_POOL_CELL_SIZE])
		print_uint(PRINT_ANY, "cell_size", " cell size %u",
			   mnl_attr_get_u32(tb[DEVLINK_ATTR_SB_POOL_CELL_SIZE]));
	pr_out_handle_end(dl);
}

static int cmd_sb_pool_show_cb(const struct nlmsghdr *nlh, void *data)
{
	struct dl *dl = data;
	struct nlattr *tb[DEVLINK_ATTR_MAX + 1] = {};
	struct genlmsghdr *genl = mnl_nlmsg_get_payload(nlh);

	mnl_attr_parse(nlh, sizeof(*genl), attr_cb, tb);
	if (!tb[DEVLINK_ATTR_BUS_NAME] || !tb[DEVLINK_ATTR_DEV_NAME] ||
	    !tb[DEVLINK_ATTR_SB_INDEX] || !tb[DEVLINK_ATTR_SB_POOL_INDEX] ||
	    !tb[DEVLINK_ATTR_SB_POOL_TYPE] || !tb[DEVLINK_ATTR_SB_POOL_SIZE] ||
	    !tb[DEVLINK_ATTR_SB_POOL_THRESHOLD_TYPE])
		return MNL_CB_ERROR;
	pr_out_sb_pool(dl, tb);
	return MNL_CB_OK;
}

static int cmd_sb_pool_show(struct dl *dl)
{
	struct nlmsghdr *nlh;
	uint16_t flags = NLM_F_REQUEST | NLM_F_ACK;
	int err;

	if (dl_no_arg(dl)) {
		flags |= NLM_F_DUMP;
	}
	else {
		err = dl_argv_parse(dl, DL_OPT_HANDLE | DL_OPT_SB_POOL,
				    DL_OPT_SB);
		if (err)
			return err;
	}

	nlh = mnlu_gen_socket_cmd_prepare(&dl->nlg, DEVLINK_CMD_SB_POOL_GET, flags);

	dl_opts_put(nlh, dl);

	pr_out_section_start(dl, "pool");
	err = mnlu_gen_socket_sndrcv(&dl->nlg, nlh, cmd_sb_pool_show_cb, dl);
	pr_out_section_end(dl);
	return err;
}

static int cmd_sb_pool_set(struct dl *dl)
{
	struct nlmsghdr *nlh;
	int err;

	err = dl_argv_parse(dl, DL_OPT_HANDLE | DL_OPT_SB_POOL |
			    DL_OPT_SB_SIZE | DL_OPT_SB_THTYPE, DL_OPT_SB);
	if (err)
		return err;

	nlh = mnlu_gen_socket_cmd_prepare(&dl->nlg, DEVLINK_CMD_SB_POOL_SET,
			       NLM_F_REQUEST | NLM_F_ACK);

	dl_opts_put(nlh, dl);

	return mnlu_gen_socket_sndrcv(&dl->nlg, nlh, NULL, NULL);
}

static int cmd_sb_pool(struct dl *dl)
{
	if (dl_argv_match(dl, "help")) {
		cmd_sb_help();
		return 0;
	} else if (dl_argv_match(dl, "show") ||
		   dl_argv_match(dl, "list") || dl_no_arg(dl)) {
		dl_arg_inc(dl);
		return cmd_sb_pool_show(dl);
	} else if (dl_argv_match(dl, "set")) {
		dl_arg_inc(dl);
		return cmd_sb_pool_set(dl);
	}
	pr_err("Command \"%s\" not found\n", dl_argv(dl));
	return -ENOENT;
}

static void pr_out_sb_port_pool(struct dl *dl, struct nlattr **tb)
{
	pr_out_port_handle_start_arr(dl, tb, true);
	check_indent_newline(dl);
	print_uint(PRINT_ANY, "sb", "sb %u",
		   mnl_attr_get_u32(tb[DEVLINK_ATTR_SB_INDEX]));
	print_uint(PRINT_ANY, "pool", " pool %u",
		   mnl_attr_get_u16(tb[DEVLINK_ATTR_SB_POOL_INDEX]));
	print_uint(PRINT_ANY, "threshold", " threshold %u",
		   mnl_attr_get_u32(tb[DEVLINK_ATTR_SB_THRESHOLD]));
	pr_out_port_handle_end(dl);
}

static int cmd_sb_port_pool_show_cb(const struct nlmsghdr *nlh, void *data)
{
	struct dl *dl = data;
	struct nlattr *tb[DEVLINK_ATTR_MAX + 1] = {};
	struct genlmsghdr *genl = mnl_nlmsg_get_payload(nlh);

	mnl_attr_parse(nlh, sizeof(*genl), attr_cb, tb);
	if (!tb[DEVLINK_ATTR_BUS_NAME] || !tb[DEVLINK_ATTR_DEV_NAME] ||
	    !tb[DEVLINK_ATTR_PORT_INDEX] || !tb[DEVLINK_ATTR_SB_INDEX] ||
	    !tb[DEVLINK_ATTR_SB_POOL_INDEX] || !tb[DEVLINK_ATTR_SB_THRESHOLD])
		return MNL_CB_ERROR;
	pr_out_sb_port_pool(dl, tb);
	return MNL_CB_OK;
}

static int cmd_sb_port_pool_show(struct dl *dl)
{
	struct nlmsghdr *nlh;
	uint16_t flags = NLM_F_REQUEST | NLM_F_ACK;
	int err;

	if (dl_no_arg(dl)) {
		flags |= NLM_F_DUMP;
	}
	else {
		err = dl_argv_parse(dl, DL_OPT_HANDLEP | DL_OPT_SB_POOL,
				    DL_OPT_SB);
		if (err)
			return err;
	}

	nlh = mnlu_gen_socket_cmd_prepare(&dl->nlg, DEVLINK_CMD_SB_PORT_POOL_GET, flags);

	dl_opts_put(nlh, dl);

	pr_out_section_start(dl, "port_pool");
	err = mnlu_gen_socket_sndrcv(&dl->nlg, nlh, cmd_sb_port_pool_show_cb, dl);
	pr_out_section_end(dl);
	return 0;
}

static int cmd_sb_port_pool_set(struct dl *dl)
{
	struct nlmsghdr *nlh;
	int err;

	err = dl_argv_parse(dl, DL_OPT_HANDLEP | DL_OPT_SB_POOL | DL_OPT_SB_TH,
			    DL_OPT_SB);
	if (err)
		return err;

	nlh = mnlu_gen_socket_cmd_prepare(&dl->nlg, DEVLINK_CMD_SB_PORT_POOL_SET,
			       NLM_F_REQUEST | NLM_F_ACK);

	dl_opts_put(nlh, dl);

	return mnlu_gen_socket_sndrcv(&dl->nlg, nlh, NULL, NULL);
}

static int cmd_sb_port_pool(struct dl *dl)
{
	if (dl_argv_match(dl, "help")) {
		cmd_sb_help();
		return 0;
	} else if (dl_argv_match(dl, "show") ||
		   dl_argv_match(dl, "list") || dl_no_arg(dl)) {
		dl_arg_inc(dl);
		return cmd_sb_port_pool_show(dl);
	} else if (dl_argv_match(dl, "set")) {
		dl_arg_inc(dl);
		return cmd_sb_port_pool_set(dl);
	}
	pr_err("Command \"%s\" not found\n", dl_argv(dl));
	return -ENOENT;
}

static int cmd_sb_port(struct dl *dl)
{
	if (dl_argv_match(dl, "help") || dl_no_arg(dl)) {
		cmd_sb_help();
		return 0;
	} else if (dl_argv_match(dl, "pool")) {
		dl_arg_inc(dl);
		return cmd_sb_port_pool(dl);
	}
	pr_err("Command \"%s\" not found\n", dl_argv(dl));
	return -ENOENT;
}

static void pr_out_sb_tc_bind(struct dl *dl, struct nlattr **tb)
{
	pr_out_port_handle_start_arr(dl, tb, true);
	check_indent_newline(dl);
	print_uint(PRINT_ANY, "sb", "sb %u",
		   mnl_attr_get_u32(tb[DEVLINK_ATTR_SB_INDEX]));
	print_uint(PRINT_ANY, "tc", " tc %u",
		   mnl_attr_get_u16(tb[DEVLINK_ATTR_SB_TC_INDEX]));
	print_string(PRINT_ANY, "type", " type %s",
		     pool_type_name(mnl_attr_get_u8(tb[DEVLINK_ATTR_SB_POOL_TYPE])));
	print_uint(PRINT_ANY, "pool", " pool %u",
		   mnl_attr_get_u16(tb[DEVLINK_ATTR_SB_POOL_INDEX]));
	print_uint(PRINT_ANY, "threshold", " threshold %u",
		   mnl_attr_get_u32(tb[DEVLINK_ATTR_SB_THRESHOLD]));
	pr_out_port_handle_end(dl);
}

static int cmd_sb_tc_bind_show_cb(const struct nlmsghdr *nlh, void *data)
{
	struct dl *dl = data;
	struct nlattr *tb[DEVLINK_ATTR_MAX + 1] = {};
	struct genlmsghdr *genl = mnl_nlmsg_get_payload(nlh);

	mnl_attr_parse(nlh, sizeof(*genl), attr_cb, tb);
	if (!tb[DEVLINK_ATTR_BUS_NAME] || !tb[DEVLINK_ATTR_DEV_NAME] ||
	    !tb[DEVLINK_ATTR_PORT_INDEX] || !tb[DEVLINK_ATTR_SB_INDEX] ||
	    !tb[DEVLINK_ATTR_SB_TC_INDEX] || !tb[DEVLINK_ATTR_SB_POOL_TYPE] ||
	    !tb[DEVLINK_ATTR_SB_POOL_INDEX] || !tb[DEVLINK_ATTR_SB_THRESHOLD])
		return MNL_CB_ERROR;
	pr_out_sb_tc_bind(dl, tb);
	return MNL_CB_OK;
}

static int cmd_sb_tc_bind_show(struct dl *dl)
{
	struct nlmsghdr *nlh;
	uint16_t flags = NLM_F_REQUEST | NLM_F_ACK;
	int err;

	if (dl_no_arg(dl)) {
		flags |= NLM_F_DUMP;
	}
	else {
		err = dl_argv_parse(dl, DL_OPT_HANDLEP | DL_OPT_SB_TC |
				    DL_OPT_SB_TYPE, DL_OPT_SB);
		if (err)
			return err;
	}

	nlh = mnlu_gen_socket_cmd_prepare(&dl->nlg, DEVLINK_CMD_SB_TC_POOL_BIND_GET, flags);

	dl_opts_put(nlh, dl);

	pr_out_section_start(dl, "tc_bind");
	err = mnlu_gen_socket_sndrcv(&dl->nlg, nlh, cmd_sb_tc_bind_show_cb, dl);
	pr_out_section_end(dl);
	return err;
}

static int cmd_sb_tc_bind_set(struct dl *dl)
{
	struct nlmsghdr *nlh;
	int err;

	err = dl_argv_parse(dl, DL_OPT_HANDLEP | DL_OPT_SB_TC |
			    DL_OPT_SB_TYPE | DL_OPT_SB_POOL | DL_OPT_SB_TH,
			    DL_OPT_SB);
	if (err)
		return err;

	nlh = mnlu_gen_socket_cmd_prepare(&dl->nlg, DEVLINK_CMD_SB_TC_POOL_BIND_SET,
			       NLM_F_REQUEST | NLM_F_ACK);

	dl_opts_put(nlh, dl);

	return mnlu_gen_socket_sndrcv(&dl->nlg, nlh, NULL, NULL);
}

static int cmd_sb_tc_bind(struct dl *dl)
{
	if (dl_argv_match(dl, "help")) {
		cmd_sb_help();
		return 0;
	} else if (dl_argv_match(dl, "show") ||
		   dl_argv_match(dl, "list") || dl_no_arg(dl)) {
		dl_arg_inc(dl);
		return cmd_sb_tc_bind_show(dl);
	} else if (dl_argv_match(dl, "set")) {
		dl_arg_inc(dl);
		return cmd_sb_tc_bind_set(dl);
	}
	pr_err("Command \"%s\" not found\n", dl_argv(dl));
	return -ENOENT;
}

static int cmd_sb_tc(struct dl *dl)
{
	if (dl_argv_match(dl, "help") || dl_no_arg(dl)) {
		cmd_sb_help();
		return 0;
	} else if (dl_argv_match(dl, "bind")) {
		dl_arg_inc(dl);
		return cmd_sb_tc_bind(dl);
	}
	pr_err("Command \"%s\" not found\n", dl_argv(dl));
	return -ENOENT;
}

struct occ_item {
	struct list_head list;
	uint32_t index;
	uint32_t cur;
	uint32_t max;
	uint32_t bound_pool_index;
};

struct occ_port {
	struct list_head list;
	char *bus_name;
	char *dev_name;
	uint32_t port_index;
	uint32_t sb_index;
	struct list_head pool_list;
	struct list_head ing_tc_list;
	struct list_head eg_tc_list;
};

struct occ_show {
	struct dl *dl;
	int err;
	struct list_head port_list;
};

static struct occ_item *occ_item_alloc(void)
{
	return calloc(1, sizeof(struct occ_item));
}

static void occ_item_free(struct occ_item *occ_item)
{
	free(occ_item);
}

static struct occ_port *occ_port_alloc(uint32_t port_index)
{
	struct occ_port *occ_port;

	occ_port = calloc(1, sizeof(*occ_port));
	if (!occ_port)
		return NULL;
	occ_port->port_index = port_index;
	INIT_LIST_HEAD(&occ_port->pool_list);
	INIT_LIST_HEAD(&occ_port->ing_tc_list);
	INIT_LIST_HEAD(&occ_port->eg_tc_list);
	return occ_port;
}

static void occ_port_free(struct occ_port *occ_port)
{
	struct occ_item *occ_item, *tmp;

	list_for_each_entry_safe(occ_item, tmp, &occ_port->pool_list, list)
		occ_item_free(occ_item);
	list_for_each_entry_safe(occ_item, tmp, &occ_port->ing_tc_list, list)
		occ_item_free(occ_item);
	list_for_each_entry_safe(occ_item, tmp, &occ_port->eg_tc_list, list)
		occ_item_free(occ_item);
}

static struct occ_show *occ_show_alloc(struct dl *dl)
{
	struct occ_show *occ_show;

	occ_show = calloc(1, sizeof(*occ_show));
	if (!occ_show)
		return NULL;
	occ_show->dl = dl;
	INIT_LIST_HEAD(&occ_show->port_list);
	return occ_show;
}

static void occ_show_free(struct occ_show *occ_show)
{
	struct occ_port *occ_port, *tmp;

	list_for_each_entry_safe(occ_port, tmp, &occ_show->port_list, list)
		occ_port_free(occ_port);
}

static struct occ_port *occ_port_get(struct occ_show *occ_show,
				     struct nlattr **tb)
{
	struct occ_port *occ_port;
	uint32_t port_index;

	port_index = mnl_attr_get_u32(tb[DEVLINK_ATTR_PORT_INDEX]);

	list_for_each_entry_reverse(occ_port, &occ_show->port_list, list) {
		if (occ_port->port_index == port_index)
			return occ_port;
	}
	occ_port = occ_port_alloc(port_index);
	if (!occ_port)
		return NULL;
	list_add_tail(&occ_port->list, &occ_show->port_list);
	return occ_port;
}

static void pr_out_occ_show_item_list(const char *label, struct list_head *list,
				      bool bound_pool)
{
	struct occ_item *occ_item;
	int i = 1;

	pr_out_sp(7, "  %s:", label);
	list_for_each_entry(occ_item, list, list) {
		if ((i - 1) % 4 == 0 && i != 1)
			pr_out_sp(7, " ");
		if (bound_pool)
			pr_out_sp(7, "%2u(%u):", occ_item->index,
				  occ_item->bound_pool_index);
		else
			pr_out_sp(7, "%2u:", occ_item->index);
		pr_out_sp(21, "%10u/%u", occ_item->cur, occ_item->max);
		if (i++ % 4 == 0)
			pr_out("\n");
	}
	if ((i - 1) % 4 != 0)
		pr_out("\n");
}

static void pr_out_json_occ_show_item_list(struct dl *dl, const char *label,
					   struct list_head *list,
					   bool bound_pool)
{
	struct occ_item *occ_item;
	char buf[32];

	open_json_object(label);
	list_for_each_entry(occ_item, list, list) {
		sprintf(buf, "%u", occ_item->index);
		open_json_object(buf);
		if (bound_pool)
			print_uint(PRINT_JSON, "bound_pool", NULL,
				   occ_item->bound_pool_index);
		print_uint(PRINT_JSON, "current", NULL, occ_item->cur);
		print_uint(PRINT_JSON, "max", NULL, occ_item->max);
		close_json_object();
	}
	close_json_object();
}

static void pr_out_occ_show_port(struct dl *dl, struct occ_port *occ_port)
{
	if (dl->json_output) {
		pr_out_json_occ_show_item_list(dl, "pool",
					       &occ_port->pool_list, false);
		pr_out_json_occ_show_item_list(dl, "itc",
					       &occ_port->ing_tc_list, true);
		pr_out_json_occ_show_item_list(dl, "etc",
					       &occ_port->eg_tc_list, true);
	} else {
		pr_out("\n");
		pr_out_occ_show_item_list("pool", &occ_port->pool_list, false);
		pr_out_occ_show_item_list("itc", &occ_port->ing_tc_list, true);
		pr_out_occ_show_item_list("etc", &occ_port->eg_tc_list, true);
	}
}

static void pr_out_occ_show(struct occ_show *occ_show)
{
	struct dl *dl = occ_show->dl;
	struct dl_opts *opts = &dl->opts;
	struct occ_port *occ_port;

	list_for_each_entry(occ_port, &occ_show->port_list, list) {
		__pr_out_port_handle_start(dl, opts->bus_name, opts->dev_name,
					   occ_port->port_index, NULL,
					   true, false);
		pr_out_occ_show_port(dl, occ_port);
		pr_out_port_handle_end(dl);
	}
}

static void cmd_sb_occ_port_pool_process(struct occ_show *occ_show,
					 struct nlattr **tb)
{
	struct occ_port *occ_port;
	struct occ_item *occ_item;

	if (occ_show->err || !dl_dump_filter(occ_show->dl, tb))
		return;

	occ_port = occ_port_get(occ_show, tb);
	if (!occ_port) {
		occ_show->err = -ENOMEM;
		return;
	}

	occ_item = occ_item_alloc();
	if (!occ_item) {
		occ_show->err = -ENOMEM;
		return;
	}
	occ_item->index = mnl_attr_get_u16(tb[DEVLINK_ATTR_SB_POOL_INDEX]);
	occ_item->cur = mnl_attr_get_u32(tb[DEVLINK_ATTR_SB_OCC_CUR]);
	occ_item->max = mnl_attr_get_u32(tb[DEVLINK_ATTR_SB_OCC_MAX]);
	list_add_tail(&occ_item->list, &occ_port->pool_list);
}

static int cmd_sb_occ_port_pool_process_cb(const struct nlmsghdr *nlh, void *data)
{
	struct occ_show *occ_show = data;
	struct nlattr *tb[DEVLINK_ATTR_MAX + 1] = {};
	struct genlmsghdr *genl = mnl_nlmsg_get_payload(nlh);

	mnl_attr_parse(nlh, sizeof(*genl), attr_cb, tb);
	if (!tb[DEVLINK_ATTR_BUS_NAME] || !tb[DEVLINK_ATTR_DEV_NAME] ||
	    !tb[DEVLINK_ATTR_PORT_INDEX] || !tb[DEVLINK_ATTR_SB_INDEX] ||
	    !tb[DEVLINK_ATTR_SB_POOL_INDEX] ||
	    !tb[DEVLINK_ATTR_SB_OCC_CUR] || !tb[DEVLINK_ATTR_SB_OCC_MAX])
		return MNL_CB_ERROR;
	cmd_sb_occ_port_pool_process(occ_show, tb);
	return MNL_CB_OK;
}

static void cmd_sb_occ_tc_pool_process(struct occ_show *occ_show,
				       struct nlattr **tb)
{
	struct occ_port *occ_port;
	struct occ_item *occ_item;
	uint8_t pool_type;

	if (occ_show->err || !dl_dump_filter(occ_show->dl, tb))
		return;

	occ_port = occ_port_get(occ_show, tb);
	if (!occ_port) {
		occ_show->err = -ENOMEM;
		return;
	}

	occ_item = occ_item_alloc();
	if (!occ_item) {
		occ_show->err = -ENOMEM;
		return;
	}
	occ_item->index = mnl_attr_get_u16(tb[DEVLINK_ATTR_SB_TC_INDEX]);
	occ_item->cur = mnl_attr_get_u32(tb[DEVLINK_ATTR_SB_OCC_CUR]);
	occ_item->max = mnl_attr_get_u32(tb[DEVLINK_ATTR_SB_OCC_MAX]);
	occ_item->bound_pool_index =
			mnl_attr_get_u16(tb[DEVLINK_ATTR_SB_POOL_INDEX]);
	pool_type = mnl_attr_get_u8(tb[DEVLINK_ATTR_SB_POOL_TYPE]);
	if (pool_type == DEVLINK_SB_POOL_TYPE_INGRESS)
		list_add_tail(&occ_item->list, &occ_port->ing_tc_list);
	else if (pool_type == DEVLINK_SB_POOL_TYPE_EGRESS)
		list_add_tail(&occ_item->list, &occ_port->eg_tc_list);
	else
		occ_item_free(occ_item);
}

static int cmd_sb_occ_tc_pool_process_cb(const struct nlmsghdr *nlh, void *data)
{
	struct occ_show *occ_show = data;
	struct nlattr *tb[DEVLINK_ATTR_MAX + 1] = {};
	struct genlmsghdr *genl = mnl_nlmsg_get_payload(nlh);

	mnl_attr_parse(nlh, sizeof(*genl), attr_cb, tb);
	if (!tb[DEVLINK_ATTR_BUS_NAME] || !tb[DEVLINK_ATTR_DEV_NAME] ||
	    !tb[DEVLINK_ATTR_PORT_INDEX] || !tb[DEVLINK_ATTR_SB_INDEX] ||
	    !tb[DEVLINK_ATTR_SB_TC_INDEX] || !tb[DEVLINK_ATTR_SB_POOL_TYPE] ||
	    !tb[DEVLINK_ATTR_SB_POOL_INDEX] ||
	    !tb[DEVLINK_ATTR_SB_OCC_CUR] || !tb[DEVLINK_ATTR_SB_OCC_MAX])
		return MNL_CB_ERROR;
	cmd_sb_occ_tc_pool_process(occ_show, tb);
	return MNL_CB_OK;
}

static int cmd_sb_occ_show(struct dl *dl)
{
	struct nlmsghdr *nlh;
	struct occ_show *occ_show;
	uint16_t flags = NLM_F_REQUEST | NLM_F_ACK | NLM_F_DUMP;
	int err;

	err = dl_argv_parse(dl, DL_OPT_HANDLE | DL_OPT_HANDLEP, DL_OPT_SB);
	if (err)
		return err;

	occ_show = occ_show_alloc(dl);
	if (!occ_show)
		return -ENOMEM;

	nlh = mnlu_gen_socket_cmd_prepare(&dl->nlg, DEVLINK_CMD_SB_PORT_POOL_GET, flags);

	err = mnlu_gen_socket_sndrcv(&dl->nlg, nlh,
				  cmd_sb_occ_port_pool_process_cb, occ_show);
	if (err)
		goto out;

	nlh = mnlu_gen_socket_cmd_prepare(&dl->nlg, DEVLINK_CMD_SB_TC_POOL_BIND_GET, flags);

	err = mnlu_gen_socket_sndrcv(&dl->nlg, nlh,
				  cmd_sb_occ_tc_pool_process_cb, occ_show);
	if (err)
		goto out;

	pr_out_section_start(dl, "occupancy");
	pr_out_occ_show(occ_show);
	pr_out_section_end(dl);

out:
	occ_show_free(occ_show);
	return err;
}

static int cmd_sb_occ_snapshot(struct dl *dl)
{
	struct nlmsghdr *nlh;
	int err;

	err = dl_argv_parse(dl, DL_OPT_HANDLE, DL_OPT_SB);
	if (err)
		return err;

	nlh = mnlu_gen_socket_cmd_prepare(&dl->nlg, DEVLINK_CMD_SB_OCC_SNAPSHOT,
			       NLM_F_REQUEST | NLM_F_ACK);

	dl_opts_put(nlh, dl);

	return mnlu_gen_socket_sndrcv(&dl->nlg, nlh, NULL, NULL);
}

static int cmd_sb_occ_clearmax(struct dl *dl)
{
	struct nlmsghdr *nlh;
	int err;

	err = dl_argv_parse(dl, DL_OPT_HANDLE, DL_OPT_SB);
	if (err)
		return err;

	nlh = mnlu_gen_socket_cmd_prepare(&dl->nlg, DEVLINK_CMD_SB_OCC_MAX_CLEAR,
			       NLM_F_REQUEST | NLM_F_ACK);

	dl_opts_put(nlh, dl);

	return mnlu_gen_socket_sndrcv(&dl->nlg, nlh, NULL, NULL);
}

static int cmd_sb_occ(struct dl *dl)
{
	if (dl_argv_match(dl, "help") || dl_no_arg(dl)) {
		cmd_sb_help();
		return 0;
	} else if (dl_argv_match(dl, "show") ||
		   dl_argv_match(dl, "list")) {
		dl_arg_inc(dl);
		return cmd_sb_occ_show(dl);
	} else if (dl_argv_match(dl, "snapshot")) {
		dl_arg_inc(dl);
		return cmd_sb_occ_snapshot(dl);
	} else if (dl_argv_match(dl, "clearmax")) {
		dl_arg_inc(dl);
		return cmd_sb_occ_clearmax(dl);
	}
	pr_err("Command \"%s\" not found\n", dl_argv(dl));
	return -ENOENT;
}

static int cmd_sb(struct dl *dl)
{
	if (dl_argv_match(dl, "help")) {
		cmd_sb_help();
		return 0;
	} else if (dl_argv_match(dl, "show") ||
		   dl_argv_match(dl, "list") || dl_no_arg(dl)) {
		dl_arg_inc(dl);
		return cmd_sb_show(dl);
	} else if (dl_argv_match(dl, "pool")) {
		dl_arg_inc(dl);
		return cmd_sb_pool(dl);
	} else if (dl_argv_match(dl, "port")) {
		dl_arg_inc(dl);
		return cmd_sb_port(dl);
	} else if (dl_argv_match(dl, "tc")) {
		dl_arg_inc(dl);
		return cmd_sb_tc(dl);
	} else if (dl_argv_match(dl, "occupancy")) {
		dl_arg_inc(dl);
		return cmd_sb_occ(dl);
	}
	pr_err("Command \"%s\" not found\n", dl_argv(dl));
	return -ENOENT;
}

static const char *cmd_name(uint8_t cmd)
{
	switch (cmd) {
	case DEVLINK_CMD_UNSPEC: return "unspec";
	case DEVLINK_CMD_GET: return "get";
	case DEVLINK_CMD_SET: return "set";
	case DEVLINK_CMD_NEW: return "new";
	case DEVLINK_CMD_DEL: return "del";
	case DEVLINK_CMD_PORT_GET: return "get";
	case DEVLINK_CMD_PORT_SET: return "set";
	case DEVLINK_CMD_PORT_NEW: return "new";
	case DEVLINK_CMD_PORT_DEL: return "del";
	case DEVLINK_CMD_PARAM_GET: return "get";
	case DEVLINK_CMD_PARAM_SET: return "set";
	case DEVLINK_CMD_PARAM_NEW: return "new";
	case DEVLINK_CMD_PARAM_DEL: return "del";
	case DEVLINK_CMD_REGION_GET: return "get";
	case DEVLINK_CMD_REGION_SET: return "set";
	case DEVLINK_CMD_REGION_NEW: return "new";
	case DEVLINK_CMD_REGION_DEL: return "del";
	case DEVLINK_CMD_PORT_PARAM_GET: return "get";
	case DEVLINK_CMD_PORT_PARAM_SET: return "set";
	case DEVLINK_CMD_PORT_PARAM_NEW: return "new";
	case DEVLINK_CMD_PORT_PARAM_DEL: return "del";
	case DEVLINK_CMD_FLASH_UPDATE: return "begin";
	case DEVLINK_CMD_FLASH_UPDATE_END: return "end";
	case DEVLINK_CMD_FLASH_UPDATE_STATUS: return "status";
	case DEVLINK_CMD_HEALTH_REPORTER_RECOVER: return "status";
	case DEVLINK_CMD_TRAP_GET: return "get";
	case DEVLINK_CMD_TRAP_SET: return "set";
	case DEVLINK_CMD_TRAP_NEW: return "new";
	case DEVLINK_CMD_TRAP_DEL: return "del";
	case DEVLINK_CMD_TRAP_GROUP_GET: return "get";
	case DEVLINK_CMD_TRAP_GROUP_SET: return "set";
	case DEVLINK_CMD_TRAP_GROUP_NEW: return "new";
	case DEVLINK_CMD_TRAP_GROUP_DEL: return "del";
	case DEVLINK_CMD_TRAP_POLICER_GET: return "get";
	case DEVLINK_CMD_TRAP_POLICER_SET: return "set";
	case DEVLINK_CMD_TRAP_POLICER_NEW: return "new";
	case DEVLINK_CMD_TRAP_POLICER_DEL: return "del";
	case DEVLINK_CMD_LINECARD_GET: return "get";
	case DEVLINK_CMD_LINECARD_SET: return "set";
	case DEVLINK_CMD_LINECARD_NEW: return "new";
	case DEVLINK_CMD_LINECARD_DEL: return "del";
	default: return "<unknown cmd>";
	}
}

static const char *cmd_obj(uint8_t cmd)
{
	switch (cmd) {
	case DEVLINK_CMD_UNSPEC: return "unspec";
	case DEVLINK_CMD_GET:
	case DEVLINK_CMD_SET:
	case DEVLINK_CMD_NEW:
	case DEVLINK_CMD_DEL:
		return "dev";
	case DEVLINK_CMD_PORT_GET:
	case DEVLINK_CMD_PORT_SET:
	case DEVLINK_CMD_PORT_NEW:
	case DEVLINK_CMD_PORT_DEL:
		return "port";
	case DEVLINK_CMD_PARAM_GET:
	case DEVLINK_CMD_PARAM_SET:
	case DEVLINK_CMD_PARAM_NEW:
	case DEVLINK_CMD_PARAM_DEL:
	case DEVLINK_CMD_PORT_PARAM_GET:
	case DEVLINK_CMD_PORT_PARAM_SET:
	case DEVLINK_CMD_PORT_PARAM_NEW:
	case DEVLINK_CMD_PORT_PARAM_DEL:
		return "param";
	case DEVLINK_CMD_REGION_GET:
	case DEVLINK_CMD_REGION_SET:
	case DEVLINK_CMD_REGION_NEW:
	case DEVLINK_CMD_REGION_DEL:
		return "region";
	case DEVLINK_CMD_FLASH_UPDATE:
	case DEVLINK_CMD_FLASH_UPDATE_END:
	case DEVLINK_CMD_FLASH_UPDATE_STATUS:
		return "flash";
	case DEVLINK_CMD_HEALTH_REPORTER_RECOVER:
		return "health";
	case DEVLINK_CMD_TRAP_GET:
	case DEVLINK_CMD_TRAP_SET:
	case DEVLINK_CMD_TRAP_NEW:
	case DEVLINK_CMD_TRAP_DEL:
		return "trap";
	case DEVLINK_CMD_TRAP_GROUP_GET:
	case DEVLINK_CMD_TRAP_GROUP_SET:
	case DEVLINK_CMD_TRAP_GROUP_NEW:
	case DEVLINK_CMD_TRAP_GROUP_DEL:
		return "trap-group";
	case DEVLINK_CMD_TRAP_POLICER_GET:
	case DEVLINK_CMD_TRAP_POLICER_SET:
	case DEVLINK_CMD_TRAP_POLICER_NEW:
	case DEVLINK_CMD_TRAP_POLICER_DEL:
		return "trap-policer";
	case DEVLINK_CMD_LINECARD_GET:
	case DEVLINK_CMD_LINECARD_SET:
	case DEVLINK_CMD_LINECARD_NEW:
	case DEVLINK_CMD_LINECARD_DEL:
		return "lc";
	default: return "<unknown obj>";
	}
}

static void pr_out_mon_header(uint8_t cmd)
{
	if (!is_json_context()) {
		pr_out("[%s,%s] ", cmd_obj(cmd), cmd_name(cmd));
	} else {
		open_json_object(NULL);
		print_string(PRINT_JSON, "command", NULL, cmd_name(cmd));
		open_json_object(cmd_obj(cmd));
	}
}

static void pr_out_mon_footer(void)
{
	if (is_json_context()) {
		close_json_object();
		close_json_object();
	}
}

static bool cmd_filter_check(struct dl *dl, uint8_t cmd)
{
	const char *obj = cmd_obj(cmd);
	unsigned int index = 0;
	const char *cur_obj;

	if (dl_no_arg(dl))
		return true;
	while ((cur_obj = dl_argv_index(dl, index++))) {
		if (strcmp(cur_obj, obj) == 0 || strcmp(cur_obj, "all") == 0)
			return true;
	}
	return false;
}

static void pr_out_flash_update(struct dl *dl, struct nlattr **tb)
{
	__pr_out_handle_start(dl, tb, true, false);

	if (tb[DEVLINK_ATTR_FLASH_UPDATE_STATUS_MSG]) {
		check_indent_newline(dl);
		print_string(PRINT_ANY, "msg", "msg %s",
			     mnl_attr_get_str(tb[DEVLINK_ATTR_FLASH_UPDATE_STATUS_MSG]));
	}
	if (tb[DEVLINK_ATTR_FLASH_UPDATE_COMPONENT]) {
		check_indent_newline(dl);
		print_string(PRINT_ANY, "component", "component %s",
			     mnl_attr_get_str(tb[DEVLINK_ATTR_FLASH_UPDATE_COMPONENT]));
	}

	if (tb[DEVLINK_ATTR_FLASH_UPDATE_STATUS_DONE])
		pr_out_u64(dl, "done",
			   mnl_attr_get_u64(tb[DEVLINK_ATTR_FLASH_UPDATE_STATUS_DONE]));

	if (tb[DEVLINK_ATTR_FLASH_UPDATE_STATUS_TOTAL])
		pr_out_u64(dl, "total",
			   mnl_attr_get_u64(tb[DEVLINK_ATTR_FLASH_UPDATE_STATUS_TOTAL]));

	pr_out_handle_end(dl);
}

static void pr_out_region(struct dl *dl, struct nlattr **tb);
static void pr_out_health(struct dl *dl, struct nlattr **tb_health,
			  bool show_device, bool show_port);
static void pr_out_trap(struct dl *dl, struct nlattr **tb, bool array);
static void pr_out_trap_group(struct dl *dl, struct nlattr **tb, bool array);
static void pr_out_trap_policer(struct dl *dl, struct nlattr **tb, bool array);

static int cmd_mon_show_cb(const struct nlmsghdr *nlh, void *data)
{
	struct dl *dl = data;
	struct nlattr *tb[DEVLINK_ATTR_MAX + 1] = {};
	struct genlmsghdr *genl = mnl_nlmsg_get_payload(nlh);
	uint8_t cmd = genl->cmd;

	if (!cmd_filter_check(dl, cmd))
		return MNL_CB_OK;

	switch (cmd) {
	case DEVLINK_CMD_GET: /* fall through */
	case DEVLINK_CMD_SET: /* fall through */
	case DEVLINK_CMD_NEW: /* fall through */
	case DEVLINK_CMD_DEL:
		mnl_attr_parse(nlh, sizeof(*genl), attr_cb, tb);
		if (!tb[DEVLINK_ATTR_BUS_NAME] || !tb[DEVLINK_ATTR_DEV_NAME])
			return MNL_CB_ERROR;
		pr_out_mon_header(genl->cmd);
		dl->stats = true;
		pr_out_dev(dl, tb);
		pr_out_mon_footer();
		break;
	case DEVLINK_CMD_PORT_GET: /* fall through */
	case DEVLINK_CMD_PORT_SET: /* fall through */
	case DEVLINK_CMD_PORT_NEW: /* fall through */
	case DEVLINK_CMD_PORT_DEL:
		mnl_attr_parse(nlh, sizeof(*genl), attr_cb, tb);
		if (!tb[DEVLINK_ATTR_BUS_NAME] || !tb[DEVLINK_ATTR_DEV_NAME] ||
		    !tb[DEVLINK_ATTR_PORT_INDEX])
			return MNL_CB_ERROR;
		pr_out_mon_header(genl->cmd);
		pr_out_port(dl, tb);
		pr_out_mon_footer();
		break;
	case DEVLINK_CMD_PARAM_GET: /* fall through */
	case DEVLINK_CMD_PARAM_SET: /* fall through */
	case DEVLINK_CMD_PARAM_NEW: /* fall through */
	case DEVLINK_CMD_PARAM_DEL:
		mnl_attr_parse(nlh, sizeof(*genl), attr_cb, tb);
		if (!tb[DEVLINK_ATTR_BUS_NAME] || !tb[DEVLINK_ATTR_DEV_NAME] ||
		    !tb[DEVLINK_ATTR_PARAM])
			return MNL_CB_ERROR;
		pr_out_mon_header(genl->cmd);
		pr_out_param(dl, tb, false, false);
		pr_out_mon_footer();
		break;
	case DEVLINK_CMD_REGION_GET: /* fall through */
	case DEVLINK_CMD_REGION_SET: /* fall through */
	case DEVLINK_CMD_REGION_NEW: /* fall through */
	case DEVLINK_CMD_REGION_DEL:
		mnl_attr_parse(nlh, sizeof(*genl), attr_cb, tb);
		if (!tb[DEVLINK_ATTR_BUS_NAME] || !tb[DEVLINK_ATTR_DEV_NAME] ||
		    !tb[DEVLINK_ATTR_REGION_NAME])
			return MNL_CB_ERROR;
		pr_out_mon_header(genl->cmd);
		pr_out_region(dl, tb);
		pr_out_mon_footer();
		break;
	case DEVLINK_CMD_FLASH_UPDATE: /* fall through */
	case DEVLINK_CMD_FLASH_UPDATE_END: /* fall through */
	case DEVLINK_CMD_FLASH_UPDATE_STATUS:
		mnl_attr_parse(nlh, sizeof(*genl), attr_cb, tb);
		if (!tb[DEVLINK_ATTR_BUS_NAME] || !tb[DEVLINK_ATTR_DEV_NAME])
			return MNL_CB_ERROR;
		pr_out_mon_header(genl->cmd);
		pr_out_flash_update(dl, tb);
		pr_out_mon_footer();
		break;
	case DEVLINK_CMD_HEALTH_REPORTER_RECOVER:
		mnl_attr_parse(nlh, sizeof(*genl), attr_cb, tb);
		if (!tb[DEVLINK_ATTR_BUS_NAME] || !tb[DEVLINK_ATTR_DEV_NAME] ||
		    !tb[DEVLINK_ATTR_HEALTH_REPORTER])
			return MNL_CB_ERROR;
		pr_out_mon_header(genl->cmd);
		pr_out_health(dl, tb, true, true);
		pr_out_mon_footer();
		break;
	case DEVLINK_CMD_TRAP_GET: /* fall through */
	case DEVLINK_CMD_TRAP_SET: /* fall through */
	case DEVLINK_CMD_TRAP_NEW: /* fall through */
	case DEVLINK_CMD_TRAP_DEL:
		mnl_attr_parse(nlh, sizeof(*genl), attr_cb, tb);
		if (!tb[DEVLINK_ATTR_BUS_NAME] || !tb[DEVLINK_ATTR_DEV_NAME] ||
		    !tb[DEVLINK_ATTR_TRAP_NAME] ||
		    !tb[DEVLINK_ATTR_TRAP_TYPE] ||
		    !tb[DEVLINK_ATTR_TRAP_ACTION] ||
		    !tb[DEVLINK_ATTR_TRAP_GROUP_NAME] ||
		    !tb[DEVLINK_ATTR_TRAP_METADATA] ||
		    !tb[DEVLINK_ATTR_STATS])
			return MNL_CB_ERROR;
		pr_out_mon_header(genl->cmd);
		pr_out_trap(dl, tb, false);
		pr_out_mon_footer();
		break;
	case DEVLINK_CMD_TRAP_GROUP_GET: /* fall through */
	case DEVLINK_CMD_TRAP_GROUP_SET: /* fall through */
	case DEVLINK_CMD_TRAP_GROUP_NEW: /* fall through */
	case DEVLINK_CMD_TRAP_GROUP_DEL:
		mnl_attr_parse(nlh, sizeof(*genl), attr_cb, tb);
		if (!tb[DEVLINK_ATTR_BUS_NAME] || !tb[DEVLINK_ATTR_DEV_NAME] ||
		    !tb[DEVLINK_ATTR_TRAP_GROUP_NAME] ||
		    !tb[DEVLINK_ATTR_STATS])
			return MNL_CB_ERROR;
		pr_out_mon_header(genl->cmd);
		pr_out_trap_group(dl, tb, false);
		pr_out_mon_footer();
		break;
	case DEVLINK_CMD_TRAP_POLICER_GET: /* fall through */
	case DEVLINK_CMD_TRAP_POLICER_SET: /* fall through */
	case DEVLINK_CMD_TRAP_POLICER_NEW: /* fall through */
	case DEVLINK_CMD_TRAP_POLICER_DEL: /* fall through */
		mnl_attr_parse(nlh, sizeof(*genl), attr_cb, tb);
		if (!tb[DEVLINK_ATTR_BUS_NAME] || !tb[DEVLINK_ATTR_DEV_NAME] ||
		    !tb[DEVLINK_ATTR_TRAP_POLICER_ID] ||
		    !tb[DEVLINK_ATTR_TRAP_POLICER_RATE] ||
		    !tb[DEVLINK_ATTR_TRAP_POLICER_BURST])
			return MNL_CB_ERROR;
		pr_out_mon_header(genl->cmd);
		pr_out_trap_policer(dl, tb, false);
		break;
	case DEVLINK_CMD_LINECARD_GET: /* fall through */
	case DEVLINK_CMD_LINECARD_SET: /* fall through */
	case DEVLINK_CMD_LINECARD_NEW: /* fall through */
	case DEVLINK_CMD_LINECARD_DEL:
		mnl_attr_parse(nlh, sizeof(*genl), attr_cb, tb);
		if (!tb[DEVLINK_ATTR_BUS_NAME] || !tb[DEVLINK_ATTR_DEV_NAME] ||
		    !tb[DEVLINK_ATTR_LINECARD_INDEX])
			return MNL_CB_ERROR;
		pr_out_mon_header(genl->cmd);
		pr_out_linecard(dl, tb);
		pr_out_mon_footer();
		break;
	}
	fflush(stdout);
	return MNL_CB_OK;
}

static int cmd_mon_show(struct dl *dl)
{
	int err;
	unsigned int index = 0;
	const char *cur_obj;

	while ((cur_obj = dl_argv_index(dl, index++))) {
		if (strcmp(cur_obj, "all") != 0 &&
		    strcmp(cur_obj, "dev") != 0 &&
		    strcmp(cur_obj, "port") != 0 &&
		    strcmp(cur_obj, "health") != 0 &&
		    strcmp(cur_obj, "trap") != 0 &&
		    strcmp(cur_obj, "trap-group") != 0 &&
		    strcmp(cur_obj, "trap-policer") != 0 &&
		    strcmp(cur_obj, "lc") != 0) {
			pr_err("Unknown object \"%s\"\n", cur_obj);
			return -EINVAL;
		}
	}
	err = _mnlg_socket_group_add(&dl->nlg, DEVLINK_GENL_MCGRP_CONFIG_NAME);
	if (err)
		return err;
	open_json_object(NULL);
	open_json_array(PRINT_JSON, "mon");
	err = _mnlg_socket_recv_run_intr(&dl->nlg, cmd_mon_show_cb, dl);
	close_json_array(PRINT_JSON, NULL);
	close_json_object();
	if (err)
		return err;
	return 0;
}

static void cmd_mon_help(void)
{
	pr_err("Usage: devlink monitor [ all | OBJECT-LIST ]\n"
	       "where  OBJECT-LIST := { dev | port | lc | health | trap | trap-group | trap-policer }\n");
}

static int cmd_mon(struct dl *dl)
{
	if (dl_argv_match(dl, "help")) {
		cmd_mon_help();
		return 0;
	}
	return cmd_mon_show(dl);
}

struct dpipe_field {
	char *name;
	unsigned int id;
	unsigned int bitwidth;
	enum devlink_dpipe_field_mapping_type mapping_type;
};

struct dpipe_header {
	struct list_head list;
	char *name;
	unsigned int id;
	struct dpipe_field *fields;
	unsigned int fields_count;
};

struct dpipe_table {
	struct list_head list;
	char *name;
	unsigned int resource_id;
	bool resource_valid;
};

struct dpipe_tables {
	struct list_head table_list;
};

struct resource {
	char *name;
	uint64_t size;
	uint64_t size_new;
	uint64_t size_min;
	uint64_t size_max;
	uint64_t size_gran;
	enum devlink_resource_unit unit;
	bool size_valid;
	uint64_t size_occ;
	bool occ_valid;
	uint64_t id;
	struct list_head list;
	struct list_head resource_list;
	struct resource *parent;
};

struct resources {
	struct list_head resource_list;
};

struct resource_ctx {
	struct dl *dl;
	int err;
	struct resources *resources;
	struct dpipe_tables *tables;
	bool print_resources;
	bool pending_change;
};

static struct resource *resource_alloc(void)
{
	struct resource *resource;

	resource = calloc(1, sizeof(struct resource));
	if (!resource)
		return NULL;
	INIT_LIST_HEAD(&resource->resource_list);
	return resource;
}

static void resource_free(struct resource *resource)
{
	struct resource *child_resource, *tmp;

	list_for_each_entry_safe(child_resource, tmp, &resource->resource_list,
				 list) {
		free(child_resource->name);
		resource_free(child_resource);
	}
	free(resource);
}

static struct resources *resources_alloc(void)
{
	struct resources *resources;

	resources = calloc(1, sizeof(struct resources));
	if (!resources)
		return NULL;
	INIT_LIST_HEAD(&resources->resource_list);
	return resources;
}

static void resources_free(struct resources *resources)
{
	struct resource *resource, *tmp;

	list_for_each_entry_safe(resource, tmp, &resources->resource_list, list)
		resource_free(resource);
}

static int resource_ctx_init(struct resource_ctx *ctx, struct dl *dl)
{
	ctx->resources = resources_alloc();
	if (!ctx->resources)
		return -ENOMEM;
	ctx->dl = dl;
	return 0;
}

static void resource_ctx_fini(struct resource_ctx *ctx)
{
	resources_free(ctx->resources);
}

struct dpipe_ctx {
	struct dl *dl;
	int err;
	struct list_head global_headers;
	struct list_head local_headers;
	struct dpipe_tables *tables;
	struct resources *resources;
	bool print_headers;
	bool print_tables;
};

static struct dpipe_header *dpipe_header_alloc(unsigned int fields_count)
{
	struct dpipe_header *header;

	header = calloc(1, sizeof(struct dpipe_header));
	if (!header)
		return NULL;
	header->fields = calloc(fields_count, sizeof(struct dpipe_field));
	if (!header->fields)
		goto err_fields_alloc;
	header->fields_count = fields_count;
	return header;

err_fields_alloc:
	free(header);
	return NULL;
}

static void dpipe_header_free(struct dpipe_header *header)
{
	free(header->fields);
	free(header);
}

static void dpipe_header_clear(struct dpipe_header *header)
{
	struct dpipe_field *field;
	int i;

	for (i = 0; i < header->fields_count; i++) {
		field = &header->fields[i];
		free(field->name);
	}
	free(header->name);
}

static void dpipe_header_add(struct dpipe_ctx *ctx,
			     struct dpipe_header *header, bool global)
{
	if (global)
		list_add(&header->list, &ctx->global_headers);
	else
		list_add(&header->list, &ctx->local_headers);
}

static void dpipe_header_del(struct dpipe_header *header)
{
	list_del(&header->list);
}

static struct dpipe_table *dpipe_table_alloc(void)
{
	return calloc(1, sizeof(struct dpipe_table));
}

static void dpipe_table_free(struct dpipe_table *table)
{
	free(table);
}

static struct dpipe_tables *dpipe_tables_alloc(void)
{
	struct dpipe_tables *tables;

	tables = calloc(1, sizeof(struct dpipe_tables));
	if (!tables)
		return NULL;
	INIT_LIST_HEAD(&tables->table_list);
	return tables;
}

static void dpipe_tables_free(struct dpipe_tables *tables)
{
	struct dpipe_table *table, *tmp;

	list_for_each_entry_safe(table, tmp, &tables->table_list, list)
		dpipe_table_free(table);
	free(tables);
}

static int dpipe_ctx_init(struct dpipe_ctx *ctx, struct dl *dl)
{
	ctx->tables = dpipe_tables_alloc();
	if (!ctx->tables)
		return -ENOMEM;

	ctx->dl = dl;
	INIT_LIST_HEAD(&ctx->global_headers);
	INIT_LIST_HEAD(&ctx->local_headers);
	return 0;
}

static void dpipe_ctx_fini(struct dpipe_ctx *ctx)
{
	struct dpipe_header *header, *tmp;

	list_for_each_entry_safe(header, tmp, &ctx->global_headers,
				 list) {
		dpipe_header_del(header);
		dpipe_header_clear(header);
		dpipe_header_free(header);
	}
	list_for_each_entry_safe(header, tmp, &ctx->local_headers,
				 list) {
		dpipe_header_del(header);
		dpipe_header_clear(header);
		dpipe_header_free(header);
	}
	dpipe_tables_free(ctx->tables);
}

static const char *dpipe_header_id2s(struct dpipe_ctx *ctx,
				     uint32_t header_id, bool global)
{
	struct list_head *header_list;
	struct dpipe_header *header;

	if (global)
		header_list = &ctx->global_headers;
	else
		header_list = &ctx->local_headers;
	list_for_each_entry(header, header_list, list) {
		if (header->id != header_id)
			continue;
		return header->name;
	}
	return NULL;
}

static const char *dpipe_field_id2s(struct dpipe_ctx *ctx,
				    uint32_t header_id,
				    uint32_t field_id, bool global)
{
	struct list_head *header_list;
	struct dpipe_header *header;

	if (global)
		header_list = &ctx->global_headers;
	else
		header_list = &ctx->local_headers;
	list_for_each_entry(header, header_list, list) {
		if (header->id != header_id)
			continue;
		return header->fields[field_id].name;
	}
	return NULL;
}

static const char *
dpipe_field_mapping_e2s(enum devlink_dpipe_field_mapping_type mapping_type)
{
	switch (mapping_type) {
	case DEVLINK_DPIPE_FIELD_MAPPING_TYPE_NONE:
		return NULL;
	case DEVLINK_DPIPE_FIELD_MAPPING_TYPE_IFINDEX:
		return "ifindex";
	default:
		return "<unknown>";
	}
}

static const char *
dpipe_mapping_get(struct dpipe_ctx *ctx, uint32_t header_id,
		  uint32_t field_id, bool global)
{
	enum devlink_dpipe_field_mapping_type mapping_type;
	struct list_head *header_list;
	struct dpipe_header *header;

	if (global)
		header_list = &ctx->global_headers;
	else
		header_list = &ctx->local_headers;
	list_for_each_entry(header, header_list, list) {
		if (header->id != header_id)
			continue;
		mapping_type = header->fields[field_id].mapping_type;
		return dpipe_field_mapping_e2s(mapping_type);
	}
	return NULL;
}

static void pr_out_dpipe_fields(struct dpipe_ctx *ctx,
				struct dpipe_field *fields,
				unsigned int field_count)
{
	struct dpipe_field *field;
	int i;

	for (i = 0; i < field_count; i++) {
		field = &fields[i];
		pr_out_entry_start(ctx->dl);
		check_indent_newline(ctx->dl);
		print_string(PRINT_ANY, "name", "name %s", field->name);
		if (ctx->dl->verbose)
			print_uint(PRINT_ANY, "id", " id %u", field->id);
		print_uint(PRINT_ANY, "bitwidth", " bitwidth %u", field->bitwidth);
		if (field->mapping_type) {
			print_string(PRINT_ANY, "mapping_type", " mapping_type %s",
				     dpipe_field_mapping_e2s(field->mapping_type));
		}
		pr_out_entry_end(ctx->dl);
	}
}

static void
pr_out_dpipe_header(struct dpipe_ctx *ctx, struct nlattr **tb,
		    struct dpipe_header *header, bool global)
{
	pr_out_handle_start_arr(ctx->dl, tb);
	check_indent_newline(ctx->dl);
	print_string(PRINT_ANY, "name", "name %s", header->name);
	if (ctx->dl->verbose) {
		print_uint(PRINT_ANY, "id", " id %u", header->id);
		print_bool(PRINT_ANY, "global", " global %s", global);
	}
	pr_out_array_start(ctx->dl, "field");
	pr_out_dpipe_fields(ctx, header->fields,
			    header->fields_count);
	pr_out_array_end(ctx->dl);
	pr_out_handle_end(ctx->dl);
}

static void pr_out_dpipe_headers(struct dpipe_ctx *ctx,
				 struct nlattr **tb)
{
	struct dpipe_header *header;

	list_for_each_entry(header, &ctx->local_headers, list)
		pr_out_dpipe_header(ctx, tb, header, false);

	list_for_each_entry(header, &ctx->global_headers, list)
		pr_out_dpipe_header(ctx, tb, header, true);
}

static int dpipe_header_field_get(struct nlattr *nl, struct dpipe_field *field)
{
	struct nlattr *nla_field[DEVLINK_ATTR_MAX + 1] = {};
	const char *name;
	int err;

	err = mnl_attr_parse_nested(nl, attr_cb, nla_field);
	if (err != MNL_CB_OK)
		return -EINVAL;
	if (!nla_field[DEVLINK_ATTR_DPIPE_FIELD_ID] ||
	    !nla_field[DEVLINK_ATTR_DPIPE_FIELD_NAME] ||
	    !nla_field[DEVLINK_ATTR_DPIPE_FIELD_BITWIDTH] ||
	    !nla_field[DEVLINK_ATTR_DPIPE_FIELD_MAPPING_TYPE])
		return -EINVAL;

	name = mnl_attr_get_str(nla_field[DEVLINK_ATTR_DPIPE_FIELD_NAME]);
	field->id = mnl_attr_get_u32(nla_field[DEVLINK_ATTR_DPIPE_FIELD_ID]);
	field->bitwidth = mnl_attr_get_u32(nla_field[DEVLINK_ATTR_DPIPE_FIELD_BITWIDTH]);
	field->name = strdup(name);
	if (!field->name)
		return -ENOMEM;
	field->mapping_type = mnl_attr_get_u32(nla_field[DEVLINK_ATTR_DPIPE_FIELD_MAPPING_TYPE]);
	return 0;
}

static int dpipe_header_fields_get(struct nlattr *nla_fields,
				   struct dpipe_field *fields)
{
	struct nlattr *nla_field;
	int count = 0;
	int err;

	mnl_attr_for_each_nested(nla_field, nla_fields) {
		err = dpipe_header_field_get(nla_field, &fields[count]);
		if (err)
			return err;
		count++;
	}
	return 0;
}

static unsigned int dpipe_header_field_count_get(struct nlattr *nla_fields)
{
	struct nlattr *nla_field;
	unsigned int count = 0;

	mnl_attr_for_each_nested(nla_field, nla_fields)
		count++;
	return count;
}

static int dpipe_header_get(struct dpipe_ctx *ctx, struct nlattr *nl)
{
	struct nlattr *nla_header[DEVLINK_ATTR_MAX + 1] = {};
	struct dpipe_header *header;
	unsigned int fields_count;
	const char *header_name;
	bool global;
	int err;

	err = mnl_attr_parse_nested(nl, attr_cb, nla_header);
	if (err != MNL_CB_OK)
		return -EINVAL;

	if (!nla_header[DEVLINK_ATTR_DPIPE_HEADER_NAME] ||
	    !nla_header[DEVLINK_ATTR_DPIPE_HEADER_ID] ||
	    !nla_header[DEVLINK_ATTR_DPIPE_HEADER_FIELDS])
		return -EINVAL;

	fields_count = dpipe_header_field_count_get(nla_header[DEVLINK_ATTR_DPIPE_HEADER_FIELDS]);
	header = dpipe_header_alloc(fields_count);
	if (!header)
		return -ENOMEM;

	header_name = mnl_attr_get_str(nla_header[DEVLINK_ATTR_DPIPE_HEADER_NAME]);
	header->name = strdup(header_name);
	header->id = mnl_attr_get_u32(nla_header[DEVLINK_ATTR_DPIPE_HEADER_ID]);
	header->fields_count = fields_count;
	global = !!mnl_attr_get_u8(nla_header[DEVLINK_ATTR_DPIPE_HEADER_GLOBAL]);

	err = dpipe_header_fields_get(nla_header[DEVLINK_ATTR_DPIPE_HEADER_FIELDS],
				      header->fields);
	if (err)
		goto err_field_get;
	dpipe_header_add(ctx, header, global);
	return 0;

err_field_get:
	dpipe_header_free(header);
	return err;
}

static int dpipe_headers_get(struct dpipe_ctx *ctx, struct nlattr **tb)
{
	struct nlattr *nla_headers = tb[DEVLINK_ATTR_DPIPE_HEADERS];
	struct nlattr *nla_header;
	int err;

	mnl_attr_for_each_nested(nla_header, nla_headers) {
		err = dpipe_header_get(ctx, nla_header);
		if (err)
			return err;
	}
	return 0;
}

static int cmd_dpipe_header_cb(const struct nlmsghdr *nlh, void *data)
{
	struct dpipe_ctx *ctx = data;
	struct nlattr *tb[DEVLINK_ATTR_MAX + 1] = {};
	struct genlmsghdr *genl = mnl_nlmsg_get_payload(nlh);
	int err;

	mnl_attr_parse(nlh, sizeof(*genl), attr_cb, tb);
	if (!tb[DEVLINK_ATTR_BUS_NAME] || !tb[DEVLINK_ATTR_DEV_NAME] ||
	    !tb[DEVLINK_ATTR_DPIPE_HEADERS])
		return MNL_CB_ERROR;
	err = dpipe_headers_get(ctx, tb);
	if (err) {
		ctx->err = err;
		return MNL_CB_ERROR;
	}

	if (ctx->print_headers)
		pr_out_dpipe_headers(ctx, tb);
	return MNL_CB_OK;
}

static int cmd_dpipe_headers_show(struct dl *dl)
{
	struct nlmsghdr *nlh;
	struct dpipe_ctx ctx = {};
	uint16_t flags = NLM_F_REQUEST | NLM_F_ACK;
	int err;

	err = dl_argv_parse(dl, DL_OPT_HANDLE, 0);
	if (err)
		return err;

	nlh = mnlu_gen_socket_cmd_prepare(&dl->nlg, DEVLINK_CMD_DPIPE_HEADERS_GET, flags);

	dl_opts_put(nlh, dl);

	err = dpipe_ctx_init(&ctx, dl);
	if (err)
		return err;

	ctx.print_headers = true;

	pr_out_section_start(dl, "header");
	err = mnlu_gen_socket_sndrcv(&dl->nlg, nlh, cmd_dpipe_header_cb, &ctx);
	if (err)
		pr_err("error get headers %s\n", strerror(ctx.err));
	pr_out_section_end(dl);

	dpipe_ctx_fini(&ctx);
	return err;
}

static void cmd_dpipe_help(void)
{
	pr_err("Usage: devlink dpipe table show DEV [ name TABLE_NAME ]\n");
	pr_err("       devlink dpipe table set DEV name TABLE_NAME\n");
	pr_err("                               [ counters_enabled { true | false } ]\n");
	pr_err("       devlink dpipe table dump DEV name TABLE_NAME\n");
	pr_err("       devlink dpipe header show DEV\n");
}

static int cmd_dpipe_header(struct dl *dl)
{
	if (dl_argv_match(dl, "help") || dl_no_arg(dl)) {
		cmd_dpipe_help();
		return 0;
	} else if (dl_argv_match(dl, "show")) {
		dl_arg_inc(dl);
		return cmd_dpipe_headers_show(dl);
	}
	pr_err("Command \"%s\" not found\n", dl_argv(dl));
	return -ENOENT;
}

static const char
*dpipe_action_type_e2s(enum devlink_dpipe_action_type action_type)
{
	switch (action_type) {
	case DEVLINK_DPIPE_ACTION_TYPE_FIELD_MODIFY:
		return "field_modify";
	default:
		return "<unknown>";
	}
}

struct dpipe_op_info {
	uint32_t header_id;
	uint32_t field_id;
	bool header_global;
};

struct dpipe_action {
	struct dpipe_op_info info;
	uint32_t type;
};

static void pr_out_dpipe_action(struct dpipe_action *action,
				struct dpipe_ctx *ctx)
{
	struct dpipe_op_info *op_info = &action->info;
	const char *mapping;

	check_indent_newline(ctx->dl);
	print_string(PRINT_ANY, "type", "type %s",
		     dpipe_action_type_e2s(action->type));
	print_string(PRINT_ANY, "header", " header %s",
		     dpipe_header_id2s(ctx, op_info->header_id,
				       op_info->header_global));
	print_string(PRINT_ANY, "field", " field %s",
		     dpipe_field_id2s(ctx, op_info->header_id,
				      op_info->field_id,
				      op_info->header_global));
	mapping = dpipe_mapping_get(ctx, op_info->header_id,
				    op_info->field_id,
				    op_info->header_global);
	if (mapping)
		print_string(PRINT_ANY, "mapping", " mapping %s", mapping);
}

static int dpipe_action_parse(struct dpipe_action *action, struct nlattr *nl)
{
	struct nlattr *nla_action[DEVLINK_ATTR_MAX + 1] = {};
	int err;

	err = mnl_attr_parse_nested(nl, attr_cb, nla_action);
	if (err != MNL_CB_OK)
		return -EINVAL;

	if (!nla_action[DEVLINK_ATTR_DPIPE_ACTION_TYPE] ||
	    !nla_action[DEVLINK_ATTR_DPIPE_HEADER_INDEX] ||
	    !nla_action[DEVLINK_ATTR_DPIPE_HEADER_ID] ||
	    !nla_action[DEVLINK_ATTR_DPIPE_FIELD_ID]) {
		return -EINVAL;
	}

	action->type = mnl_attr_get_u32(nla_action[DEVLINK_ATTR_DPIPE_ACTION_TYPE]);
	action->info.header_id = mnl_attr_get_u32(nla_action[DEVLINK_ATTR_DPIPE_HEADER_ID]);
	action->info.field_id = mnl_attr_get_u32(nla_action[DEVLINK_ATTR_DPIPE_FIELD_ID]);
	action->info.header_global = !!mnl_attr_get_u8(nla_action[DEVLINK_ATTR_DPIPE_HEADER_GLOBAL]);

	return 0;
}

static int dpipe_table_actions_show(struct dpipe_ctx *ctx,
				    struct nlattr *nla_actions)
{
	struct nlattr *nla_action;
	struct dpipe_action action;

	mnl_attr_for_each_nested(nla_action, nla_actions) {
		pr_out_entry_start(ctx->dl);
		if (dpipe_action_parse(&action, nla_action))
			goto err_action_parse;
		pr_out_dpipe_action(&action, ctx);
		pr_out_entry_end(ctx->dl);
	}
	return 0;

err_action_parse:
	pr_out_entry_end(ctx->dl);
	return -EINVAL;
}

static const char *
dpipe_match_type_e2s(enum devlink_dpipe_match_type match_type)
{
	switch (match_type) {
	case DEVLINK_DPIPE_MATCH_TYPE_FIELD_EXACT:
		return "field_exact";
	default:
		return "<unknown>";
	}
}

struct dpipe_match {
	struct dpipe_op_info info;
	uint32_t type;
};

static void pr_out_dpipe_match(struct dpipe_match *match,
			       struct dpipe_ctx *ctx)
{
	struct dpipe_op_info *op_info = &match->info;
	const char *mapping;

	check_indent_newline(ctx->dl);
	print_string(PRINT_ANY, "type", "type %s",
		     dpipe_match_type_e2s(match->type));
	print_string(PRINT_ANY, "header", " header %s",
		     dpipe_header_id2s(ctx, op_info->header_id,
				       op_info->header_global));
	print_string(PRINT_ANY, "field", " field %s",
		     dpipe_field_id2s(ctx, op_info->header_id,
				      op_info->field_id,
				      op_info->header_global));
	mapping = dpipe_mapping_get(ctx, op_info->header_id,
				    op_info->field_id,
				    op_info->header_global);
	if (mapping)
		print_string(PRINT_ANY, "mapping", " mapping %s", mapping);
}

static int dpipe_match_parse(struct dpipe_match *match,
			     struct nlattr *nl)

{
	struct nlattr *nla_match[DEVLINK_ATTR_MAX + 1] = {};
	int err;

	err = mnl_attr_parse_nested(nl, attr_cb, nla_match);
	if (err != MNL_CB_OK)
		return -EINVAL;

	if (!nla_match[DEVLINK_ATTR_DPIPE_MATCH_TYPE] ||
	    !nla_match[DEVLINK_ATTR_DPIPE_HEADER_INDEX] ||
	    !nla_match[DEVLINK_ATTR_DPIPE_HEADER_ID] ||
	    !nla_match[DEVLINK_ATTR_DPIPE_FIELD_ID]) {
		return -EINVAL;
	}

	match->type = mnl_attr_get_u32(nla_match[DEVLINK_ATTR_DPIPE_MATCH_TYPE]);
	match->info.header_id = mnl_attr_get_u32(nla_match[DEVLINK_ATTR_DPIPE_HEADER_ID]);
	match->info.field_id = mnl_attr_get_u32(nla_match[DEVLINK_ATTR_DPIPE_FIELD_ID]);
	match->info.header_global = !!mnl_attr_get_u8(nla_match[DEVLINK_ATTR_DPIPE_HEADER_GLOBAL]);

	return 0;
}

static int dpipe_table_matches_show(struct dpipe_ctx *ctx,
				    struct nlattr *nla_matches)
{
	struct nlattr *nla_match;
	struct dpipe_match match;

	mnl_attr_for_each_nested(nla_match, nla_matches) {
		pr_out_entry_start(ctx->dl);
		if (dpipe_match_parse(&match, nla_match))
			goto err_match_parse;
		pr_out_dpipe_match(&match, ctx);
		pr_out_entry_end(ctx->dl);
	}
	return 0;

err_match_parse:
	pr_out_entry_end(ctx->dl);
	return -EINVAL;
}

static struct resource *
resource_find(struct resources *resources, struct resource *resource,
	      uint64_t resource_id)
{
	struct list_head *list_head;

	if (!resource)
		list_head = &resources->resource_list;
	else
		list_head = &resource->resource_list;

	list_for_each_entry(resource, list_head, list) {
		struct resource *child_resource;

		if (resource->id == resource_id)
			return resource;

		child_resource = resource_find(resources, resource,
					       resource_id);
		if (child_resource)
			return child_resource;
	}
	return NULL;
}

static void
resource_path_print(struct dl *dl, struct resources *resources,
		    uint64_t resource_id)
{
	struct resource *resource, *parent_resource;
	const char del[] = "/";
	int path_len = 0;
	char *path;

	resource = resource_find(resources, NULL, resource_id);
	if (!resource)
		return;

	for (parent_resource = resource; parent_resource;
	     parent_resource = parent_resource->parent)
		path_len += strlen(parent_resource->name) + 1;

	path_len++;
	path = calloc(1, path_len);
	if (!path)
		return;

	path += path_len - 1;
	for (parent_resource = resource; parent_resource;
		parent_resource = parent_resource->parent) {
		path -= strlen(parent_resource->name);
		memcpy(path, parent_resource->name,
		       strlen(parent_resource->name));
		path -= strlen(del);
		memcpy(path, del, strlen(del));
	}
	check_indent_newline(dl);
	print_string(PRINT_ANY, "resource_path", "resource_path %s", path);
	free(path);
}

static int dpipe_table_show(struct dpipe_ctx *ctx, struct nlattr *nl)
{
	struct nlattr *nla_table[DEVLINK_ATTR_MAX + 1] = {};
	struct dpipe_table *table;
	uint32_t resource_units;
	bool counters_enabled;
	bool resource_valid;
	uint32_t size;
	int err;

	err = mnl_attr_parse_nested(nl, attr_cb, nla_table);
	if (err != MNL_CB_OK)
		return -EINVAL;

	if (!nla_table[DEVLINK_ATTR_DPIPE_TABLE_NAME] ||
	    !nla_table[DEVLINK_ATTR_DPIPE_TABLE_SIZE] ||
	    !nla_table[DEVLINK_ATTR_DPIPE_TABLE_ACTIONS] ||
	    !nla_table[DEVLINK_ATTR_DPIPE_TABLE_MATCHES] ||
	    !nla_table[DEVLINK_ATTR_DPIPE_TABLE_COUNTERS_ENABLED]) {
		return -EINVAL;
	}

	table = dpipe_table_alloc();
	if (!table)
		return -ENOMEM;

	table->name = strdup(mnl_attr_get_str(nla_table[DEVLINK_ATTR_DPIPE_TABLE_NAME]));
	size = mnl_attr_get_u32(nla_table[DEVLINK_ATTR_DPIPE_TABLE_SIZE]);
	counters_enabled = !!mnl_attr_get_u8(nla_table[DEVLINK_ATTR_DPIPE_TABLE_COUNTERS_ENABLED]);

	resource_valid = nla_table[DEVLINK_ATTR_DPIPE_TABLE_RESOURCE_ID] &&
			 ctx->resources;
	if (resource_valid) {
		table->resource_id = mnl_attr_get_u64(nla_table[DEVLINK_ATTR_DPIPE_TABLE_RESOURCE_ID]);
		table->resource_valid = true;
	}

	list_add_tail(&table->list, &ctx->tables->table_list);
	if (!ctx->print_tables)
		return 0;

	check_indent_newline(ctx->dl);
	print_string(PRINT_ANY, "name", "name %s", table->name);
	print_uint(PRINT_ANY, "size", " size %u", size);
	print_bool(PRINT_ANY, "counters_enabled", " counters_enabled %s", counters_enabled);

	if (resource_valid) {
		resource_units = mnl_attr_get_u32(nla_table[DEVLINK_ATTR_DPIPE_TABLE_RESOURCE_UNITS]);
		resource_path_print(ctx->dl, ctx->resources,
				    table->resource_id);
		print_uint(PRINT_ANY, "resource_units", " resource_units %u",
			   resource_units);
	}

	pr_out_array_start(ctx->dl, "match");
	if (dpipe_table_matches_show(ctx, nla_table[DEVLINK_ATTR_DPIPE_TABLE_MATCHES]))
		goto err_matches_show;
	pr_out_array_end(ctx->dl);

	pr_out_array_start(ctx->dl, "action");
	if (dpipe_table_actions_show(ctx, nla_table[DEVLINK_ATTR_DPIPE_TABLE_ACTIONS]))
		goto err_actions_show;
	pr_out_array_end(ctx->dl);

	return 0;

err_actions_show:
err_matches_show:
	pr_out_array_end(ctx->dl);
	return -EINVAL;
}

static int dpipe_tables_show(struct dpipe_ctx *ctx, struct nlattr **tb)
{
	struct nlattr *nla_tables = tb[DEVLINK_ATTR_DPIPE_TABLES];
	struct nlattr *nla_table;

	mnl_attr_for_each_nested(nla_table, nla_tables) {
		if (ctx->print_tables)
			pr_out_handle_start_arr(ctx->dl, tb);
		if (dpipe_table_show(ctx, nla_table))
			goto err_table_show;
		if (ctx->print_tables)
			pr_out_handle_end(ctx->dl);
	}
	return 0;

err_table_show:
	if (ctx->print_tables)
		pr_out_handle_end(ctx->dl);
	return -EINVAL;
}

static int cmd_dpipe_table_show_cb(const struct nlmsghdr *nlh, void *data)
{
	struct dpipe_ctx *ctx = data;
	struct nlattr *tb[DEVLINK_ATTR_MAX + 1] = {};
	struct genlmsghdr *genl = mnl_nlmsg_get_payload(nlh);

	mnl_attr_parse(nlh, sizeof(*genl), attr_cb, tb);
	if (!tb[DEVLINK_ATTR_BUS_NAME] || !tb[DEVLINK_ATTR_DEV_NAME] ||
	    !tb[DEVLINK_ATTR_DPIPE_TABLES])
		return MNL_CB_ERROR;

	if (dpipe_tables_show(ctx, tb))
		return MNL_CB_ERROR;
	return MNL_CB_OK;
}

static int cmd_resource_dump_cb(const struct nlmsghdr *nlh, void *data);

static int cmd_dpipe_table_show(struct dl *dl)
{
	struct nlmsghdr *nlh;
	struct dpipe_ctx dpipe_ctx = {};
	struct resource_ctx resource_ctx = {};
	uint16_t flags = NLM_F_REQUEST;
	int err;

	err = dl_argv_parse(dl, DL_OPT_HANDLE, DL_OPT_DPIPE_TABLE_NAME);
	if (err)
		return err;

	nlh = mnlu_gen_socket_cmd_prepare(&dl->nlg, DEVLINK_CMD_DPIPE_HEADERS_GET, flags);

	err = dpipe_ctx_init(&dpipe_ctx, dl);
	if (err)
		return err;

	dpipe_ctx.print_tables = true;

	dl_opts_put(nlh, dl);
	err = mnlu_gen_socket_sndrcv(&dl->nlg, nlh, cmd_dpipe_header_cb,
				  &dpipe_ctx);
	if (err) {
		pr_err("error get headers %s\n", strerror(dpipe_ctx.err));
		goto err_headers_get;
	}

	err = resource_ctx_init(&resource_ctx, dl);
	if (err)
		goto err_resource_ctx_init;

	resource_ctx.print_resources = false;
	nlh = mnlu_gen_socket_cmd_prepare(&dl->nlg, DEVLINK_CMD_RESOURCE_DUMP, flags);
	dl_opts_put(nlh, dl);
	err = mnlu_gen_socket_sndrcv(&dl->nlg, nlh, cmd_resource_dump_cb,
				  &resource_ctx);
	if (!err)
		dpipe_ctx.resources = resource_ctx.resources;

	flags = NLM_F_REQUEST | NLM_F_ACK;
	nlh = mnlu_gen_socket_cmd_prepare(&dl->nlg, DEVLINK_CMD_DPIPE_TABLE_GET, flags);
	dl_opts_put(nlh, dl);

	pr_out_section_start(dl, "table");
	mnlu_gen_socket_sndrcv(&dl->nlg, nlh, cmd_dpipe_table_show_cb, &dpipe_ctx);
	pr_out_section_end(dl);

	resource_ctx_fini(&resource_ctx);
	dpipe_ctx_fini(&dpipe_ctx);
	return 0;

err_resource_ctx_init:
err_headers_get:
	dpipe_ctx_fini(&dpipe_ctx);
	return err;
}

static int cmd_dpipe_table_set(struct dl *dl)
{
	struct nlmsghdr *nlh;
	int err;

	err = dl_argv_parse(dl, DL_OPT_HANDLE | DL_OPT_DPIPE_TABLE_NAME |
			    DL_OPT_DPIPE_TABLE_COUNTERS, 0);
	if (err)
		return err;

	nlh = mnlu_gen_socket_cmd_prepare(&dl->nlg, DEVLINK_CMD_DPIPE_TABLE_COUNTERS_SET,
			       NLM_F_REQUEST | NLM_F_ACK);

	dl_opts_put(nlh, dl);

	return mnlu_gen_socket_sndrcv(&dl->nlg, nlh, NULL, NULL);
}

enum dpipe_value_type {
	DPIPE_VALUE_TYPE_VALUE,
	DPIPE_VALUE_TYPE_MASK,
};

static const char *
dpipe_value_type_e2s(enum dpipe_value_type type)
{
	switch (type) {
	case DPIPE_VALUE_TYPE_VALUE:
		return "value";
	case DPIPE_VALUE_TYPE_MASK:
		return "value_mask";
	default:
		return "<unknown>";
	}
}

struct dpipe_field_printer {
	unsigned int field_id;
	void (*printer)(struct dpipe_ctx *, enum dpipe_value_type, void *);
};

struct dpipe_header_printer {
	struct dpipe_field_printer *printers;
	unsigned int printers_count;
	unsigned int header_id;
};

static void dpipe_field_printer_ipv4_addr(struct dpipe_ctx *ctx,
					  enum dpipe_value_type type,
					  void *value)
{
	struct in_addr ip_addr;

	ip_addr.s_addr = htonl(*(uint32_t *)value);
	check_indent_newline(ctx->dl);
	print_string_name_value(dpipe_value_type_e2s(type), inet_ntoa(ip_addr));
}

static void
dpipe_field_printer_ethernet_addr(struct dpipe_ctx *ctx,
				  enum dpipe_value_type type,
				  void *value)
{
	check_indent_newline(ctx->dl);
	print_string_name_value(dpipe_value_type_e2s(type),
				ether_ntoa((struct ether_addr *)value));
}

static void dpipe_field_printer_ipv6_addr(struct dpipe_ctx *ctx,
					  enum dpipe_value_type type,
					  void *value)
{
	char str[INET6_ADDRSTRLEN];

	inet_ntop(AF_INET6, value, str, INET6_ADDRSTRLEN);
	check_indent_newline(ctx->dl);
	print_string_name_value(dpipe_value_type_e2s(type), str);
}

static struct dpipe_field_printer dpipe_field_printers_ipv4[] = {
	{
		.printer = dpipe_field_printer_ipv4_addr,
		.field_id = DEVLINK_DPIPE_FIELD_IPV4_DST_IP,
	}
};

static struct dpipe_header_printer dpipe_header_printer_ipv4  = {
	.printers = dpipe_field_printers_ipv4,
	.printers_count = ARRAY_SIZE(dpipe_field_printers_ipv4),
	.header_id = DEVLINK_DPIPE_HEADER_IPV4,
};

static struct dpipe_field_printer dpipe_field_printers_ethernet[] = {
	{
		.printer = dpipe_field_printer_ethernet_addr,
		.field_id = DEVLINK_DPIPE_FIELD_ETHERNET_DST_MAC,
	},
};

static struct dpipe_header_printer dpipe_header_printer_ethernet = {
	.printers = dpipe_field_printers_ethernet,
	.printers_count = ARRAY_SIZE(dpipe_field_printers_ethernet),
	.header_id = DEVLINK_DPIPE_HEADER_ETHERNET,
};

static struct dpipe_field_printer dpipe_field_printers_ipv6[] = {
	{
		.printer = dpipe_field_printer_ipv6_addr,
		.field_id = DEVLINK_DPIPE_FIELD_IPV6_DST_IP,
	}
};

static struct dpipe_header_printer dpipe_header_printer_ipv6 = {
	.printers = dpipe_field_printers_ipv6,
	.printers_count = ARRAY_SIZE(dpipe_field_printers_ipv6),
	.header_id = DEVLINK_DPIPE_HEADER_IPV6,
};

static struct dpipe_header_printer *dpipe_header_printers[] = {
	&dpipe_header_printer_ipv4,
	&dpipe_header_printer_ethernet,
	&dpipe_header_printer_ipv6,
};

static int dpipe_print_prot_header(struct dpipe_ctx *ctx,
				   struct dpipe_op_info *info,
				   enum dpipe_value_type type,
				   void *value)
{
	unsigned int header_printers_count = ARRAY_SIZE(dpipe_header_printers);
	struct dpipe_header_printer *header_printer;
	struct dpipe_field_printer *field_printer;
	unsigned int field_printers_count;
	int j;
	int i;

	for (i = 0; i < header_printers_count; i++) {
		header_printer = dpipe_header_printers[i];
		if (header_printer->header_id != info->header_id)
			continue;
		field_printers_count = header_printer->printers_count;
		for (j = 0; j < field_printers_count; j++) {
			field_printer = &header_printer->printers[j];
			if (field_printer->field_id != info->field_id)
				continue;
			field_printer->printer(ctx, type, value);
			return 0;
		}
	}

	return -EINVAL;
}

static void __pr_out_entry_value(struct dpipe_ctx *ctx,
				 void *value,
				 unsigned int value_len,
				 struct dpipe_op_info *info,
				 enum dpipe_value_type type)
{
	if (info->header_global &&
	    !dpipe_print_prot_header(ctx, info, type, value))
		return;

	if (value_len == sizeof(uint32_t)) {
		uint32_t *value_32 = value;

		check_indent_newline(ctx->dl);
		print_uint_name_value(dpipe_value_type_e2s(type), *value_32);
	}
}

static void pr_out_dpipe_entry_value(struct dpipe_ctx *ctx,
				     struct nlattr **nla_match_value,
				     struct dpipe_op_info *info)
{
	void *value, *value_mask;
	uint32_t value_mapping;
	uint16_t value_len;
	bool mask, mapping;

	mask = !!nla_match_value[DEVLINK_ATTR_DPIPE_VALUE_MASK];
	mapping = !!nla_match_value[DEVLINK_ATTR_DPIPE_VALUE_MAPPING];

	value_len = mnl_attr_get_payload_len(nla_match_value[DEVLINK_ATTR_DPIPE_VALUE]);
	value = mnl_attr_get_payload(nla_match_value[DEVLINK_ATTR_DPIPE_VALUE]);

	if (mapping) {
		value_mapping = mnl_attr_get_u32(nla_match_value[DEVLINK_ATTR_DPIPE_VALUE_MAPPING]);
		check_indent_newline(ctx->dl);
		print_uint(PRINT_ANY, "mapping_value", "mapping_value %u", value_mapping);
	}

	if (mask) {
		value_mask = mnl_attr_get_payload(nla_match_value[DEVLINK_ATTR_DPIPE_VALUE]);
		__pr_out_entry_value(ctx, value_mask, value_len, info,
				     DPIPE_VALUE_TYPE_MASK);
	}

	__pr_out_entry_value(ctx, value, value_len, info, DPIPE_VALUE_TYPE_VALUE);
}

static int dpipe_entry_match_value_show(struct dpipe_ctx *ctx,
					struct nlattr *nl)
{
	struct nlattr *nla_match_value[DEVLINK_ATTR_MAX + 1] = {};
	struct dpipe_match match;
	int err;

	err = mnl_attr_parse_nested(nl, attr_cb, nla_match_value);
	if (err != MNL_CB_OK)
		return -EINVAL;

	if (!nla_match_value[DEVLINK_ATTR_DPIPE_MATCH] ||
	    !nla_match_value[DEVLINK_ATTR_DPIPE_VALUE]) {
		return -EINVAL;
	}

	pr_out_entry_start(ctx->dl);
	if (dpipe_match_parse(&match,
			      nla_match_value[DEVLINK_ATTR_DPIPE_MATCH]))
		goto err_match_parse;
	pr_out_dpipe_match(&match, ctx);
	pr_out_dpipe_entry_value(ctx, nla_match_value, &match.info);
	pr_out_entry_end(ctx->dl);

	return 0;

err_match_parse:
	pr_out_entry_end(ctx->dl);
	return -EINVAL;
}

static int dpipe_entry_action_value_show(struct dpipe_ctx *ctx,
					 struct nlattr *nl)
{
	struct nlattr *nla_action_value[DEVLINK_ATTR_MAX + 1] = {};
	struct dpipe_action action;
	int err;

	err = mnl_attr_parse_nested(nl, attr_cb, nla_action_value);
	if (err != MNL_CB_OK)
		return -EINVAL;

	if (!nla_action_value[DEVLINK_ATTR_DPIPE_ACTION] ||
	    !nla_action_value[DEVLINK_ATTR_DPIPE_VALUE]) {
		return -EINVAL;
	}

	pr_out_entry_start(ctx->dl);
	if (dpipe_action_parse(&action,
			       nla_action_value[DEVLINK_ATTR_DPIPE_ACTION]))
		goto err_action_parse;
	pr_out_dpipe_action(&action, ctx);
	pr_out_dpipe_entry_value(ctx, nla_action_value, &action.info);
	pr_out_entry_end(ctx->dl);

	return 0;

err_action_parse:
	pr_out_entry_end(ctx->dl);
	return -EINVAL;
}

static int
dpipe_tables_action_values_show(struct dpipe_ctx *ctx,
				struct nlattr *nla_action_values)
{
	struct nlattr *nla_action_value;

	mnl_attr_for_each_nested(nla_action_value, nla_action_values) {
		if (dpipe_entry_action_value_show(ctx, nla_action_value))
			return -EINVAL;
	}
	return 0;
}

static int
dpipe_tables_match_values_show(struct dpipe_ctx *ctx,
			       struct nlattr *nla_match_values)
{
	struct nlattr *nla_match_value;

	mnl_attr_for_each_nested(nla_match_value, nla_match_values) {
		if (dpipe_entry_match_value_show(ctx, nla_match_value))
			return -EINVAL;
	}
	return 0;
}

static int dpipe_entry_show(struct dpipe_ctx *ctx, struct nlattr *nl)
{
	struct nlattr *nla_entry[DEVLINK_ATTR_MAX + 1] = {};
	uint32_t entry_index;
	uint64_t counter;
	int err;

	err = mnl_attr_parse_nested(nl, attr_cb, nla_entry);
	if (err != MNL_CB_OK)
		return -EINVAL;

	if (!nla_entry[DEVLINK_ATTR_DPIPE_ENTRY_INDEX] ||
	    !nla_entry[DEVLINK_ATTR_DPIPE_ENTRY_MATCH_VALUES] ||
	    !nla_entry[DEVLINK_ATTR_DPIPE_ENTRY_ACTION_VALUES]) {
		return -EINVAL;
	}

	check_indent_newline(ctx->dl);
	entry_index = mnl_attr_get_u32(nla_entry[DEVLINK_ATTR_DPIPE_ENTRY_INDEX]);
	print_uint(PRINT_ANY, "index", "index %u", entry_index);

	if (nla_entry[DEVLINK_ATTR_DPIPE_ENTRY_COUNTER]) {
		counter = mnl_attr_get_u64(nla_entry[DEVLINK_ATTR_DPIPE_ENTRY_COUNTER]);
		print_uint(PRINT_ANY, "counter", " counter %u", counter);
	}

	pr_out_array_start(ctx->dl, "match_value");
	if (dpipe_tables_match_values_show(ctx,
					   nla_entry[DEVLINK_ATTR_DPIPE_ENTRY_MATCH_VALUES]))
		goto err_match_values_show;
	pr_out_array_end(ctx->dl);

	pr_out_array_start(ctx->dl, "action_value");
	if (dpipe_tables_action_values_show(ctx,
					    nla_entry[DEVLINK_ATTR_DPIPE_ENTRY_ACTION_VALUES]))
		goto err_action_values_show;
	pr_out_array_end(ctx->dl);
	return 0;

err_action_values_show:
err_match_values_show:
	pr_out_array_end(ctx->dl);
	return -EINVAL;
}

static int dpipe_table_entries_show(struct dpipe_ctx *ctx, struct nlattr **tb)
{
	struct nlattr *nla_entries = tb[DEVLINK_ATTR_DPIPE_ENTRIES];
	struct nlattr *nla_entry;

	mnl_attr_for_each_nested(nla_entry, nla_entries) {
		pr_out_handle_start_arr(ctx->dl, tb);
		if (dpipe_entry_show(ctx, nla_entry))
			goto err_entry_show;
		pr_out_handle_end(ctx->dl);
	}
	return 0;

err_entry_show:
	pr_out_handle_end(ctx->dl);
	return -EINVAL;
}

static int cmd_dpipe_table_entry_dump_cb(const struct nlmsghdr *nlh, void *data)
{
	struct dpipe_ctx *ctx = data;
	struct nlattr *tb[DEVLINK_ATTR_MAX + 1] = {};
	struct genlmsghdr *genl = mnl_nlmsg_get_payload(nlh);

	mnl_attr_parse(nlh, sizeof(*genl), attr_cb, tb);
	if (!tb[DEVLINK_ATTR_BUS_NAME] || !tb[DEVLINK_ATTR_DEV_NAME] ||
	    !tb[DEVLINK_ATTR_DPIPE_ENTRIES])
		return MNL_CB_ERROR;

	if (dpipe_table_entries_show(ctx, tb))
		return MNL_CB_ERROR;
	return MNL_CB_OK;
}

static int cmd_dpipe_table_dump(struct dl *dl)
{
	struct nlmsghdr *nlh;
	struct dpipe_ctx ctx = {};
	uint16_t flags = NLM_F_REQUEST;
	int err;

	err = dpipe_ctx_init(&ctx, dl);
	if (err)
		return err;

	err = dl_argv_parse(dl, DL_OPT_HANDLE | DL_OPT_DPIPE_TABLE_NAME, 0);
	if (err)
		goto out;

	nlh = mnlu_gen_socket_cmd_prepare(&dl->nlg, DEVLINK_CMD_DPIPE_HEADERS_GET, flags);
	dl_opts_put(nlh, dl);
	err = mnlu_gen_socket_sndrcv(&dl->nlg, nlh, cmd_dpipe_header_cb, &ctx);
	if (err) {
		pr_err("error get headers %s\n", strerror(ctx.err));
		goto out;
	}

	flags = NLM_F_REQUEST | NLM_F_ACK;
	nlh = mnlu_gen_socket_cmd_prepare(&dl->nlg, DEVLINK_CMD_DPIPE_ENTRIES_GET, flags);
	dl_opts_put(nlh, dl);

	pr_out_section_start(dl, "table_entry");
	mnlu_gen_socket_sndrcv(&dl->nlg, nlh, cmd_dpipe_table_entry_dump_cb, &ctx);
	pr_out_section_end(dl);
out:
	dpipe_ctx_fini(&ctx);
	return err;
}

static int cmd_dpipe_table(struct dl *dl)
{
	if (dl_argv_match(dl, "help") || dl_no_arg(dl)) {
		cmd_dpipe_help();
		return 0;
	} else if (dl_argv_match(dl, "show")) {
		dl_arg_inc(dl);
		return cmd_dpipe_table_show(dl);
	} else if (dl_argv_match(dl, "set")) {
		dl_arg_inc(dl);
		return cmd_dpipe_table_set(dl);
	}  else if (dl_argv_match(dl, "dump")) {
		dl_arg_inc(dl);
		return cmd_dpipe_table_dump(dl);
	}
	pr_err("Command \"%s\" not found\n", dl_argv(dl));
	return -ENOENT;
}

static int cmd_dpipe(struct dl *dl)
{
	if (dl_argv_match(dl, "help") || dl_no_arg(dl)) {
		cmd_dpipe_help();
		return 0;
	} else if (dl_argv_match(dl, "header")) {
		dl_arg_inc(dl);
		return cmd_dpipe_header(dl);
	} else if (dl_argv_match(dl, "table")) {
		dl_arg_inc(dl);
		return cmd_dpipe_table(dl);
	}
	pr_err("Command \"%s\" not found\n", dl_argv(dl));
	return -ENOENT;
}

static int
resource_parse(struct resource_ctx *ctx, struct resource *resource,
	       struct nlattr **nla_resource)
{
	if (!nla_resource[DEVLINK_ATTR_RESOURCE_NAME] ||
	    !nla_resource[DEVLINK_ATTR_RESOURCE_SIZE] ||
	    !nla_resource[DEVLINK_ATTR_RESOURCE_ID] ||
	    !nla_resource[DEVLINK_ATTR_RESOURCE_UNIT] ||
	    !nla_resource[DEVLINK_ATTR_RESOURCE_SIZE_MIN] ||
	    !nla_resource[DEVLINK_ATTR_RESOURCE_SIZE_MAX] ||
	    !nla_resource[DEVLINK_ATTR_RESOURCE_SIZE_GRAN]) {
		return -EINVAL;
	}

	resource->name = strdup(mnl_attr_get_str(nla_resource[DEVLINK_ATTR_RESOURCE_NAME]));
	resource->size = mnl_attr_get_u64(nla_resource[DEVLINK_ATTR_RESOURCE_SIZE]);
	resource->id = mnl_attr_get_u64(nla_resource[DEVLINK_ATTR_RESOURCE_ID]);
	resource->unit = mnl_attr_get_u8(nla_resource[DEVLINK_ATTR_RESOURCE_UNIT]);
	resource->size_min = mnl_attr_get_u64(nla_resource[DEVLINK_ATTR_RESOURCE_SIZE_MIN]);
	resource->size_max = mnl_attr_get_u64(nla_resource[DEVLINK_ATTR_RESOURCE_SIZE_MAX]);
	resource->size_gran = mnl_attr_get_u64(nla_resource[DEVLINK_ATTR_RESOURCE_SIZE_GRAN]);

	if (nla_resource[DEVLINK_ATTR_RESOURCE_SIZE_NEW])
		resource->size_new = mnl_attr_get_u64(nla_resource[DEVLINK_ATTR_RESOURCE_SIZE_NEW]);
	else
		resource->size_new = resource->size;

	if (nla_resource[DEVLINK_ATTR_RESOURCE_OCC]) {
		resource->size_occ = mnl_attr_get_u64(nla_resource[DEVLINK_ATTR_RESOURCE_OCC]);
		resource->occ_valid = true;
	}

	if (resource->size_new != resource->size)
		ctx->pending_change = true;

	return 0;
}

static int
resource_get(struct resource_ctx *ctx, struct resource *resource,
	     struct resource *parent_resource, struct nlattr *nl)
{
	struct nlattr *nla_resource[DEVLINK_ATTR_MAX + 1] = {};
	struct nlattr *nla_child_resource;
	struct nlattr *nla_resources;
	bool top = false;
	int err;

	if (!resource) {
		nla_resources = nl;
		top = true;
		goto out;
	}

	err = mnl_attr_parse_nested(nl, attr_cb, nla_resource);
	if (err != MNL_CB_OK)
		return -EINVAL;

	err = resource_parse(ctx, resource, nla_resource);
	if (err)
		return err;

	resource->parent = parent_resource;
	if (!nla_resource[DEVLINK_ATTR_RESOURCE_LIST])
		return 0;

	resource->size_valid = !!mnl_attr_get_u8(nla_resource[DEVLINK_ATTR_RESOURCE_SIZE_VALID]);
	nla_resources = nla_resource[DEVLINK_ATTR_RESOURCE_LIST];
out:
	mnl_attr_for_each_nested(nla_child_resource, nla_resources) {
		struct resource *child_resource;
		struct list_head *list;

		child_resource = resource_alloc();
		if (!child_resource)
			return -ENOMEM;

		if (top)
			list = &ctx->resources->resource_list;
		else
			list = &resource->resource_list;

		list_add_tail(&child_resource->list, list);
		err = resource_get(ctx, child_resource, resource,
				   nla_child_resource);
		if (err)
			return err;
	}

	return 0;
}

static const char *resource_unit_str_get(enum devlink_resource_unit unit)
{
	switch (unit) {
	case DEVLINK_RESOURCE_UNIT_ENTRY: return "entry";
	default: return "<unknown unit>";
	}
}

static void resource_show(struct resource *resource,
			  struct resource_ctx *ctx)
{
	struct resource *child_resource;
	struct dpipe_table *table;
	struct dl *dl = ctx->dl;
	bool array = false;

	check_indent_newline(dl);
	print_string(PRINT_ANY, "name", "name %s", resource->name);
	if (dl->verbose)
		resource_path_print(dl, ctx->resources, resource->id);
	pr_out_u64(dl, "size", resource->size);
	if (resource->size != resource->size_new)
		pr_out_u64(dl, "size_new", resource->size_new);
	if (resource->occ_valid)
		print_uint(PRINT_ANY, "occ", " occ %u",  resource->size_occ);
	print_string(PRINT_ANY, "unit", " unit %s",
		     resource_unit_str_get(resource->unit));

	if (resource->size_min != resource->size_max) {
		print_uint(PRINT_ANY, "size_min", " size_min %u",
			   resource->size_min);
		pr_out_u64(dl, "size_max", resource->size_max);
		print_uint(PRINT_ANY, "size_gran", " size_gran %u",
			   resource->size_gran);
	}

	list_for_each_entry(table, &ctx->tables->table_list, list)
		if (table->resource_id == resource->id &&
		    table->resource_valid)
			array = true;

	if (array)
		pr_out_array_start(dl, "dpipe_tables");
	else
		print_string(PRINT_ANY, "dpipe_tables", " dpipe_tables none",
			     "none");

	list_for_each_entry(table, &ctx->tables->table_list, list) {
		if (table->resource_id != resource->id ||
		    !table->resource_valid)
			continue;
		pr_out_entry_start(dl);
		check_indent_newline(dl);
		print_string(PRINT_ANY, "table_name", "table_name %s",
			     table->name);
		pr_out_entry_end(dl);
	}
	if (array)
		pr_out_array_end(dl);

	if (list_empty(&resource->resource_list))
		return;

	if (ctx->pending_change) {
		check_indent_newline(dl);
		print_string(PRINT_ANY, "size_valid", "size_valid %s",
			     resource->size_valid ? "true" : "false");
	}
	pr_out_array_start(dl, "resources");
	list_for_each_entry(child_resource, &resource->resource_list, list) {
		pr_out_entry_start(dl);
		resource_show(child_resource, ctx);
		pr_out_entry_end(dl);
	}
	pr_out_array_end(dl);
}

static void
resources_show(struct resource_ctx *ctx, struct nlattr **tb)
{
	struct resources *resources = ctx->resources;
	struct resource *resource;

	list_for_each_entry(resource, &resources->resource_list, list) {
		pr_out_handle_start_arr(ctx->dl, tb);
		resource_show(resource, ctx);
		pr_out_handle_end(ctx->dl);
	}
}

static int resources_get(struct resource_ctx *ctx, struct nlattr **tb)
{
	return resource_get(ctx, NULL, NULL, tb[DEVLINK_ATTR_RESOURCE_LIST]);
}

static int cmd_resource_dump_cb(const struct nlmsghdr *nlh, void *data)
{
	struct resource_ctx *ctx = data;
	struct nlattr *tb[DEVLINK_ATTR_MAX + 1] = {};
	struct genlmsghdr *genl = mnl_nlmsg_get_payload(nlh);
	int err;

	mnl_attr_parse(nlh, sizeof(*genl), attr_cb, tb);
	if (!tb[DEVLINK_ATTR_BUS_NAME] || !tb[DEVLINK_ATTR_DEV_NAME] ||
	    !tb[DEVLINK_ATTR_RESOURCE_LIST])
		return MNL_CB_ERROR;

	err = resources_get(ctx, tb);
	if (err) {
		ctx->err = err;
		return MNL_CB_ERROR;
	}

	if (ctx->print_resources)
		resources_show(ctx, tb);

	return MNL_CB_OK;
}

static int cmd_resource_show(struct dl *dl)
{
	struct nlmsghdr *nlh;
	struct dpipe_ctx dpipe_ctx = {};
	struct resource_ctx resource_ctx = {};
	int err;

	err = dl_argv_parse(dl, DL_OPT_HANDLE, 0);
	if (err)
		return err;

	nlh = mnlu_gen_socket_cmd_prepare(&dl->nlg, DEVLINK_CMD_DPIPE_TABLE_GET,
			       NLM_F_REQUEST);
	dl_opts_put(nlh, dl);

	err = dpipe_ctx_init(&dpipe_ctx, dl);
	if (err)
		return err;

	err = mnlu_gen_socket_sndrcv(&dl->nlg, nlh, cmd_dpipe_table_show_cb,
				  &dpipe_ctx);
	if (err) {
		pr_err("error get tables %s\n", strerror(dpipe_ctx.err));
		goto out;
	}

	err = resource_ctx_init(&resource_ctx, dl);
	if (err)
		goto out;

	resource_ctx.print_resources = true;
	resource_ctx.tables = dpipe_ctx.tables;
	nlh = mnlu_gen_socket_cmd_prepare(&dl->nlg, DEVLINK_CMD_RESOURCE_DUMP,
			       NLM_F_REQUEST | NLM_F_ACK);
	dl_opts_put(nlh, dl);
	pr_out_section_start(dl, "resources");
	err = mnlu_gen_socket_sndrcv(&dl->nlg, nlh, cmd_resource_dump_cb,
				  &resource_ctx);
	pr_out_section_end(dl);
	resource_ctx_fini(&resource_ctx);
out:
	dpipe_ctx_fini(&dpipe_ctx);
	return err;
}

static void cmd_resource_help(void)
{
	pr_err("Usage: devlink resource show DEV\n"
	       "       devlink resource set DEV path PATH size SIZE\n");
}

static struct resource *
resource_find_by_name(struct list_head *list, char *name)
{
	struct resource *resource;

	list_for_each_entry(resource, list, list) {
		if (!strcmp(resource->name, name))
			return resource;
	}
	return NULL;
}

static int
resource_path_parse(struct resource_ctx *ctx, const char *resource_path,
		    uint32_t *p_resource_id, bool *p_resource_valid)
{
	struct resource *resource;
	uint32_t resource_id = 0;
	char *resource_path_dup;
	struct list_head *list;
	const char del[] = "/";
	char *resource_name;

	resource_path_dup = strdup(resource_path);
	list = &ctx->resources->resource_list;
	resource_name = strtok(resource_path_dup, del);
	while (resource_name != NULL) {
		resource = resource_find_by_name(list, resource_name);
		if (!resource)
			goto err_resource_lookup;

		list = &resource->resource_list;
		resource_name = strtok(NULL, del);
		resource_id = resource->id;
	}
	free(resource_path_dup);
	*p_resource_valid = true;
	*p_resource_id = resource_id;
	return 0;

err_resource_lookup:
	free(resource_path_dup);
	return -EINVAL;
}

static int cmd_resource_set(struct dl *dl)
{
	struct nlmsghdr *nlh;
	struct resource_ctx ctx = {};
	int err;

	err = resource_ctx_init(&ctx, dl);
	if (err)
		return err;

	ctx.print_resources = false;
	err = dl_argv_parse(dl, DL_OPT_HANDLE | DL_OPT_RESOURCE_PATH |
			    DL_OPT_RESOURCE_SIZE, 0);
	if (err)
		goto out;

	nlh = mnlu_gen_socket_cmd_prepare(&dl->nlg, DEVLINK_CMD_RESOURCE_DUMP,
			       NLM_F_REQUEST);
	dl_opts_put(nlh, dl);
	err = mnlu_gen_socket_sndrcv(&dl->nlg, nlh, cmd_resource_dump_cb, &ctx);
	if (err) {
		pr_err("error getting resources %s\n", strerror(ctx.err));
		goto out;
	}

	err = resource_path_parse(&ctx, dl->opts.resource_path,
				  &dl->opts.resource_id,
				  &dl->opts.resource_id_valid);
	if (err) {
		pr_err("error parsing resource path %s\n", strerror(-err));
		goto out;
	}

	nlh = mnlu_gen_socket_cmd_prepare(&dl->nlg, DEVLINK_CMD_RESOURCE_SET,
			       NLM_F_REQUEST | NLM_F_ACK);

	dl_opts_put(nlh, dl);
	err = mnlu_gen_socket_sndrcv(&dl->nlg, nlh, NULL, NULL);
out:
	resource_ctx_fini(&ctx);
	return err;
}

static int cmd_resource(struct dl *dl)
{
	if (dl_argv_match(dl, "help") || dl_no_arg(dl)) {
		cmd_resource_help();
		return 0;
	} else if (dl_argv_match(dl, "show")) {
		dl_arg_inc(dl);
		return cmd_resource_show(dl);
	} else if (dl_argv_match(dl, "set")) {
		dl_arg_inc(dl);
		return cmd_resource_set(dl);
	}
	pr_err("Command \"%s\" not found\n", dl_argv(dl));
	return -ENOENT;
}

static void pr_out_region_handle_start(struct dl *dl, struct nlattr **tb)
{
	const char *bus_name = mnl_attr_get_str(tb[DEVLINK_ATTR_BUS_NAME]);
	const char *dev_name = mnl_attr_get_str(tb[DEVLINK_ATTR_DEV_NAME]);
	const char *region_name = mnl_attr_get_str(tb[DEVLINK_ATTR_REGION_NAME]);
	char buf[256];

	sprintf(buf, "%s/%s/%s", bus_name, dev_name, region_name);
	if (dl->json_output)
		open_json_object(buf);
	else
		pr_out("%s:", buf);
}

static void pr_out_region_handle_end(struct dl *dl)
{
	if (dl->json_output)
		close_json_object();
	else
		pr_out("\n");
}

static void pr_out_region_snapshots_start(struct dl *dl, bool array)
{
	__pr_out_indent_newline(dl);
	if (dl->json_output)
		open_json_array(PRINT_JSON, "snapshot");
	else
		pr_out("snapshot %s", array ? "[" : "");
}

static void pr_out_region_snapshots_end(struct dl *dl, bool array)
{
	if (dl->json_output)
		close_json_array(PRINT_JSON, NULL);
	else if (array)
		pr_out("]");
}

static void pr_out_region_snapshots_id(struct dl *dl, struct nlattr **tb, int index)
{
	uint32_t snapshot_id;

	if (!tb[DEVLINK_ATTR_REGION_SNAPSHOT_ID])
		return;

	snapshot_id = mnl_attr_get_u32(tb[DEVLINK_ATTR_REGION_SNAPSHOT_ID]);

	if (dl->json_output)
		print_uint(PRINT_JSON, NULL, NULL, snapshot_id);
	else
		pr_out("%s%u", index ? " " : "", snapshot_id);
}

static void pr_out_snapshots(struct dl *dl, struct nlattr **tb)
{
	struct nlattr *tb_snapshot[DEVLINK_ATTR_MAX + 1] = {};
	struct nlattr *nla_sanpshot;
	int err, index = 0;

	pr_out_region_snapshots_start(dl, true);
	mnl_attr_for_each_nested(nla_sanpshot, tb[DEVLINK_ATTR_REGION_SNAPSHOTS]) {
		err = mnl_attr_parse_nested(nla_sanpshot, attr_cb, tb_snapshot);
		if (err != MNL_CB_OK)
			return;
		pr_out_region_snapshots_id(dl, tb_snapshot, index++);
	}
	pr_out_region_snapshots_end(dl, true);
}

static void pr_out_snapshot(struct dl *dl, struct nlattr **tb)
{
	pr_out_region_snapshots_start(dl, false);
	pr_out_region_snapshots_id(dl, tb, 0);
	pr_out_region_snapshots_end(dl, false);
}

static void pr_out_region(struct dl *dl, struct nlattr **tb)
{
	pr_out_region_handle_start(dl, tb);

	if (tb[DEVLINK_ATTR_REGION_SIZE])
		pr_out_u64(dl, "size",
			   mnl_attr_get_u64(tb[DEVLINK_ATTR_REGION_SIZE]));

	if (tb[DEVLINK_ATTR_REGION_SNAPSHOTS])
		pr_out_snapshots(dl, tb);

	if (tb[DEVLINK_ATTR_REGION_SNAPSHOT_ID])
		pr_out_snapshot(dl, tb);

	if (tb[DEVLINK_ATTR_REGION_MAX_SNAPSHOTS])
		pr_out_u64(dl, "max",
			   mnl_attr_get_u32(tb[DEVLINK_ATTR_REGION_MAX_SNAPSHOTS]));

	pr_out_region_handle_end(dl);
}

static int cmd_region_show_cb(const struct nlmsghdr *nlh, void *data)
{
	struct genlmsghdr *genl = mnl_nlmsg_get_payload(nlh);
	struct nlattr *tb[DEVLINK_ATTR_MAX + 1] = {};
	struct dl *dl = data;

	mnl_attr_parse(nlh, sizeof(*genl), attr_cb, tb);
	if (!tb[DEVLINK_ATTR_BUS_NAME] || !tb[DEVLINK_ATTR_DEV_NAME] ||
	    !tb[DEVLINK_ATTR_REGION_NAME] || !tb[DEVLINK_ATTR_REGION_SIZE])
		return MNL_CB_ERROR;

	pr_out_region(dl, tb);

	return MNL_CB_OK;
}

static int cmd_region_show(struct dl *dl)
{
	struct nlmsghdr *nlh;
	uint16_t flags = NLM_F_REQUEST | NLM_F_ACK;
	int err;

	if (dl_no_arg(dl)) {
		flags |= NLM_F_DUMP;
	}
	else {
		err = dl_argv_parse(dl, DL_OPT_HANDLE_REGION, 0);
		if (err)
			return err;
	}

	nlh = mnlu_gen_socket_cmd_prepare(&dl->nlg, DEVLINK_CMD_REGION_GET, flags);

	dl_opts_put(nlh, dl);

	pr_out_section_start(dl, "regions");
	err = mnlu_gen_socket_sndrcv(&dl->nlg, nlh, cmd_region_show_cb, dl);
	pr_out_section_end(dl);
	return err;
}

static int cmd_region_snapshot_del(struct dl *dl)
{
	struct nlmsghdr *nlh;
	int err;

	err = dl_argv_parse(dl, DL_OPT_HANDLE_REGION |
			    DL_OPT_REGION_SNAPSHOT_ID, 0);
	if (err)
		return err;

	nlh = mnlu_gen_socket_cmd_prepare(&dl->nlg, DEVLINK_CMD_REGION_DEL,
			       NLM_F_REQUEST | NLM_F_ACK);

	dl_opts_put(nlh, dl);

	return mnlu_gen_socket_sndrcv(&dl->nlg, nlh, NULL, NULL);
}

static int cmd_region_read_cb(const struct nlmsghdr *nlh, void *data)
{
	struct nlattr *nla_entry, *nla_chunk_data, *nla_chunk_addr;
	struct genlmsghdr *genl = mnl_nlmsg_get_payload(nlh);
	struct nlattr *tb_field[DEVLINK_ATTR_MAX + 1] = {};
	struct nlattr *tb[DEVLINK_ATTR_MAX + 1] = {};
	struct dl *dl = data;
	int err;

	mnl_attr_parse(nlh, sizeof(*genl), attr_cb, tb);
	if (!tb[DEVLINK_ATTR_BUS_NAME] || !tb[DEVLINK_ATTR_DEV_NAME] ||
	    !tb[DEVLINK_ATTR_REGION_CHUNKS])
		return MNL_CB_ERROR;

	mnl_attr_for_each_nested(nla_entry, tb[DEVLINK_ATTR_REGION_CHUNKS]) {
		err = mnl_attr_parse_nested(nla_entry, attr_cb, tb_field);
		if (err != MNL_CB_OK)
			return MNL_CB_ERROR;

		nla_chunk_data = tb_field[DEVLINK_ATTR_REGION_CHUNK_DATA];
		if (!nla_chunk_data)
			continue;

		nla_chunk_addr = tb_field[DEVLINK_ATTR_REGION_CHUNK_ADDR];
		if (!nla_chunk_addr)
			continue;

		pr_out_region_chunk(dl, mnl_attr_get_payload(nla_chunk_data),
				    mnl_attr_get_payload_len(nla_chunk_data),
				    mnl_attr_get_u64(nla_chunk_addr));
	}
	return MNL_CB_OK;
}

static int cmd_region_dump(struct dl *dl)
{
	struct nlmsghdr *nlh;
	int err;

	err = dl_argv_parse(dl,
			    DL_OPT_HANDLE_REGION | DL_OPT_REGION_SNAPSHOT_ID,
			    0);
	if (err)
		return err;

	nlh = mnlu_gen_socket_cmd_prepare(&dl->nlg, DEVLINK_CMD_REGION_READ,
			       NLM_F_REQUEST | NLM_F_ACK | NLM_F_DUMP);

	dl_opts_put(nlh, dl);

	pr_out_section_start(dl, "dump");
	err = mnlu_gen_socket_sndrcv(&dl->nlg, nlh, cmd_region_read_cb, dl);
	pr_out_section_end(dl);
	if (!dl->json_output)
		pr_out("\n");
	return err;
}

static int cmd_region_read(struct dl *dl)
{
	struct nlmsghdr *nlh;
	int err;

	err = dl_argv_parse(dl, DL_OPT_HANDLE_REGION | DL_OPT_REGION_ADDRESS |
			    DL_OPT_REGION_LENGTH,
			    DL_OPT_REGION_SNAPSHOT_ID);
	if (err)
		return err;

	nlh = mnlu_gen_socket_cmd_prepare(&dl->nlg, DEVLINK_CMD_REGION_READ,
			       NLM_F_REQUEST | NLM_F_ACK | NLM_F_DUMP);

	dl_opts_put(nlh, dl);

	/* If user didn't provide a snapshot id, perform a direct read */
	if (!(dl->opts.present & DL_OPT_REGION_SNAPSHOT_ID))
		mnl_attr_put(nlh, DEVLINK_ATTR_REGION_DIRECT, 0, NULL);

	pr_out_section_start(dl, "read");
	err = mnlu_gen_socket_sndrcv(&dl->nlg, nlh, cmd_region_read_cb, dl);
	pr_out_section_end(dl);
	if (!dl->json_output)
		pr_out("\n");
	return err;
}

static int cmd_region_snapshot_new_cb(const struct nlmsghdr *nlh, void *data)
{
	struct genlmsghdr *genl = mnl_nlmsg_get_payload(nlh);
	struct nlattr *tb[DEVLINK_ATTR_MAX + 1] = {};
	struct dl *dl = data;

	mnl_attr_parse(nlh, sizeof(*genl), attr_cb, tb);
	if (!tb[DEVLINK_ATTR_BUS_NAME] || !tb[DEVLINK_ATTR_DEV_NAME] ||
	    !tb[DEVLINK_ATTR_REGION_NAME] ||
	    !tb[DEVLINK_ATTR_REGION_SNAPSHOT_ID])
		return MNL_CB_ERROR;

	pr_out_region(dl, tb);

	return MNL_CB_OK;
}

static int cmd_region_snapshot_new(struct dl *dl)
{
	struct nlmsghdr *nlh;
	int err;

	err = dl_argv_parse(dl, DL_OPT_HANDLE_REGION,
			    DL_OPT_REGION_SNAPSHOT_ID);
	if (err)
		return err;

	nlh = mnlu_gen_socket_cmd_prepare(&dl->nlg, DEVLINK_CMD_REGION_NEW,
			       NLM_F_REQUEST | NLM_F_ACK);

	dl_opts_put(nlh, dl);

	pr_out_section_start(dl, "regions");
	err = mnlu_gen_socket_sndrcv(&dl->nlg, nlh, cmd_region_snapshot_new_cb, dl);
	pr_out_section_end(dl);
	return err;
}

static void cmd_region_help(void)
{
	pr_err("Usage: devlink region show [ DEV/REGION ]\n");
	pr_err("       devlink region del DEV/REGION snapshot SNAPSHOT_ID\n");
	pr_err("       devlink region new DEV/REGION [ snapshot SNAPSHOT_ID ]\n");
	pr_err("       devlink region dump DEV/REGION [ snapshot SNAPSHOT_ID ]\n");
	pr_err("       devlink region read DEV/REGION [ snapshot SNAPSHOT_ID ] address ADDRESS length LENGTH\n");
}

static int cmd_region(struct dl *dl)
{
	if (dl_no_arg(dl)) {
		return cmd_region_show(dl);
	} else if (dl_argv_match(dl, "help")) {
		cmd_region_help();
		return 0;
	} else if (dl_argv_match(dl, "show")) {
		dl_arg_inc(dl);
		return cmd_region_show(dl);
	} else if (dl_argv_match(dl, "del")) {
		dl_arg_inc(dl);
		return cmd_region_snapshot_del(dl);
	} else if (dl_argv_match(dl, "dump")) {
		dl_arg_inc(dl);
		return cmd_region_dump(dl);
	} else if (dl_argv_match(dl, "read")) {
		dl_arg_inc(dl);
		return cmd_region_read(dl);
	} else if (dl_argv_match(dl, "new")) {
		dl_arg_inc(dl);
		return cmd_region_snapshot_new(dl);
	}
	pr_err("Command \"%s\" not found\n", dl_argv(dl));
	return -ENOENT;
}

static int cmd_health_set_params(struct dl *dl)
{
	struct nlmsghdr *nlh;
	int err;

	nlh = mnlu_gen_socket_cmd_prepare(&dl->nlg, DEVLINK_CMD_HEALTH_REPORTER_SET,
			       NLM_F_REQUEST | NLM_F_ACK);
	err = dl_argv_parse(dl, DL_OPT_HANDLE | DL_OPT_HANDLEP | DL_OPT_HEALTH_REPORTER_NAME,
			    DL_OPT_HEALTH_REPORTER_GRACEFUL_PERIOD |
			    DL_OPT_HEALTH_REPORTER_AUTO_RECOVER |
			    DL_OPT_HEALTH_REPORTER_AUTO_DUMP);
	if (err)
		return err;

	dl_opts_put(nlh, dl);
	return mnlu_gen_socket_sndrcv(&dl->nlg, nlh, NULL, NULL);
}

static int cmd_health_dump_clear(struct dl *dl)
{
	struct nlmsghdr *nlh;
	int err;

	err = dl_argv_parse(dl, DL_OPT_HANDLE | DL_OPT_HANDLEP |
			    DL_OPT_HEALTH_REPORTER_NAME,
			    0);
	if (err)
		return err;

	nlh = mnlu_gen_socket_cmd_prepare(&dl->nlg, DEVLINK_CMD_HEALTH_REPORTER_DUMP_CLEAR,
			       NLM_F_REQUEST | NLM_F_ACK);

	dl_opts_put(nlh, dl);

	dl_opts_put(nlh, dl);
	return mnlu_gen_socket_sndrcv(&dl->nlg, nlh, NULL, NULL);
}

static int fmsg_value_show(struct dl *dl, int type, struct nlattr *nl_data)
{
	const char *num_fmt = dl->hex ? "%#x" : "%u";
	const char *num64_fmt = dl->hex ? "%#"PRIx64 : "%"PRIu64;
	uint8_t *data;
	uint32_t len;

	check_indent_newline(dl);
	switch (type) {
	case MNL_TYPE_FLAG:
		print_bool(PRINT_ANY, NULL, "%s", mnl_attr_get_u8(nl_data));
		break;
	case MNL_TYPE_U8:
		print_uint(PRINT_ANY, NULL, num_fmt, mnl_attr_get_u8(nl_data));
		break;
	case MNL_TYPE_U16:
		print_uint(PRINT_ANY, NULL, num_fmt, mnl_attr_get_u16(nl_data));
		break;
	case MNL_TYPE_U32:
		print_uint(PRINT_ANY, NULL, num_fmt, mnl_attr_get_u32(nl_data));
		break;
	case MNL_TYPE_U64:
		print_u64(PRINT_ANY, NULL, num64_fmt, mnl_attr_get_u64(nl_data));
		break;
	case MNL_TYPE_NUL_STRING:
		print_string(PRINT_ANY, NULL, "%s", mnl_attr_get_str(nl_data));
		break;
	case MNL_TYPE_BINARY:
		len = mnl_attr_get_payload_len(nl_data);
		data = mnl_attr_get_payload(nl_data);
		pr_out_binary_value(dl, data, len);
		break;
	default:
		return -EINVAL;
	}
	return MNL_CB_OK;
}

static void pr_out_fmsg_name(struct dl *dl, char **name)
{
	if (!*name)
		return;

	pr_out_name(dl, *name);
	free(*name);
	*name = NULL;
}

struct nest_entry {
	int attr_type;
	struct list_head list;
};

struct fmsg_cb_data {
	char *name;
	struct dl *dl;
	uint8_t value_type;
	struct list_head entry_list;
};

static int cmd_fmsg_nest_queue(struct fmsg_cb_data *fmsg_data,
			       uint8_t *attr_value, bool insert)
{
	struct nest_entry *entry;

	if (insert) {
		entry = malloc(sizeof(struct nest_entry));
		if (!entry)
			return -ENOMEM;

		entry->attr_type = *attr_value;
		list_add(&entry->list, &fmsg_data->entry_list);
	} else {
		if (list_empty(&fmsg_data->entry_list))
			return MNL_CB_ERROR;
		entry = list_first_entry(&fmsg_data->entry_list,
					 struct nest_entry, list);
		*attr_value = entry->attr_type;
		list_del(&entry->list);
		free(entry);
	}
	return MNL_CB_OK;
}

static void pr_out_fmsg_group_start(struct dl *dl, char **name)
{
	__pr_out_newline();
	pr_out_fmsg_name(dl, name);
	__pr_out_newline();
	__pr_out_indent_inc();
}

static void pr_out_fmsg_group_end(struct dl *dl)
{
	__pr_out_newline();
	__pr_out_indent_dec();
}

static void pr_out_fmsg_start_object(struct dl *dl, char **name)
{
	if (dl->json_output) {
		pr_out_fmsg_name(dl, name);
		open_json_object(NULL);
	} else {
		pr_out_fmsg_group_start(dl, name);
	}
}

static void pr_out_fmsg_end_object(struct dl *dl)
{
	if (dl->json_output)
		close_json_object();
	else
		pr_out_fmsg_group_end(dl);
}

static void pr_out_fmsg_start_array(struct dl *dl, char **name)
{
	if (dl->json_output) {
		pr_out_fmsg_name(dl, name);
		open_json_array(PRINT_JSON, NULL);
	} else {
		pr_out_fmsg_group_start(dl, name);
	}
}

static void pr_out_fmsg_end_array(struct dl *dl)
{
	if (dl->json_output)
		close_json_array(PRINT_JSON, NULL);
	else
		pr_out_fmsg_group_end(dl);
}

static int cmd_fmsg_nest(struct fmsg_cb_data *fmsg_data, uint8_t nest_value,
			 bool start)
{
	struct dl *dl = fmsg_data->dl;
	uint8_t value = nest_value;
	int err;

	err = cmd_fmsg_nest_queue(fmsg_data, &value, start);
	if (err != MNL_CB_OK)
		return err;

	switch (value) {
	case DEVLINK_ATTR_FMSG_OBJ_NEST_START:
		if (start)
			pr_out_fmsg_start_object(dl, &fmsg_data->name);
		else
			pr_out_fmsg_end_object(dl);
		break;
	case DEVLINK_ATTR_FMSG_PAIR_NEST_START:
		break;
	case DEVLINK_ATTR_FMSG_ARR_NEST_START:
		if (start)
			pr_out_fmsg_start_array(dl, &fmsg_data->name);
		else
			pr_out_fmsg_end_array(dl);
		break;
	default:
		return -EINVAL;
	}
	return MNL_CB_OK;
}

static int cmd_fmsg_object_cb(const struct nlmsghdr *nlh, void *data)
{
	struct genlmsghdr *genl = mnl_nlmsg_get_payload(nlh);
	struct nlattr *tb[DEVLINK_ATTR_MAX + 1] = {};
	struct fmsg_cb_data *fmsg_data = data;
	struct dl *dl = fmsg_data->dl;
	struct nlattr *nla_object;
	int attr_type;
	int err;

	mnl_attr_parse(nlh, sizeof(*genl), attr_cb, tb);
	if (!tb[DEVLINK_ATTR_FMSG])
		return MNL_CB_ERROR;

	mnl_attr_for_each_nested(nla_object, tb[DEVLINK_ATTR_FMSG]) {
		attr_type = mnl_attr_get_type(nla_object);
		switch (attr_type) {
		case DEVLINK_ATTR_FMSG_OBJ_NEST_START:
		case DEVLINK_ATTR_FMSG_PAIR_NEST_START:
		case DEVLINK_ATTR_FMSG_ARR_NEST_START:
			err = cmd_fmsg_nest(fmsg_data, attr_type, true);
			if (err != MNL_CB_OK)
				return err;
			break;
		case DEVLINK_ATTR_FMSG_NEST_END:
			err = cmd_fmsg_nest(fmsg_data, attr_type, false);
			if (err != MNL_CB_OK)
				return err;
			break;
		case DEVLINK_ATTR_FMSG_OBJ_NAME:
			free(fmsg_data->name);
			fmsg_data->name = strdup(mnl_attr_get_str(nla_object));
			if (!fmsg_data->name)
				return -ENOMEM;
			break;
		case DEVLINK_ATTR_FMSG_OBJ_VALUE_TYPE:
			fmsg_data->value_type = mnl_attr_get_u8(nla_object);
			break;
		case DEVLINK_ATTR_FMSG_OBJ_VALUE_DATA:
			pr_out_fmsg_name(dl, &fmsg_data->name);
			err = fmsg_value_show(dl, fmsg_data->value_type,
					      nla_object);
			if (err != MNL_CB_OK)
				return err;
			break;
		default:
			return -EINVAL;
		}
	}
	return MNL_CB_OK;
}

static void cmd_fmsg_init(struct dl *dl, struct fmsg_cb_data *data)
{
	/* FMSG is dynamic: opening of an object or array causes a
	 * newline. JSON starts with an { or [, but plain text should
	 * not start with a new line. Ensure this by setting
	 * g_new_line_count to 1: avoiding newline before the first
	 * print.
	 */
	g_new_line_count = 1;
	data->name = NULL;
	data->dl = dl;
	INIT_LIST_HEAD(&data->entry_list);
}

static int cmd_health_object_common(struct dl *dl, uint8_t cmd, uint16_t flags)
{
	struct fmsg_cb_data data;
	struct nlmsghdr *nlh;
	int err;

	err = dl_argv_parse(dl,
			    DL_OPT_HANDLE | DL_OPT_HANDLEP | DL_OPT_HEALTH_REPORTER_NAME,
			    0);
	if (err)
		return err;

	nlh = mnlu_gen_socket_cmd_prepare(&dl->nlg, cmd, flags | NLM_F_REQUEST | NLM_F_ACK);

	dl_opts_put(nlh, dl);

	cmd_fmsg_init(dl, &data);
	err = mnlu_gen_socket_sndrcv(&dl->nlg, nlh, cmd_fmsg_object_cb, &data);
	free(data.name);
	return err;
}

static int cmd_health_dump_show(struct dl *dl)
{
	return cmd_health_object_common(dl,
					DEVLINK_CMD_HEALTH_REPORTER_DUMP_GET,
					NLM_F_DUMP);
}

static int cmd_health_diagnose(struct dl *dl)
{
	return cmd_health_object_common(dl,
					DEVLINK_CMD_HEALTH_REPORTER_DIAGNOSE,
					0);
}

static int cmd_health_test(struct dl *dl)
{
	return cmd_health_object_common(dl,
					DEVLINK_CMD_HEALTH_REPORTER_TEST,
					0);
}

static int cmd_health_recover(struct dl *dl)
{
	struct nlmsghdr *nlh;
	int err;

	err = dl_argv_parse(dl, DL_OPT_HANDLE | DL_OPT_HANDLEP |
			    DL_OPT_HEALTH_REPORTER_NAME,
			    0);
	if (err)
		return err;

	nlh = mnlu_gen_socket_cmd_prepare(&dl->nlg, DEVLINK_CMD_HEALTH_REPORTER_RECOVER,
			       NLM_F_REQUEST | NLM_F_ACK);

	dl_opts_put(nlh, dl);

	dl_opts_put(nlh, dl);
	return mnlu_gen_socket_sndrcv(&dl->nlg, nlh, NULL, NULL);
}

enum devlink_health_reporter_state {
	DEVLINK_HEALTH_REPORTER_STATE_HEALTHY,
	DEVLINK_HEALTH_REPORTER_STATE_ERROR,
};

static const char *health_state_name(uint8_t state)
{
	switch (state) {
	case DEVLINK_HEALTH_REPORTER_STATE_HEALTHY:
		return HEALTH_REPORTER_STATE_HEALTHY_STR;
	case DEVLINK_HEALTH_REPORTER_STATE_ERROR:
		return HEALTH_REPORTER_STATE_ERROR_STR;
	default:
		return "<unknown state>";
	}
}

static void pr_out_dump_reporter_format_logtime(struct dl *dl, const struct nlattr *attr)
{
	char dump_date[HEALTH_REPORTER_TIMESTAMP_FMT_LEN];
	char dump_time[HEALTH_REPORTER_TIMESTAMP_FMT_LEN];
	uint64_t time_ms = mnl_attr_get_u64(attr);
	struct sysinfo s_info;
	struct tm *info;
	time_t now, sec;
	int err;

	time(&now);
	info = localtime(&now);
	err = sysinfo(&s_info);
	if (err)
		goto out;
	/* Subtract uptime in sec from now yields the time of system
	 * uptime. To this, add time_ms which is the amount of
	 * milliseconds elapsed between uptime and the dump taken.
	 */
	sec = now - s_info.uptime + time_ms / 1000;
	info = localtime(&sec);
out:
	strftime(dump_date, HEALTH_REPORTER_TIMESTAMP_FMT_LEN, "%Y-%m-%d", info);
	strftime(dump_time, HEALTH_REPORTER_TIMESTAMP_FMT_LEN, "%H:%M:%S", info);
	check_indent_newline(dl);
	print_string(PRINT_ANY, "last_dump_date", "last_dump_date %s", dump_date);
	print_string(PRINT_ANY, "last_dump_time", " last_dump_time %s", dump_time);
}

static void pr_out_dump_report_timestamp(struct dl *dl, const struct nlattr *attr)
{
	char dump_date[HEALTH_REPORTER_TIMESTAMP_FMT_LEN];
	char dump_time[HEALTH_REPORTER_TIMESTAMP_FMT_LEN];
	time_t tv_sec;
	struct tm *tm;
	uint64_t ts;

	ts = mnl_attr_get_u64(attr);
	tv_sec = ts / 1000000000;
	tm = localtime(&tv_sec);

	strftime(dump_date, HEALTH_REPORTER_TIMESTAMP_FMT_LEN, "%Y-%m-%d", tm);
	strftime(dump_time, HEALTH_REPORTER_TIMESTAMP_FMT_LEN, "%H:%M:%S", tm);

	check_indent_newline(dl);
	print_string(PRINT_ANY, "last_dump_date", "last_dump_date %s", dump_date);
	print_string(PRINT_ANY, "last_dump_time", " last_dump_time %s", dump_time);
}

static void pr_out_health(struct dl *dl, struct nlattr **tb_health,
			  bool print_device, bool print_port)
{
	struct nlattr *tb[DEVLINK_ATTR_MAX + 1] = {};
	enum devlink_health_reporter_state state;
	int err;

	err = mnl_attr_parse_nested(tb_health[DEVLINK_ATTR_HEALTH_REPORTER],
				    attr_cb, tb);
	if (err != MNL_CB_OK)
		return;

	if (!tb[DEVLINK_ATTR_HEALTH_REPORTER_NAME] ||
	    !tb[DEVLINK_ATTR_HEALTH_REPORTER_ERR_COUNT] ||
	    !tb[DEVLINK_ATTR_HEALTH_REPORTER_RECOVER_COUNT] ||
	    !tb[DEVLINK_ATTR_HEALTH_REPORTER_STATE])
		return;

	if (!print_device && !print_port)
		return;
	if (print_port) {
		if (!print_device && !tb_health[DEVLINK_ATTR_PORT_INDEX])
			return;
		else if (tb_health[DEVLINK_ATTR_PORT_INDEX])
			pr_out_port_handle_start_arr(dl, tb_health, false);
	}
	if (print_device) {
		if (!print_port && tb_health[DEVLINK_ATTR_PORT_INDEX])
			return;
		else if (!tb_health[DEVLINK_ATTR_PORT_INDEX])
			pr_out_handle_start_arr(dl, tb_health);
	}

	check_indent_newline(dl);
	print_string(PRINT_ANY, "reporter", "reporter %s",
		     mnl_attr_get_str(tb[DEVLINK_ATTR_HEALTH_REPORTER_NAME]));
	if (!dl->json_output) {
		__pr_out_newline();
		__pr_out_indent_inc();
	}
	state = mnl_attr_get_u8(tb[DEVLINK_ATTR_HEALTH_REPORTER_STATE]);
	check_indent_newline(dl);
	print_string(PRINT_ANY, "state", "state %s", health_state_name(state));
	pr_out_u64(dl, "error",
		   mnl_attr_get_u64(tb[DEVLINK_ATTR_HEALTH_REPORTER_ERR_COUNT]));
	pr_out_u64(dl, "recover",
		   mnl_attr_get_u64(tb[DEVLINK_ATTR_HEALTH_REPORTER_RECOVER_COUNT]));
	if (tb[DEVLINK_ATTR_HEALTH_REPORTER_DUMP_TS_NS])
		pr_out_dump_report_timestamp(dl, tb[DEVLINK_ATTR_HEALTH_REPORTER_DUMP_TS_NS]);
	else if (tb[DEVLINK_ATTR_HEALTH_REPORTER_DUMP_TS])
		pr_out_dump_reporter_format_logtime(dl, tb[DEVLINK_ATTR_HEALTH_REPORTER_DUMP_TS]);
	if (tb[DEVLINK_ATTR_HEALTH_REPORTER_GRACEFUL_PERIOD])
		pr_out_u64(dl, "grace_period",
			   mnl_attr_get_u64(tb[DEVLINK_ATTR_HEALTH_REPORTER_GRACEFUL_PERIOD]));
	if (tb[DEVLINK_ATTR_HEALTH_REPORTER_AUTO_RECOVER])
		print_bool(PRINT_ANY, "auto_recover", " auto_recover %s",
			   mnl_attr_get_u8(tb[DEVLINK_ATTR_HEALTH_REPORTER_AUTO_RECOVER]));
	if (tb[DEVLINK_ATTR_HEALTH_REPORTER_AUTO_DUMP])
		print_bool(PRINT_ANY, "auto_dump", " auto_dump %s",
			   mnl_attr_get_u8(tb[DEVLINK_ATTR_HEALTH_REPORTER_AUTO_DUMP]));

	__pr_out_indent_dec();
	pr_out_handle_end(dl);
}

struct health_ctx {
	struct dl *dl;
	bool show_device;
	bool show_port;
};

static int cmd_health_show_cb(const struct nlmsghdr *nlh, void *data)
{
	struct genlmsghdr *genl = mnl_nlmsg_get_payload(nlh);
	struct nlattr *tb[DEVLINK_ATTR_MAX + 1] = {};
	struct health_ctx *ctx = data;
	struct dl *dl = ctx->dl;

	mnl_attr_parse(nlh, sizeof(*genl), attr_cb, tb);
	if (!tb[DEVLINK_ATTR_BUS_NAME] || !tb[DEVLINK_ATTR_DEV_NAME] ||
	    !tb[DEVLINK_ATTR_HEALTH_REPORTER])
		return MNL_CB_ERROR;

	pr_out_health(dl, tb, ctx->show_device, ctx->show_port);

	return MNL_CB_OK;
}

static int __cmd_health_show(struct dl *dl, bool show_device, bool show_port)
{
	struct nlmsghdr *nlh;
	struct health_ctx ctx = { dl, show_device, show_port };
	uint16_t flags = NLM_F_REQUEST | NLM_F_ACK;
	int err;

	if (dl_no_arg(dl)) {
		flags |= NLM_F_DUMP;
	} else {
		ctx.show_port = true;
		err = dl_argv_parse(dl,
				    DL_OPT_HANDLE | DL_OPT_HANDLEP |
				    DL_OPT_HEALTH_REPORTER_NAME, 0);
		if (err)
			return err;
	}

	nlh = mnlu_gen_socket_cmd_prepare(&dl->nlg, DEVLINK_CMD_HEALTH_REPORTER_GET,
			       flags);
	dl_opts_put(nlh, dl);

	pr_out_section_start(dl, "health");

	err = mnlu_gen_socket_sndrcv(&dl->nlg, nlh, cmd_health_show_cb, &ctx);
	pr_out_section_end(dl);
	return err;
}

static void cmd_health_help(void)
{
	pr_err("Usage: devlink health show [ { DEV | DEV/PORT_INDEX } reporter REPORTER_NAME ]\n");
	pr_err("       devlink health recover { DEV | DEV/PORT_INDEX } reporter REPORTER_NAME\n");
	pr_err("       devlink health diagnose { DEV | DEV/PORT_INDEX } reporter REPORTER_NAME\n");
	pr_err("       devlink health test { DEV | DEV/PORT_INDEX } reporter REPORTER_NAME\n");
	pr_err("       devlink health dump show { DEV | DEV/PORT_INDEX } reporter REPORTER_NAME\n");
	pr_err("       devlink health dump clear { DEV | DEV/PORT_INDEX } reporter REPORTER_NAME\n");
	pr_err("       devlink health set { DEV | DEV/PORT_INDEX } reporter REPORTER_NAME\n");
	pr_err("                          [ grace_period MSEC ]\n");
	pr_err("                          [ auto_recover { true | false } ]\n");
	pr_err("                          [ auto_dump    { true | false } ]\n");
}

static int cmd_health_dump(struct dl *dl)
{
	if (dl_argv_match(dl, "help")) {
		cmd_health_help();
		return 0;
	} else if (dl_argv_match(dl, "show") ||
		   dl_argv_match(dl, "list") || dl_no_arg(dl)) {
		dl_arg_inc(dl);
		return cmd_health_dump_show(dl);
	} else if (dl_argv_match(dl, "clear")) {
		dl_arg_inc(dl);
		return cmd_health_dump_clear(dl);
	}
	pr_err("Command \"%s\" not found\n", dl_argv(dl));
	return -ENOENT;
}

static int cmd_health(struct dl *dl)
{
	if (dl_argv_match(dl, "help")) {
		cmd_health_help();
		return 0;
	} else if (dl_argv_match(dl, "show") ||
		   dl_argv_match(dl, "list") || dl_no_arg(dl)) {
		dl_arg_inc(dl);
		return __cmd_health_show(dl, true, true);
	} else if (dl_argv_match(dl, "recover")) {
		dl_arg_inc(dl);
		return cmd_health_recover(dl);
	} else if (dl_argv_match(dl, "diagnose")) {
		dl_arg_inc(dl);
		return cmd_health_diagnose(dl);
	} else if (dl_argv_match(dl, "test")) {
		dl_arg_inc(dl);
		return cmd_health_test(dl);
	} else if (dl_argv_match(dl, "dump")) {
		dl_arg_inc(dl);
		return cmd_health_dump(dl);
	} else if (dl_argv_match(dl, "set")) {
		dl_arg_inc(dl);
		return cmd_health_set_params(dl);
	}
	pr_err("Command \"%s\" not found\n", dl_argv(dl));
	return -ENOENT;
}

static const char *trap_type_name(uint8_t type)
{
	switch (type) {
	case DEVLINK_TRAP_TYPE_DROP:
		return "drop";
	case DEVLINK_TRAP_TYPE_EXCEPTION:
		return "exception";
	case DEVLINK_TRAP_TYPE_CONTROL:
		return "control";
	default:
		return "<unknown type>";
	}
}

static const char *trap_action_name(uint8_t action)
{
	switch (action) {
	case DEVLINK_TRAP_ACTION_DROP:
		return "drop";
	case DEVLINK_TRAP_ACTION_TRAP:
		return "trap";
	case DEVLINK_TRAP_ACTION_MIRROR:
		return "mirror";
	default:
		return "<unknown action>";
	}
}

static const char *trap_metadata_name(const struct nlattr *attr)
{
	switch (attr->nla_type) {
	case DEVLINK_ATTR_TRAP_METADATA_TYPE_IN_PORT:
		return "input_port";
	case DEVLINK_ATTR_TRAP_METADATA_TYPE_FA_COOKIE:
		return "flow_action_cookie";
	default:
		return "<unknown metadata type>";
	}
}
static void pr_out_trap_metadata(struct dl *dl, struct nlattr *attr)
{
	struct nlattr *attr_metadata;

	pr_out_array_start(dl, "metadata");
	mnl_attr_for_each_nested(attr_metadata, attr) {
		check_indent_newline(dl);
		print_string(PRINT_ANY, NULL, "%s",
			     trap_metadata_name(attr_metadata));
	}
	pr_out_array_end(dl);
}

static void pr_out_trap(struct dl *dl, struct nlattr **tb, bool array)
{
	uint8_t action = mnl_attr_get_u8(tb[DEVLINK_ATTR_TRAP_ACTION]);
	uint8_t type = mnl_attr_get_u8(tb[DEVLINK_ATTR_TRAP_TYPE]);

	if (array)
		pr_out_handle_start_arr(dl, tb);
	else
		__pr_out_handle_start(dl, tb, true, false);

	check_indent_newline(dl);
	print_string(PRINT_ANY, "name", "name %s",
		     mnl_attr_get_str(tb[DEVLINK_ATTR_TRAP_NAME]));
	print_string(PRINT_ANY, "type", " type %s", trap_type_name(type));
	print_bool(PRINT_ANY, "generic", " generic %s", !!tb[DEVLINK_ATTR_TRAP_GENERIC]);
	print_string(PRINT_ANY, "action", " action %s", trap_action_name(action));
	print_string(PRINT_ANY, "group", " group %s",
		     mnl_attr_get_str(tb[DEVLINK_ATTR_TRAP_GROUP_NAME]));
	if (dl->verbose)
		pr_out_trap_metadata(dl, tb[DEVLINK_ATTR_TRAP_METADATA]);
	pr_out_stats(dl, tb[DEVLINK_ATTR_STATS]);
	pr_out_handle_end(dl);
}

static int cmd_trap_show_cb(const struct nlmsghdr *nlh, void *data)
{
	struct genlmsghdr *genl = mnl_nlmsg_get_payload(nlh);
	struct nlattr *tb[DEVLINK_ATTR_MAX + 1] = {};
	struct dl *dl = data;

	mnl_attr_parse(nlh, sizeof(*genl), attr_cb, tb);
	if (!tb[DEVLINK_ATTR_BUS_NAME] || !tb[DEVLINK_ATTR_DEV_NAME] ||
	    !tb[DEVLINK_ATTR_TRAP_NAME] || !tb[DEVLINK_ATTR_TRAP_TYPE] ||
	    !tb[DEVLINK_ATTR_TRAP_ACTION] ||
	    !tb[DEVLINK_ATTR_TRAP_GROUP_NAME] ||
	    !tb[DEVLINK_ATTR_TRAP_METADATA] || !tb[DEVLINK_ATTR_STATS])
		return MNL_CB_ERROR;

	pr_out_trap(dl, tb, true);

	return MNL_CB_OK;
}

static void cmd_trap_help(void)
{
	pr_err("Usage: devlink trap set DEV trap TRAP [ action { trap | drop | mirror } ]\n");
	pr_err("       devlink trap show [ DEV trap TRAP ]\n");
	pr_err("       devlink trap group set DEV group GROUP [ action { trap | drop | mirror } ]\n");
	pr_err("                              [ policer POLICER ] [ nopolicer ]\n");
	pr_err("       devlink trap group show [ DEV group GROUP ]\n");
	pr_err("       devlink trap policer set DEV policer POLICER [ rate RATE ] [ burst BURST ]\n");
	pr_err("       devlink trap policer show DEV policer POLICER\n");
}

static int cmd_trap_show(struct dl *dl)
{
	uint16_t flags = NLM_F_REQUEST | NLM_F_ACK;
	struct nlmsghdr *nlh;
	int err;

	if (dl_no_arg(dl)) {
		flags |= NLM_F_DUMP;
	}
	else {
		err = dl_argv_parse(dl, DL_OPT_HANDLE | DL_OPT_TRAP_NAME, 0);
		if (err)
			return err;
	}

	nlh = mnlu_gen_socket_cmd_prepare(&dl->nlg, DEVLINK_CMD_TRAP_GET, flags);

	dl_opts_put(nlh, dl);

	pr_out_section_start(dl, "trap");
	err = mnlu_gen_socket_sndrcv(&dl->nlg, nlh, cmd_trap_show_cb, dl);
	pr_out_section_end(dl);

	return err;
}

static int cmd_trap_set(struct dl *dl)
{
	struct nlmsghdr *nlh;
	int err;

	err = dl_argv_parse(dl, DL_OPT_HANDLE | DL_OPT_TRAP_NAME,
			    DL_OPT_TRAP_ACTION);
	if (err)
		return err;

	nlh = mnlu_gen_socket_cmd_prepare(&dl->nlg, DEVLINK_CMD_TRAP_SET,
			       NLM_F_REQUEST | NLM_F_ACK);

	dl_opts_put(nlh, dl);

	return mnlu_gen_socket_sndrcv(&dl->nlg, nlh, NULL, NULL);
}

static void pr_out_trap_group(struct dl *dl, struct nlattr **tb, bool array)
{
	if (array)
		pr_out_handle_start_arr(dl, tb);
	else
		__pr_out_handle_start(dl, tb, true, false);

	check_indent_newline(dl);
	print_string(PRINT_ANY, "name", "name %s",
		     mnl_attr_get_str(tb[DEVLINK_ATTR_TRAP_GROUP_NAME]));
	print_bool(PRINT_ANY, "generic", " generic %s", !!tb[DEVLINK_ATTR_TRAP_GENERIC]);
	if (tb[DEVLINK_ATTR_TRAP_POLICER_ID])
		print_uint(PRINT_ANY, "policer", " policer %u",
			   mnl_attr_get_u32(tb[DEVLINK_ATTR_TRAP_POLICER_ID]));
	pr_out_stats(dl, tb[DEVLINK_ATTR_STATS]);
	pr_out_handle_end(dl);
}

static int cmd_trap_group_show_cb(const struct nlmsghdr *nlh, void *data)
{
	struct genlmsghdr *genl = mnl_nlmsg_get_payload(nlh);
	struct nlattr *tb[DEVLINK_ATTR_MAX + 1] = {};
	struct dl *dl = data;

	mnl_attr_parse(nlh, sizeof(*genl), attr_cb, tb);
	if (!tb[DEVLINK_ATTR_BUS_NAME] || !tb[DEVLINK_ATTR_DEV_NAME] ||
	    !tb[DEVLINK_ATTR_TRAP_GROUP_NAME] || !tb[DEVLINK_ATTR_STATS])
		return MNL_CB_ERROR;

	pr_out_trap_group(dl, tb, true);

	return MNL_CB_OK;
}

static int cmd_trap_group_show(struct dl *dl)
{
	uint16_t flags = NLM_F_REQUEST | NLM_F_ACK;
	struct nlmsghdr *nlh;
	int err;

	if (dl_no_arg(dl)) {
		flags |= NLM_F_DUMP;
	}
	else {
		err = dl_argv_parse(dl,
				    DL_OPT_HANDLE | DL_OPT_TRAP_GROUP_NAME, 0);
		if (err)
			return err;
	}

	nlh = mnlu_gen_socket_cmd_prepare(&dl->nlg, DEVLINK_CMD_TRAP_GROUP_GET, flags);

	dl_opts_put(nlh, dl);

	pr_out_section_start(dl, "trap_group");
	err = mnlu_gen_socket_sndrcv(&dl->nlg, nlh, cmd_trap_group_show_cb, dl);
	pr_out_section_end(dl);

	return err;
}

static int cmd_trap_group_set(struct dl *dl)
{
	struct nlmsghdr *nlh;
	int err;

	err = dl_argv_parse(dl, DL_OPT_HANDLE | DL_OPT_TRAP_GROUP_NAME,
			    DL_OPT_TRAP_ACTION | DL_OPT_TRAP_POLICER_ID);
	if (err)
		return err;

	nlh = mnlu_gen_socket_cmd_prepare(&dl->nlg, DEVLINK_CMD_TRAP_GROUP_SET,
			       NLM_F_REQUEST | NLM_F_ACK);

	dl_opts_put(nlh, dl);

	return mnlu_gen_socket_sndrcv(&dl->nlg, nlh, NULL, NULL);
}

static int cmd_trap_group(struct dl *dl)
{
	if (dl_argv_match(dl, "help")) {
		cmd_trap_help();
		return 0;
	} else if (dl_argv_match(dl, "show") ||
		   dl_argv_match(dl, "list") || dl_no_arg(dl)) {
		dl_arg_inc(dl);
		return cmd_trap_group_show(dl);
	} else if (dl_argv_match(dl, "set")) {
		dl_arg_inc(dl);
		return cmd_trap_group_set(dl);
	}
	pr_err("Command \"%s\" not found\n", dl_argv(dl));
	return -ENOENT;
}

static void pr_out_trap_policer(struct dl *dl, struct nlattr **tb, bool array)
{
	if (array)
		pr_out_handle_start_arr(dl, tb);
	else
		__pr_out_handle_start(dl, tb, true, false);

	check_indent_newline(dl);
	print_uint(PRINT_ANY, "policer", "policer %u",
		   mnl_attr_get_u32(tb[DEVLINK_ATTR_TRAP_POLICER_ID]));
	print_u64(PRINT_ANY, "rate", " rate %llu",
		   mnl_attr_get_u64(tb[DEVLINK_ATTR_TRAP_POLICER_RATE]));
	print_u64(PRINT_ANY, "burst", " burst %llu",
		   mnl_attr_get_u64(tb[DEVLINK_ATTR_TRAP_POLICER_BURST]));
	if (tb[DEVLINK_ATTR_STATS])
		pr_out_stats(dl, tb[DEVLINK_ATTR_STATS]);
	pr_out_handle_end(dl);
}

static int cmd_trap_policer_show_cb(const struct nlmsghdr *nlh, void *data)
{
	struct genlmsghdr *genl = mnl_nlmsg_get_payload(nlh);
	struct nlattr *tb[DEVLINK_ATTR_MAX + 1] = {};
	struct dl *dl = data;

	mnl_attr_parse(nlh, sizeof(*genl), attr_cb, tb);
	if (!tb[DEVLINK_ATTR_BUS_NAME] || !tb[DEVLINK_ATTR_DEV_NAME] ||
	    !tb[DEVLINK_ATTR_TRAP_POLICER_ID] ||
	    !tb[DEVLINK_ATTR_TRAP_POLICER_RATE] ||
	    !tb[DEVLINK_ATTR_TRAP_POLICER_BURST])
		return MNL_CB_ERROR;

	pr_out_trap_policer(dl, tb, true);

	return MNL_CB_OK;
}

static int cmd_trap_policer_show(struct dl *dl)
{
	uint16_t flags = NLM_F_REQUEST | NLM_F_ACK;
	struct nlmsghdr *nlh;
	int err;

	if (dl_no_arg(dl)) {
		flags |= NLM_F_DUMP;
	}
	else {
		err = dl_argv_parse(dl,
				    DL_OPT_HANDLE | DL_OPT_TRAP_POLICER_ID, 0);
		if (err)
			return err;
	}

	nlh = mnlu_gen_socket_cmd_prepare(&dl->nlg, DEVLINK_CMD_TRAP_POLICER_GET, flags);

	dl_opts_put(nlh, dl);

	pr_out_section_start(dl, "trap_policer");
	err = mnlu_gen_socket_sndrcv(&dl->nlg, nlh, cmd_trap_policer_show_cb, dl);
	pr_out_section_end(dl);

	return err;
}

static int cmd_trap_policer_set(struct dl *dl)
{
	struct nlmsghdr *nlh;
	int err;

	err = dl_argv_parse(dl, DL_OPT_HANDLE | DL_OPT_TRAP_POLICER_ID,
			    DL_OPT_TRAP_POLICER_RATE | DL_OPT_TRAP_POLICER_BURST);
	if (err)
		return err;

	nlh = mnlu_gen_socket_cmd_prepare(&dl->nlg, DEVLINK_CMD_TRAP_POLICER_SET,
			       NLM_F_REQUEST | NLM_F_ACK);

	dl_opts_put(nlh, dl);

	return mnlu_gen_socket_sndrcv(&dl->nlg, nlh, NULL, NULL);
}

static int cmd_trap_policer(struct dl *dl)
{
	if (dl_argv_match(dl, "help")) {
		cmd_trap_help();
		return 0;
	} else if (dl_argv_match(dl, "show") ||
		   dl_argv_match(dl, "list") || dl_no_arg(dl)) {
		dl_arg_inc(dl);
		return cmd_trap_policer_show(dl);
	} else if (dl_argv_match(dl, "set")) {
		dl_arg_inc(dl);
		return cmd_trap_policer_set(dl);
	}
	pr_err("Command \"%s\" not found\n", dl_argv(dl));
	return -ENOENT;
}

static int cmd_trap(struct dl *dl)
{
	if (dl_argv_match(dl, "help")) {
		cmd_trap_help();
		return 0;
	} else if (dl_argv_match(dl, "show") ||
		   dl_argv_match(dl, "list") || dl_no_arg(dl)) {
		dl_arg_inc(dl);
		return cmd_trap_show(dl);
	} else if (dl_argv_match(dl, "set")) {
		dl_arg_inc(dl);
		return cmd_trap_set(dl);
	} else if (dl_argv_match(dl, "group")) {
		dl_arg_inc(dl);
		return cmd_trap_group(dl);
	} else if (dl_argv_match(dl, "policer")) {
		dl_arg_inc(dl);
		return cmd_trap_policer(dl);
	}
	pr_err("Command \"%s\" not found\n", dl_argv(dl));
	return -ENOENT;
}

static void help(void)
{
	pr_err("Usage: devlink [ OPTIONS ] OBJECT { COMMAND | help }\n"
	       "       devlink [ -f[orce] ] -b[atch] filename -N[etns] netnsname\n"
	       "where  OBJECT := { dev | port | lc | sb | monitor | dpipe | resource | region | health | trap }\n"
	       "       OPTIONS := { -V[ersion] | -n[o-nice-names] | -j[son] | -p[retty] | -v[erbose] -s[tatistics] -[he]x }\n");
}

static int dl_cmd(struct dl *dl, int argc, char **argv)
{
	dl->argc = argc;
	dl->argv = argv;

	if (dl_argv_match(dl, "help") || dl_no_arg(dl)) {
		help();
		return 0;
	} else if (dl_argv_match(dl, "dev")) {
		dl_arg_inc(dl);
		return cmd_dev(dl);
	} else if (dl_argv_match(dl, "port")) {
		dl_arg_inc(dl);
		return cmd_port(dl);
	} else if (dl_argv_match(dl, "sb")) {
		dl_arg_inc(dl);
		return cmd_sb(dl);
	} else if (dl_argv_match(dl, "monitor")) {
		dl_arg_inc(dl);
		return cmd_mon(dl);
	} else if (dl_argv_match(dl, "dpipe")) {
		dl_arg_inc(dl);
		return cmd_dpipe(dl);
	} else if (dl_argv_match(dl, "resource")) {
		dl_arg_inc(dl);
		return cmd_resource(dl);
	} else if (dl_argv_match(dl, "region")) {
		dl_arg_inc(dl);
		return cmd_region(dl);
	} else if (dl_argv_match(dl, "health")) {
		dl_arg_inc(dl);
		return cmd_health(dl);
	} else if (dl_argv_match(dl, "trap")) {
		dl_arg_inc(dl);
		return cmd_trap(dl);
	} else if (dl_argv_match(dl, "lc")) {
		dl_arg_inc(dl);
		return cmd_linecard(dl);
	}
	pr_err("Object \"%s\" not found\n", dl_argv(dl));
	return -ENOENT;
}

static int dl_init(struct dl *dl)
{
	int err;

	err = mnlu_gen_socket_open(&dl->nlg, DEVLINK_GENL_NAME,
				   DEVLINK_GENL_VERSION);
	if (err) {
		pr_err("Failed to connect to devlink Netlink\n");
		return -errno;
	}

	ifname_map_init(dl);

	new_json_obj_plain(dl->json_output);
	return 0;
}

static void dl_fini(struct dl *dl)
{
	delete_json_obj_plain();
	ifname_map_fini(dl);
	mnlu_gen_socket_close(&dl->nlg);
}

static struct dl *dl_alloc(void)
{
	struct dl *dl;

	dl = calloc(1, sizeof(*dl));
	if (!dl)
		return NULL;
	return dl;
}

static void dl_free(struct dl *dl)
{
	free(dl);
}

static int dl_batch_cmd(int argc, char *argv[], void *data)
{
	struct dl *dl = data;

	return dl_cmd(dl, argc, argv);
}

static int dl_batch(struct dl *dl, const char *name, bool force)
{
	return do_batch(name, force, dl_batch_cmd, dl);
}

int main(int argc, char **argv)
{
	static const struct option long_options[] = {
		{ "Version",		no_argument,		NULL, 'V' },
		{ "force",		no_argument,		NULL, 'f' },
		{ "batch",		required_argument,	NULL, 'b' },
		{ "no-nice-names",	no_argument,		NULL, 'n' },
		{ "json",		no_argument,		NULL, 'j' },
		{ "pretty",		no_argument,		NULL, 'p' },
		{ "verbose",		no_argument,		NULL, 'v' },
		{ "statistics",		no_argument,		NULL, 's' },
		{ "Netns",		required_argument,	NULL, 'N' },
		{ "iec",		no_argument,		NULL, 'i' },
		{ "hex",		no_argument,		NULL, 'x' },
		{ NULL, 0, NULL, 0 }
	};
	const char *batch_file = NULL;
	bool force = false;
	struct dl *dl;
	int opt;
	int err;
	int ret;

	dl = dl_alloc();
	if (!dl) {
		pr_err("Failed to allocate memory for devlink\n");
		return EXIT_FAILURE;
	}

	while ((opt = getopt_long(argc, argv, "Vfb:njpvsN:ix",
				  long_options, NULL)) >= 0) {

		switch (opt) {
		case 'V':
			printf("devlink utility, iproute2-%s\n", version);
			ret = EXIT_SUCCESS;
			goto dl_free;
		case 'f':
			force = true;
			break;
		case 'b':
			batch_file = optarg;
			break;
		case 'n':
			dl->no_nice_names = true;
			break;
		case 'j':
			dl->json_output = true;
			break;
		case 'p':
			pretty = true;
			break;
		case 'v':
			dl->verbose = true;
			break;
		case 's':
			dl->stats = true;
			break;
		case 'N':
			if (netns_switch(optarg)) {
				ret = EXIT_FAILURE;
				goto dl_free;
			}
			break;
		case 'i':
			dl->use_iec = true;
			break;
		case 'x':
			dl->hex = true;
			break;
		default:
			pr_err("Unknown option.\n");
			help();
			ret = EXIT_FAILURE;
			goto dl_free;
		}
	}

	argc -= optind;
	argv += optind;

	err = dl_init(dl);
	if (err) {
		ret = EXIT_FAILURE;
		goto dl_free;
	}

	if (batch_file)
		err = dl_batch(dl, batch_file, force);
	else
		err = dl_cmd(dl, argc, argv);

	if (err) {
		ret = EXIT_FAILURE;
		goto dl_fini;
	}

	ret = EXIT_SUCCESS;

dl_fini:
	dl_fini(dl);
dl_free:
	dl_free(dl);

	return ret;
}<|MERGE_RESOLUTION|>--- conflicted
+++ resolved
@@ -5258,12 +5258,9 @@
 
 	err = dl_argv_parse(dl, DL_OPT_PORT_FN_RATE_NODE_NAME,
 			    DL_OPT_PORT_FN_RATE_TX_SHARE | DL_OPT_PORT_FN_RATE_TX_MAX |
-<<<<<<< HEAD
 			    DL_OPT_PORT_FN_RATE_TX_PRIORITY |
-			    DL_OPT_PORT_FN_RATE_TX_WEIGHT);
-=======
+			    DL_OPT_PORT_FN_RATE_TX_WEIGHT |
 			    DL_OPT_PORT_FN_RATE_PARENT);
->>>>>>> 83699d3d
 	if (err)
 		return err;
 
