--- conflicted
+++ resolved
@@ -2134,11 +2134,7 @@
 		struct rtattr *attr = tb[TCA_FLOWER_KEY_CVLAN_PRIO];
 
 		print_nl();
-<<<<<<< HEAD
-		print_uint(PRINT_ANY, "cvlan_prio", " cvlan_prio %d",
-=======
 		print_uint(PRINT_ANY, "cvlan_prio", "  cvlan_prio %d",
->>>>>>> eae5f4b5
 			   rta_getattr_u8(attr));
 	}
 
@@ -2285,10 +2281,6 @@
 			print_nl();
 			print_bool(PRINT_ANY, "skip_sw", "  skip_sw", true);
 		}
-<<<<<<< HEAD
-=======
-
->>>>>>> eae5f4b5
 		if (flags & TCA_CLS_FLAGS_IN_HW) {
 			print_nl();
 			print_bool(PRINT_ANY, "in_hw", "  in_hw", true);
@@ -2299,17 +2291,11 @@
 				print_uint(PRINT_ANY, "in_hw_count",
 					   " in_hw_count %u", count);
 			}
-		} else if (flags & TCA_CLS_FLAGS_NOT_IN_HW) {
-			print_nl();
-			print_bool(PRINT_ANY, "not_in_hw", "  not_in_hw", true);
 		}
-<<<<<<< HEAD
-=======
 		else if (flags & TCA_CLS_FLAGS_NOT_IN_HW) {
 			print_nl();
 			print_bool(PRINT_ANY, "not_in_hw", "  not_in_hw", true);
 		}
->>>>>>> eae5f4b5
 	}
 
 	if (tb[TCA_FLOWER_ACT])
