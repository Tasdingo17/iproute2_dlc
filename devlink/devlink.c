/*
 * devlink.c	Devlink tool
 *
 *              This program is free software; you can redistribute it and/or
 *              modify it under the terms of the GNU General Public License
 *              as published by the Free Software Foundation; either version
 *              2 of the License, or (at your option) any later version.
 *
 * Authors:     Jiri Pirko <jiri@mellanox.com>
 */

#include <stdio.h>
#include <stdlib.h>
#include <stdarg.h>
#include <string.h>
#include <stdbool.h>
#include <unistd.h>
#include <getopt.h>
#include <limits.h>
#include <errno.h>
#include <inttypes.h>
#include <signal.h>
#include <time.h>
#include <netinet/in.h>
#include <arpa/inet.h>
#include <sys/sysinfo.h>
#define _LINUX_SYSINFO_H /* avoid collision with musl header */
#include <linux/genetlink.h>
#include <linux/devlink.h>
#include <linux/netlink.h>
#include <libmnl/libmnl.h>
#include <netinet/ether.h>
#include <sys/select.h>
#include <sys/socket.h>
#include <sys/types.h>
#include <sys/time.h>
#include <rt_names.h>

#include "version.h"
#include "list.h"
#include "mnlg.h"
#include "mnl_utils.h"
#include "json_print.h"
#include "utils.h"
#include "namespace.h"

#define ESWITCH_MODE_LEGACY "legacy"
#define ESWITCH_MODE_SWITCHDEV "switchdev"
#define ESWITCH_INLINE_MODE_NONE "none"
#define ESWITCH_INLINE_MODE_LINK "link"
#define ESWITCH_INLINE_MODE_NETWORK "network"
#define ESWITCH_INLINE_MODE_TRANSPORT "transport"

#define ESWITCH_ENCAP_MODE_NONE "none"
#define ESWITCH_ENCAP_MODE_BASIC "basic"

#define PARAM_CMODE_RUNTIME_STR "runtime"
#define PARAM_CMODE_DRIVERINIT_STR "driverinit"
#define PARAM_CMODE_PERMANENT_STR "permanent"
#define DL_ARGS_REQUIRED_MAX_ERR_LEN 80

#define HEALTH_REPORTER_STATE_HEALTHY_STR "healthy"
#define HEALTH_REPORTER_STATE_ERROR_STR "error"
#define HEALTH_REPORTER_TIMESTAMP_FMT_LEN 80

static int g_new_line_count;
static int g_indent_level;
static bool g_indent_newline;

#define INDENT_STR_STEP 2
#define INDENT_STR_MAXLEN 32
static char g_indent_str[INDENT_STR_MAXLEN + 1] = "";

static void __attribute__((format(printf, 1, 2)))
pr_err(const char *fmt, ...)
{
	va_list ap;

	va_start(ap, fmt);
	vfprintf(stderr, fmt, ap);
	va_end(ap);
}

static void __attribute__((format(printf, 1, 2)))
pr_out(const char *fmt, ...)
{
	va_list ap;

	if (g_indent_newline) {
		printf("%s", g_indent_str);
		g_indent_newline = false;
	}
	va_start(ap, fmt);
	vprintf(fmt, ap);
	va_end(ap);
	g_new_line_count = 0;
}

static void __attribute__((format(printf, 2, 3)))
pr_out_sp(unsigned int num, const char *fmt, ...)
{
	va_list ap;
	int ret;

	va_start(ap, fmt);
	ret = vprintf(fmt, ap);
	va_end(ap);

	if (ret < num)
		printf("%*s", num - ret, "");
	g_new_line_count = 0;			\
}

static void __attribute__((format(printf, 1, 2)))
pr_out_tty(const char *fmt, ...)
{
	va_list ap;

	if (!isatty(STDOUT_FILENO))
		return;
	va_start(ap, fmt);
	vprintf(fmt, ap);
	va_end(ap);
}

static void __pr_out_indent_inc(void)
{
	if (g_indent_level + INDENT_STR_STEP > INDENT_STR_MAXLEN)
		return;
	g_indent_level += INDENT_STR_STEP;
	memset(g_indent_str, ' ', sizeof(g_indent_str));
	g_indent_str[g_indent_level] = '\0';
}

static void __pr_out_indent_dec(void)
{
	if (g_indent_level - INDENT_STR_STEP < 0)
		return;
	g_indent_level -= INDENT_STR_STEP;
	g_indent_str[g_indent_level] = '\0';
}

static void __pr_out_newline(void)
{
	if (g_new_line_count < 1) {
		pr_out("\n");
		g_indent_newline = true;
	}
	g_new_line_count++;
}

static void dummy_signal_handler(int signum)
{
}

static int _mnlg_socket_recv_run_intr(struct mnlu_gen_socket *nlg,
				      mnl_cb_t data_cb, void *data)
{
	struct sigaction act, oact;
	int err;

	act.sa_handler = dummy_signal_handler;
	sigemptyset(&act.sa_mask);
	act.sa_flags = SA_NODEFER;

	sigaction(SIGINT, &act, &oact);
	err = mnlu_gen_socket_recv_run(nlg, data_cb, data);
	sigaction(SIGINT, &oact, NULL);
	if (err < 0 && errno != EINTR) {
		pr_err("devlink answers: %s\n", strerror(errno));
		return -errno;
	}
	return 0;
}

static int _mnlg_socket_send(struct mnlu_gen_socket *nlg,
			     const struct nlmsghdr *nlh)
{
	int err;

	err = mnlg_socket_send(nlg, nlh);
	if (err < 0) {
		pr_err("Failed to call mnlg_socket_send\n");
		return -errno;
	}
	return 0;
}

static int _mnlg_socket_group_add(struct mnlu_gen_socket *nlg,
				  const char *group_name)
{
	int err;

	err = mnlg_socket_group_add(nlg, group_name);
	if (err < 0) {
		pr_err("Failed to call mnlg_socket_group_add\n");
		return -errno;
	}
	return 0;
}

struct ifname_map {
	struct list_head list;
	char *bus_name;
	char *dev_name;
	uint32_t port_index;
	char *ifname;
};

static struct ifname_map *ifname_map_alloc(const char *bus_name,
					   const char *dev_name,
					   uint32_t port_index,
					   const char *ifname)
{
	struct ifname_map *ifname_map;

	ifname_map = calloc(1, sizeof(*ifname_map));
	if (!ifname_map)
		return NULL;
	ifname_map->bus_name = strdup(bus_name);
	ifname_map->dev_name = strdup(dev_name);
	ifname_map->port_index = port_index;
	ifname_map->ifname = strdup(ifname);
	if (!ifname_map->bus_name || !ifname_map->dev_name ||
	    !ifname_map->ifname) {
		free(ifname_map->ifname);
		free(ifname_map->dev_name);
		free(ifname_map->bus_name);
		free(ifname_map);
		return NULL;
	}
	return ifname_map;
}

static void ifname_map_free(struct ifname_map *ifname_map)
{
	free(ifname_map->ifname);
	free(ifname_map->dev_name);
	free(ifname_map->bus_name);
	free(ifname_map);
}

#define DL_OPT_HANDLE		BIT(0)
#define DL_OPT_HANDLEP		BIT(1)
#define DL_OPT_PORT_TYPE	BIT(2)
#define DL_OPT_PORT_COUNT	BIT(3)
#define DL_OPT_SB		BIT(4)
#define DL_OPT_SB_POOL		BIT(5)
#define DL_OPT_SB_SIZE		BIT(6)
#define DL_OPT_SB_TYPE		BIT(7)
#define DL_OPT_SB_THTYPE	BIT(8)
#define DL_OPT_SB_TH		BIT(9)
#define DL_OPT_SB_TC		BIT(10)
#define DL_OPT_ESWITCH_MODE	BIT(11)
#define DL_OPT_ESWITCH_INLINE_MODE	BIT(12)
#define DL_OPT_DPIPE_TABLE_NAME	BIT(13)
#define DL_OPT_DPIPE_TABLE_COUNTERS	BIT(14)
#define DL_OPT_ESWITCH_ENCAP_MODE	BIT(15)
#define DL_OPT_RESOURCE_PATH	BIT(16)
#define DL_OPT_RESOURCE_SIZE	BIT(17)
#define DL_OPT_PARAM_NAME	BIT(18)
#define DL_OPT_PARAM_VALUE	BIT(19)
#define DL_OPT_PARAM_CMODE	BIT(20)
#define DL_OPT_HANDLE_REGION		BIT(21)
#define DL_OPT_REGION_SNAPSHOT_ID	BIT(22)
#define DL_OPT_REGION_ADDRESS		BIT(23)
#define DL_OPT_REGION_LENGTH		BIT(24)
#define DL_OPT_FLASH_FILE_NAME	BIT(25)
#define DL_OPT_FLASH_COMPONENT	BIT(26)
#define DL_OPT_HEALTH_REPORTER_NAME	BIT(27)
#define DL_OPT_HEALTH_REPORTER_GRACEFUL_PERIOD	BIT(28)
#define DL_OPT_HEALTH_REPORTER_AUTO_RECOVER	BIT(29)
#define DL_OPT_TRAP_NAME		BIT(30)
#define DL_OPT_TRAP_ACTION		BIT(31)
#define DL_OPT_TRAP_GROUP_NAME		BIT(32)
#define DL_OPT_NETNS	BIT(33)
#define DL_OPT_TRAP_POLICER_ID		BIT(34)
#define DL_OPT_TRAP_POLICER_RATE	BIT(35)
#define DL_OPT_TRAP_POLICER_BURST	BIT(36)
#define DL_OPT_HEALTH_REPORTER_AUTO_DUMP     BIT(37)
#define DL_OPT_PORT_FUNCTION_HW_ADDR BIT(38)
#define DL_OPT_FLASH_OVERWRITE		BIT(39)
#define DL_OPT_RELOAD_ACTION		BIT(40)
#define DL_OPT_RELOAD_LIMIT	BIT(41)
#define DL_OPT_PORT_FLAVOUR BIT(42)
#define DL_OPT_PORT_PFNUMBER BIT(43)
#define DL_OPT_PORT_SFNUMBER BIT(44)
#define DL_OPT_PORT_FUNCTION_STATE BIT(45)

struct dl_opts {
	uint64_t present; /* flags of present items */
	char *bus_name;
	char *dev_name;
	uint32_t port_index;
	enum devlink_port_type port_type;
	uint32_t port_count;
	uint32_t sb_index;
	uint16_t sb_pool_index;
	uint32_t sb_pool_size;
	enum devlink_sb_pool_type sb_pool_type;
	enum devlink_sb_threshold_type sb_pool_thtype;
	uint32_t sb_threshold;
	uint16_t sb_tc_index;
	enum devlink_eswitch_mode eswitch_mode;
	enum devlink_eswitch_inline_mode eswitch_inline_mode;
	const char *dpipe_table_name;
	bool dpipe_counters_enabled;
	enum devlink_eswitch_encap_mode eswitch_encap_mode;
	const char *resource_path;
	uint64_t resource_size;
	uint32_t resource_id;
	bool resource_id_valid;
	const char *param_name;
	const char *param_value;
	enum devlink_param_cmode cmode;
	char *region_name;
	uint32_t region_snapshot_id;
	uint64_t region_address;
	uint64_t region_length;
	const char *flash_file_name;
	const char *flash_component;
	const char *reporter_name;
	uint64_t reporter_graceful_period;
	bool reporter_auto_recover;
	bool reporter_auto_dump;
	const char *trap_name;
	const char *trap_group_name;
	enum devlink_trap_action trap_action;
	bool netns_is_pid;
	uint32_t netns;
	uint32_t trap_policer_id;
	uint64_t trap_policer_rate;
	uint64_t trap_policer_burst;
	char port_function_hw_addr[MAX_ADDR_LEN];
	uint32_t port_function_hw_addr_len;
	uint32_t overwrite_mask;
	enum devlink_reload_action reload_action;
	enum devlink_reload_limit reload_limit;
	uint32_t port_sfnumber;
	uint16_t port_flavour;
	uint16_t port_pfnumber;
	uint8_t port_fn_state;
};

struct dl {
	struct mnlu_gen_socket nlg;
	struct list_head ifname_map_list;
	int argc;
	char **argv;
	bool no_nice_names;
	struct dl_opts opts;
	bool json_output;
	bool pretty_output;
	bool verbose;
	bool stats;
	struct {
		bool present;
		char *bus_name;
		char *dev_name;
		uint32_t port_index;
	} arr_last;
};

static int dl_argc(struct dl *dl)
{
	return dl->argc;
}

static char *dl_argv(struct dl *dl)
{
	if (dl_argc(dl) == 0)
		return NULL;
	return *dl->argv;
}

static void dl_arg_inc(struct dl *dl)
{
	if (dl_argc(dl) == 0)
		return;
	dl->argc--;
	dl->argv++;
}

static void dl_arg_dec(struct dl *dl)
{
	dl->argc++;
	dl->argv--;
}

static char *dl_argv_next(struct dl *dl)
{
	char *ret;

	if (dl_argc(dl) == 0)
		return NULL;

	ret = *dl->argv;
	dl_arg_inc(dl);
	return ret;
}

static char *dl_argv_index(struct dl *dl, unsigned int index)
{
	if (index >= dl_argc(dl))
		return NULL;
	return dl->argv[index];
}

static int strcmpx(const char *str1, const char *str2)
{
	if (strlen(str1) > strlen(str2))
		return -1;
	return strncmp(str1, str2, strlen(str1));
}

static bool dl_argv_match(struct dl *dl, const char *pattern)
{
	if (dl_argc(dl) == 0)
		return false;
	return strcmpx(dl_argv(dl), pattern) == 0;
}

static bool dl_no_arg(struct dl *dl)
{
	return dl_argc(dl) == 0;
}

static void __pr_out_indent_newline(struct dl *dl)
{
	if (!g_indent_newline && !dl->json_output)
		pr_out(" ");
}

static bool is_binary_eol(int i)
{
	return !(i%16);
}

static void pr_out_binary_value(struct dl *dl, uint8_t *data, uint32_t len)
{
	int i = 0;

	while (i < len) {
		if (dl->json_output)
			print_int(PRINT_JSON, NULL, NULL, data[i]);
		else
			pr_out("%02x ", data[i]);
		i++;
		if (!dl->json_output && is_binary_eol(i))
			__pr_out_newline();
	}
	if (!dl->json_output && !is_binary_eol(i))
		__pr_out_newline();
}

static void pr_out_name(struct dl *dl, const char *name)
{
	__pr_out_indent_newline(dl);
	if (dl->json_output)
		print_string(PRINT_JSON, name, NULL, NULL);
	else
		pr_out("%s:", name);
}

static void pr_out_u64(struct dl *dl, const char *name, uint64_t val)
{
	__pr_out_indent_newline(dl);
	if (val == (uint64_t) -1)
		return print_string_name_value(name, "unlimited");

	if (dl->json_output)
		print_u64(PRINT_JSON, name, NULL, val);
	else
		pr_out("%s %"PRIu64, name, val);
}

static void pr_out_section_start(struct dl *dl, const char *name)
{
	if (dl->json_output) {
		open_json_object(NULL);
		open_json_object(name);
	}
}

static void pr_out_section_end(struct dl *dl)
{
	if (dl->json_output) {
		if (dl->arr_last.present)
			close_json_array(PRINT_JSON, NULL);
		close_json_object();
		close_json_object();
	}
}

static void pr_out_array_start(struct dl *dl, const char *name)
{
	if (dl->json_output) {
		open_json_array(PRINT_JSON, name);
	} else {
		__pr_out_indent_inc();
		__pr_out_newline();
		pr_out("%s:", name);
		__pr_out_indent_inc();
		__pr_out_newline();
	}
}

static void pr_out_array_end(struct dl *dl)
{
	if (dl->json_output) {
		close_json_array(PRINT_JSON, NULL);
	} else {
		__pr_out_indent_dec();
		__pr_out_indent_dec();
	}
}

static void pr_out_object_start(struct dl *dl, const char *name)
{
	if (dl->json_output) {
		open_json_object(name);
	} else {
		__pr_out_indent_inc();
		__pr_out_newline();
		pr_out("%s:", name);
		__pr_out_indent_inc();
		__pr_out_newline();
	}
}

static void pr_out_object_end(struct dl *dl)
{
	if (dl->json_output) {
		close_json_object();
	} else {
		__pr_out_indent_dec();
		__pr_out_indent_dec();
	}
}

static void pr_out_entry_start(struct dl *dl)
{
	if (dl->json_output)
		open_json_object(NULL);
}

static void pr_out_entry_end(struct dl *dl)
{
	if (dl->json_output)
		close_json_object();
	else
		__pr_out_newline();
}

static void check_indent_newline(struct dl *dl)
{
	__pr_out_indent_newline(dl);

	if (g_indent_newline && !is_json_context()) {
		printf("%s", g_indent_str);
		g_indent_newline = false;
	}
	g_new_line_count = 0;
}

static const enum mnl_attr_data_type devlink_policy[DEVLINK_ATTR_MAX + 1] = {
	[DEVLINK_ATTR_BUS_NAME] = MNL_TYPE_NUL_STRING,
	[DEVLINK_ATTR_DEV_NAME] = MNL_TYPE_NUL_STRING,
	[DEVLINK_ATTR_PORT_INDEX] = MNL_TYPE_U32,
	[DEVLINK_ATTR_PORT_TYPE] = MNL_TYPE_U16,
	[DEVLINK_ATTR_PORT_DESIRED_TYPE] = MNL_TYPE_U16,
	[DEVLINK_ATTR_PORT_NETDEV_IFINDEX] = MNL_TYPE_U32,
	[DEVLINK_ATTR_PORT_NETDEV_NAME] = MNL_TYPE_NUL_STRING,
	[DEVLINK_ATTR_PORT_IBDEV_NAME] = MNL_TYPE_NUL_STRING,
	[DEVLINK_ATTR_PORT_LANES] = MNL_TYPE_U32,
	[DEVLINK_ATTR_PORT_SPLITTABLE] = MNL_TYPE_U8,
	[DEVLINK_ATTR_SB_INDEX] = MNL_TYPE_U32,
	[DEVLINK_ATTR_SB_SIZE] = MNL_TYPE_U32,
	[DEVLINK_ATTR_SB_INGRESS_POOL_COUNT] = MNL_TYPE_U16,
	[DEVLINK_ATTR_SB_EGRESS_POOL_COUNT] = MNL_TYPE_U16,
	[DEVLINK_ATTR_SB_INGRESS_TC_COUNT] = MNL_TYPE_U16,
	[DEVLINK_ATTR_SB_EGRESS_TC_COUNT] = MNL_TYPE_U16,
	[DEVLINK_ATTR_SB_POOL_INDEX] = MNL_TYPE_U16,
	[DEVLINK_ATTR_SB_POOL_TYPE] = MNL_TYPE_U8,
	[DEVLINK_ATTR_SB_POOL_SIZE] = MNL_TYPE_U32,
	[DEVLINK_ATTR_SB_POOL_THRESHOLD_TYPE] = MNL_TYPE_U8,
	[DEVLINK_ATTR_SB_THRESHOLD] = MNL_TYPE_U32,
	[DEVLINK_ATTR_SB_TC_INDEX] = MNL_TYPE_U16,
	[DEVLINK_ATTR_SB_OCC_CUR] = MNL_TYPE_U32,
	[DEVLINK_ATTR_SB_OCC_MAX] = MNL_TYPE_U32,
	[DEVLINK_ATTR_ESWITCH_MODE] = MNL_TYPE_U16,
	[DEVLINK_ATTR_ESWITCH_INLINE_MODE] = MNL_TYPE_U8,
	[DEVLINK_ATTR_ESWITCH_ENCAP_MODE] = MNL_TYPE_U8,
	[DEVLINK_ATTR_DPIPE_TABLES] = MNL_TYPE_NESTED,
	[DEVLINK_ATTR_DPIPE_TABLE] = MNL_TYPE_NESTED,
	[DEVLINK_ATTR_DPIPE_TABLE_NAME] = MNL_TYPE_STRING,
	[DEVLINK_ATTR_DPIPE_TABLE_SIZE] = MNL_TYPE_U64,
	[DEVLINK_ATTR_DPIPE_TABLE_MATCHES] = MNL_TYPE_NESTED,
	[DEVLINK_ATTR_DPIPE_TABLE_ACTIONS] = MNL_TYPE_NESTED,
	[DEVLINK_ATTR_DPIPE_TABLE_COUNTERS_ENABLED] =  MNL_TYPE_U8,
	[DEVLINK_ATTR_DPIPE_ENTRIES] = MNL_TYPE_NESTED,
	[DEVLINK_ATTR_DPIPE_ENTRY] = MNL_TYPE_NESTED,
	[DEVLINK_ATTR_DPIPE_ENTRY_INDEX] = MNL_TYPE_U64,
	[DEVLINK_ATTR_DPIPE_ENTRY_MATCH_VALUES] = MNL_TYPE_NESTED,
	[DEVLINK_ATTR_DPIPE_ENTRY_ACTION_VALUES] = MNL_TYPE_NESTED,
	[DEVLINK_ATTR_DPIPE_ENTRY_COUNTER] = MNL_TYPE_U64,
	[DEVLINK_ATTR_DPIPE_MATCH] = MNL_TYPE_NESTED,
	[DEVLINK_ATTR_DPIPE_MATCH_VALUE] = MNL_TYPE_NESTED,
	[DEVLINK_ATTR_DPIPE_MATCH_TYPE] = MNL_TYPE_U32,
	[DEVLINK_ATTR_DPIPE_ACTION] = MNL_TYPE_NESTED,
	[DEVLINK_ATTR_DPIPE_ACTION_VALUE] = MNL_TYPE_NESTED,
	[DEVLINK_ATTR_DPIPE_ACTION_TYPE] = MNL_TYPE_U32,
	[DEVLINK_ATTR_DPIPE_VALUE_MAPPING] = MNL_TYPE_U32,
	[DEVLINK_ATTR_DPIPE_HEADERS] = MNL_TYPE_NESTED,
	[DEVLINK_ATTR_DPIPE_HEADER] = MNL_TYPE_NESTED,
	[DEVLINK_ATTR_DPIPE_HEADER_NAME] = MNL_TYPE_STRING,
	[DEVLINK_ATTR_DPIPE_HEADER_ID] = MNL_TYPE_U32,
	[DEVLINK_ATTR_DPIPE_HEADER_FIELDS] = MNL_TYPE_NESTED,
	[DEVLINK_ATTR_DPIPE_HEADER_GLOBAL] = MNL_TYPE_U8,
	[DEVLINK_ATTR_DPIPE_HEADER_INDEX] = MNL_TYPE_U32,
	[DEVLINK_ATTR_DPIPE_FIELD] = MNL_TYPE_NESTED,
	[DEVLINK_ATTR_DPIPE_FIELD_NAME] = MNL_TYPE_STRING,
	[DEVLINK_ATTR_DPIPE_FIELD_ID] = MNL_TYPE_U32,
	[DEVLINK_ATTR_DPIPE_FIELD_BITWIDTH] = MNL_TYPE_U32,
	[DEVLINK_ATTR_DPIPE_FIELD_MAPPING_TYPE] = MNL_TYPE_U32,
	[DEVLINK_ATTR_PARAM] = MNL_TYPE_NESTED,
	[DEVLINK_ATTR_PARAM_NAME] = MNL_TYPE_STRING,
	[DEVLINK_ATTR_PARAM_TYPE] = MNL_TYPE_U8,
	[DEVLINK_ATTR_PARAM_VALUES_LIST] = MNL_TYPE_NESTED,
	[DEVLINK_ATTR_PARAM_VALUE] = MNL_TYPE_NESTED,
	[DEVLINK_ATTR_PARAM_VALUE_CMODE] = MNL_TYPE_U8,
	[DEVLINK_ATTR_REGION_NAME] = MNL_TYPE_STRING,
	[DEVLINK_ATTR_REGION_SIZE] = MNL_TYPE_U64,
	[DEVLINK_ATTR_REGION_SNAPSHOTS] = MNL_TYPE_NESTED,
	[DEVLINK_ATTR_REGION_SNAPSHOT] = MNL_TYPE_NESTED,
	[DEVLINK_ATTR_REGION_SNAPSHOT_ID] = MNL_TYPE_U32,
	[DEVLINK_ATTR_REGION_CHUNKS] = MNL_TYPE_NESTED,
	[DEVLINK_ATTR_REGION_CHUNK] = MNL_TYPE_NESTED,
	[DEVLINK_ATTR_REGION_CHUNK_DATA] = MNL_TYPE_BINARY,
	[DEVLINK_ATTR_REGION_CHUNK_ADDR] = MNL_TYPE_U64,
	[DEVLINK_ATTR_REGION_CHUNK_LEN] = MNL_TYPE_U64,
	[DEVLINK_ATTR_INFO_DRIVER_NAME] = MNL_TYPE_STRING,
	[DEVLINK_ATTR_INFO_SERIAL_NUMBER] = MNL_TYPE_STRING,
	[DEVLINK_ATTR_INFO_BOARD_SERIAL_NUMBER] = MNL_TYPE_STRING,
	[DEVLINK_ATTR_INFO_VERSION_FIXED] = MNL_TYPE_NESTED,
	[DEVLINK_ATTR_INFO_VERSION_RUNNING] = MNL_TYPE_NESTED,
	[DEVLINK_ATTR_INFO_VERSION_STORED] = MNL_TYPE_NESTED,
	[DEVLINK_ATTR_INFO_VERSION_NAME] = MNL_TYPE_STRING,
	[DEVLINK_ATTR_INFO_VERSION_VALUE] = MNL_TYPE_STRING,
	[DEVLINK_ATTR_HEALTH_REPORTER] = MNL_TYPE_NESTED,
	[DEVLINK_ATTR_HEALTH_REPORTER_NAME] = MNL_TYPE_STRING,
	[DEVLINK_ATTR_HEALTH_REPORTER_STATE] = MNL_TYPE_U8,
	[DEVLINK_ATTR_HEALTH_REPORTER_ERR_COUNT] = MNL_TYPE_U64,
	[DEVLINK_ATTR_HEALTH_REPORTER_RECOVER_COUNT] = MNL_TYPE_U64,
	[DEVLINK_ATTR_HEALTH_REPORTER_DUMP_TS] = MNL_TYPE_U64,
	[DEVLINK_ATTR_HEALTH_REPORTER_GRACEFUL_PERIOD] = MNL_TYPE_U64,
	[DEVLINK_ATTR_FLASH_UPDATE_COMPONENT] = MNL_TYPE_STRING,
	[DEVLINK_ATTR_FLASH_UPDATE_STATUS_MSG] = MNL_TYPE_STRING,
	[DEVLINK_ATTR_FLASH_UPDATE_STATUS_DONE] = MNL_TYPE_U64,
	[DEVLINK_ATTR_FLASH_UPDATE_STATUS_TOTAL] = MNL_TYPE_U64,
	[DEVLINK_ATTR_STATS] = MNL_TYPE_NESTED,
	[DEVLINK_ATTR_TRAP_NAME] = MNL_TYPE_STRING,
	[DEVLINK_ATTR_TRAP_ACTION] = MNL_TYPE_U8,
	[DEVLINK_ATTR_TRAP_TYPE] = MNL_TYPE_U8,
	[DEVLINK_ATTR_TRAP_GENERIC] = MNL_TYPE_FLAG,
	[DEVLINK_ATTR_TRAP_METADATA] = MNL_TYPE_NESTED,
	[DEVLINK_ATTR_TRAP_GROUP_NAME] = MNL_TYPE_STRING,
	[DEVLINK_ATTR_RELOAD_FAILED] = MNL_TYPE_U8,
	[DEVLINK_ATTR_DEV_STATS] = MNL_TYPE_NESTED,
	[DEVLINK_ATTR_RELOAD_STATS] = MNL_TYPE_NESTED,
	[DEVLINK_ATTR_RELOAD_STATS_ENTRY] = MNL_TYPE_NESTED,
	[DEVLINK_ATTR_RELOAD_ACTION] = MNL_TYPE_U8,
	[DEVLINK_ATTR_RELOAD_STATS_LIMIT] = MNL_TYPE_U8,
	[DEVLINK_ATTR_RELOAD_STATS_VALUE] = MNL_TYPE_U32,
	[DEVLINK_ATTR_REMOTE_RELOAD_STATS] = MNL_TYPE_NESTED,
	[DEVLINK_ATTR_RELOAD_ACTION_INFO] = MNL_TYPE_NESTED,
	[DEVLINK_ATTR_RELOAD_ACTION_STATS] = MNL_TYPE_NESTED,
	[DEVLINK_ATTR_TRAP_POLICER_ID] = MNL_TYPE_U32,
	[DEVLINK_ATTR_TRAP_POLICER_RATE] = MNL_TYPE_U64,
	[DEVLINK_ATTR_TRAP_POLICER_BURST] = MNL_TYPE_U64,
};

static const enum mnl_attr_data_type
devlink_stats_policy[DEVLINK_ATTR_STATS_MAX + 1] = {
	[DEVLINK_ATTR_STATS_RX_PACKETS] = MNL_TYPE_U64,
	[DEVLINK_ATTR_STATS_RX_BYTES] = MNL_TYPE_U64,
	[DEVLINK_ATTR_STATS_RX_DROPPED] = MNL_TYPE_U64,
};

static int attr_cb(const struct nlattr *attr, void *data)
{
	const struct nlattr **tb = data;
	int type;

	if (mnl_attr_type_valid(attr, DEVLINK_ATTR_MAX) < 0)
		return MNL_CB_OK;

	type = mnl_attr_get_type(attr);
	if (mnl_attr_validate(attr, devlink_policy[type]) < 0)
		return MNL_CB_ERROR;

	tb[type] = attr;
	return MNL_CB_OK;
}

static int attr_stats_cb(const struct nlattr *attr, void *data)
{
	const struct nlattr **tb = data;
	int type;

	/* Allow the tool to work on top of newer kernels that might contain
	 * more attributes.
	 */
	if (mnl_attr_type_valid(attr, DEVLINK_ATTR_STATS_MAX) < 0)
		return MNL_CB_OK;

	type = mnl_attr_get_type(attr);
	if (mnl_attr_validate(attr, devlink_stats_policy[type]) < 0)
		return MNL_CB_ERROR;

	tb[type] = attr;
	return MNL_CB_OK;
}

static const enum mnl_attr_data_type
devlink_function_policy[DEVLINK_PORT_FUNCTION_ATTR_MAX + 1] = {
	[DEVLINK_PORT_FUNCTION_ATTR_HW_ADDR ] = MNL_TYPE_BINARY,
	[DEVLINK_PORT_FN_ATTR_STATE] = MNL_TYPE_U8,
};

static int function_attr_cb(const struct nlattr *attr, void *data)
{
	const struct nlattr **tb = data;
	int type;

	/* Allow the tool to work on top of newer kernels that might contain
	 * more attributes.
	 */
	if (mnl_attr_type_valid(attr, DEVLINK_PORT_FUNCTION_ATTR_MAX) < 0)
		return MNL_CB_OK;

	type = mnl_attr_get_type(attr);
	if (mnl_attr_validate(attr, devlink_function_policy[type]) < 0)
		return MNL_CB_ERROR;

	tb[type] = attr;
	return MNL_CB_OK;
}

static int ifname_map_cb(const struct nlmsghdr *nlh, void *data)
{
	struct nlattr *tb[DEVLINK_ATTR_MAX + 1] = {};
	struct genlmsghdr *genl = mnl_nlmsg_get_payload(nlh);
	struct dl *dl = data;
	struct ifname_map *ifname_map;
	const char *bus_name;
	const char *dev_name;
	uint32_t port_ifindex;
	const char *port_ifname;

	mnl_attr_parse(nlh, sizeof(*genl), attr_cb, tb);
	if (!tb[DEVLINK_ATTR_BUS_NAME] || !tb[DEVLINK_ATTR_DEV_NAME] ||
	    !tb[DEVLINK_ATTR_PORT_INDEX])
		return MNL_CB_ERROR;

	if (!tb[DEVLINK_ATTR_PORT_NETDEV_NAME])
		return MNL_CB_OK;

	bus_name = mnl_attr_get_str(tb[DEVLINK_ATTR_BUS_NAME]);
	dev_name = mnl_attr_get_str(tb[DEVLINK_ATTR_DEV_NAME]);
	port_ifindex = mnl_attr_get_u32(tb[DEVLINK_ATTR_PORT_INDEX]);
	port_ifname = mnl_attr_get_str(tb[DEVLINK_ATTR_PORT_NETDEV_NAME]);
	ifname_map = ifname_map_alloc(bus_name, dev_name,
				      port_ifindex, port_ifname);
	if (!ifname_map)
		return MNL_CB_ERROR;
	list_add(&ifname_map->list, &dl->ifname_map_list);

	return MNL_CB_OK;
}

static void ifname_map_fini(struct dl *dl)
{
	struct ifname_map *ifname_map, *tmp;

	list_for_each_entry_safe(ifname_map, tmp,
				 &dl->ifname_map_list, list) {
		list_del(&ifname_map->list);
		ifname_map_free(ifname_map);
	}
}

static int ifname_map_init(struct dl *dl)
{
	struct nlmsghdr *nlh;
	int err;

	INIT_LIST_HEAD(&dl->ifname_map_list);


	nlh = mnlu_gen_socket_cmd_prepare(&dl->nlg, DEVLINK_CMD_PORT_GET,
			       NLM_F_REQUEST | NLM_F_ACK | NLM_F_DUMP);

	err = mnlu_gen_socket_sndrcv(&dl->nlg, nlh, ifname_map_cb, dl);
	if (err) {
		ifname_map_fini(dl);
		return err;
	}
	return 0;
}

static int ifname_map_lookup(struct dl *dl, const char *ifname,
			     char **p_bus_name, char **p_dev_name,
			     uint32_t *p_port_index)
{
	struct ifname_map *ifname_map;

	list_for_each_entry(ifname_map, &dl->ifname_map_list, list) {
		if (strcmp(ifname, ifname_map->ifname) == 0) {
			*p_bus_name = ifname_map->bus_name;
			*p_dev_name = ifname_map->dev_name;
			*p_port_index = ifname_map->port_index;
			return 0;
		}
	}
	return -ENOENT;
}

static int ifname_map_rev_lookup(struct dl *dl, const char *bus_name,
				 const char *dev_name, uint32_t port_index,
				 char **p_ifname)
{
	struct ifname_map *ifname_map;

	list_for_each_entry(ifname_map, &dl->ifname_map_list, list) {
		if (strcmp(bus_name, ifname_map->bus_name) == 0 &&
		    strcmp(dev_name, ifname_map->dev_name) == 0 &&
		    port_index == ifname_map->port_index) {
			*p_ifname = ifname_map->ifname;
			return 0;
		}
	}
	return -ENOENT;
}

static int strtouint64_t(const char *str, uint64_t *p_val)
{
	char *endptr;
	unsigned long long int val;

	val = strtoull(str, &endptr, 10);
	if (endptr == str || *endptr != '\0')
		return -EINVAL;
	if (val > ULONG_MAX)
		return -ERANGE;
	*p_val = val;
	return 0;
}

static int strtouint32_t(const char *str, uint32_t *p_val)
{
	char *endptr;
	unsigned long int val;

	val = strtoul(str, &endptr, 10);
	if (endptr == str || *endptr != '\0')
		return -EINVAL;
	if (val > UINT_MAX)
		return -ERANGE;
	*p_val = val;
	return 0;
}

static int strtouint16_t(const char *str, uint16_t *p_val)
{
	char *endptr;
	unsigned long int val;

	val = strtoul(str, &endptr, 10);
	if (endptr == str || *endptr != '\0')
		return -EINVAL;
	if (val > USHRT_MAX)
		return -ERANGE;
	*p_val = val;
	return 0;
}

static int strtouint8_t(const char *str, uint8_t *p_val)
{
	char *endptr;
	unsigned long int val;

	val = strtoul(str, &endptr, 10);
	if (endptr == str || *endptr != '\0')
		return -EINVAL;
	if (val > UCHAR_MAX)
		return -ERANGE;
	*p_val = val;
	return 0;
}

static int strtobool(const char *str, bool *p_val)
{
	bool val;

	if (!strcmp(str, "true") || !strcmp(str, "1") ||
	    !strcmp(str, "enable"))
		val = true;
	else if (!strcmp(str, "false") || !strcmp(str, "0") ||
		 !strcmp(str, "disable"))
		val = false;
	else
		return -EINVAL;
	*p_val = val;
	return 0;
}

static int __dl_argv_handle(char *str, char **p_bus_name, char **p_dev_name)
{
<<<<<<< HEAD
	int err;

	err = strslashrsplit(str, p_bus_name, p_dev_name);
	if (err) {
		pr_err("Devlink identification (\"bus_name/dev_name\") \"%s\" is invalid\n", str);
		return err;
	}
=======
	str_split_by_char(str, p_bus_name, p_dev_name, '/');
>>>>>>> c72de371
	return 0;
}

static int dl_argv_handle(struct dl *dl, char **p_bus_name, char **p_dev_name)
{
	char *str = dl_argv_next(dl);

	if (!str) {
		pr_err("Devlink identification (\"bus_name/dev_name\") expected\n");
		return -EINVAL;
	}
	if (get_str_char_count(str, '/') != 1) {
		pr_err("Wrong devlink identification string format.\n");
		pr_err("Expected \"bus_name/dev_name\".\n");
		return -EINVAL;
	}
	return __dl_argv_handle(str, p_bus_name, p_dev_name);
}

static int __dl_argv_handle_port(char *str,
				 char **p_bus_name, char **p_dev_name,
				 uint32_t *p_port_index)
{
	char *handlestr;
	char *portstr;
	int err;

	err = str_split_by_char(str, &handlestr, &portstr, '/');
	if (err) {
		pr_err("Port identification \"%s\" is invalid\n", str);
		return err;
	}
	err = strtouint32_t(portstr, p_port_index);
	if (err) {
		pr_err("Port index \"%s\" is not a number or not within range\n",
		       portstr);
		return err;
	}
	err = str_split_by_char(handlestr, p_bus_name, p_dev_name, '/');
	if (err) {
		pr_err("Port identification \"%s\" is invalid\n", str);
		return err;
	}
	return 0;
}

static int __dl_argv_handle_port_ifname(struct dl *dl, char *str,
					char **p_bus_name, char **p_dev_name,
					uint32_t *p_port_index)
{
	int err;

	err = ifname_map_lookup(dl, str, p_bus_name, p_dev_name,
				p_port_index);
	if (err) {
		pr_err("Netdevice \"%s\" not found\n", str);
		return err;
	}
	return 0;
}

static int dl_argv_handle_port(struct dl *dl, char **p_bus_name,
			       char **p_dev_name, uint32_t *p_port_index)
{
	char *str = dl_argv_next(dl);
	unsigned int slash_count;

	if (!str) {
		pr_err("Port identification (\"bus_name/dev_name/port_index\" or \"netdev ifname\") expected.\n");
		return -EINVAL;
	}
	slash_count = get_str_char_count(str, '/');
	switch (slash_count) {
	case 0:
		return __dl_argv_handle_port_ifname(dl, str, p_bus_name,
						    p_dev_name, p_port_index);
	case 2:
		return __dl_argv_handle_port(str, p_bus_name,
					     p_dev_name, p_port_index);
	default:
		pr_err("Wrong port identification string format.\n");
		pr_err("Expected \"bus_name/dev_name/port_index\" or \"netdev_ifname\".\n");
		return -EINVAL;
	}
}

static int dl_argv_handle_both(struct dl *dl, char **p_bus_name,
			       char **p_dev_name, uint32_t *p_port_index,
			       uint64_t *p_handle_bit)
{
	char *str = dl_argv_next(dl);
	unsigned int slash_count;
	int err;

	if (!str) {
		pr_err("One of following identifications expected:\n"
		       "Devlink identification (\"bus_name/dev_name\")\n"
		       "Port identification (\"bus_name/dev_name/port_index\" or \"netdev ifname\")\n");
		return -EINVAL;
	}
	slash_count = get_str_char_count(str, '/');
	if (slash_count == 1) {
		err = __dl_argv_handle(str, p_bus_name, p_dev_name);
		if (err)
			return err;
		*p_handle_bit = DL_OPT_HANDLE;
	} else if (slash_count == 2) {
		err = __dl_argv_handle_port(str, p_bus_name,
					    p_dev_name, p_port_index);
		if (err)
			return err;
		*p_handle_bit = DL_OPT_HANDLEP;
	} else if (slash_count == 0) {
		err = __dl_argv_handle_port_ifname(dl, str, p_bus_name,
						   p_dev_name, p_port_index);
		if (err)
			return err;
		*p_handle_bit = DL_OPT_HANDLEP;
	} else {
		pr_err("Wrong port identification string format.\n");
		pr_err("Expected \"bus_name/dev_name\" or \"bus_name/dev_name/port_index\" or \"netdev_ifname\".\n");
		return -EINVAL;
	}
	return 0;
}

static int __dl_argv_handle_region(char *str, char **p_bus_name,
				   char **p_dev_name, char **p_region)
{
	char *handlestr;
	int err;

	err = str_split_by_char(str, &handlestr, p_region, '/');
	if (err) {
		pr_err("Region identification \"%s\" is invalid\n", str);
		return err;
	}
	err = str_split_by_char(handlestr, p_bus_name, p_dev_name, '/');
	if (err) {
		pr_err("Region identification \"%s\" is invalid\n", str);
		return err;
	}
	return 0;
}

static int dl_argv_handle_region(struct dl *dl, char **p_bus_name,
					char **p_dev_name, char **p_region)
{
	char *str = dl_argv_next(dl);
	unsigned int slash_count;

	if (!str) {
		pr_err("Expected \"bus_name/dev_name/region\" identification.\n");
		return -EINVAL;
	}

	slash_count = get_str_char_count(str, '/');
	if (slash_count != 2) {
		pr_err("Wrong region identification string format.\n");
		pr_err("Expected \"bus_name/dev_name/region\" identification.\n"".\n");
		return -EINVAL;
	}

	return __dl_argv_handle_region(str, p_bus_name, p_dev_name, p_region);
}

static int dl_argv_uint64_t(struct dl *dl, uint64_t *p_val)
{
	char *str = dl_argv_next(dl);
	int err;

	if (!str) {
		pr_err("Unsigned number argument expected\n");
		return -EINVAL;
	}

	err = strtouint64_t(str, p_val);
	if (err) {
		pr_err("\"%s\" is not a number or not within range\n", str);
		return err;
	}
	return 0;
}

static int dl_argv_uint32_t(struct dl *dl, uint32_t *p_val)
{
	char *str = dl_argv_next(dl);
	int err;

	if (!str) {
		pr_err("Unsigned number argument expected\n");
		return -EINVAL;
	}

	err = strtouint32_t(str, p_val);
	if (err) {
		pr_err("\"%s\" is not a number or not within range\n", str);
		return err;
	}
	return 0;
}

static int dl_argv_uint16_t(struct dl *dl, uint16_t *p_val)
{
	char *str = dl_argv_next(dl);
	int err;

	if (!str) {
		pr_err("Unsigned number argument expected\n");
		return -EINVAL;
	}

	err = strtouint16_t(str, p_val);
	if (err) {
		pr_err("\"%s\" is not a number or not within range\n", str);
		return err;
	}
	return 0;
}

static int dl_argv_bool(struct dl *dl, bool *p_val)
{
	char *str = dl_argv_next(dl);
	int err;

	if (!str) {
		pr_err("Boolean argument expected\n");
		return -EINVAL;
	}

	err = strtobool(str, p_val);
	if (err) {
		pr_err("\"%s\" is not a valid boolean value\n", str);
		return err;
	}
	return 0;
}

static int dl_argv_str(struct dl *dl, const char **p_str)
{
	const char *str = dl_argv_next(dl);

	if (!str) {
		pr_err("String parameter expected\n");
		return -EINVAL;
	}
	*p_str = str;
	return 0;
}

static int port_type_get(const char *typestr, enum devlink_port_type *p_type)
{
	if (strcmp(typestr, "auto") == 0) {
		*p_type = DEVLINK_PORT_TYPE_AUTO;
	} else if (strcmp(typestr, "eth") == 0) {
		*p_type = DEVLINK_PORT_TYPE_ETH;
	} else if (strcmp(typestr, "ib") == 0) {
		*p_type = DEVLINK_PORT_TYPE_IB;
	} else {
		pr_err("Unknown port type \"%s\"\n", typestr);
		return -EINVAL;
	}
	return 0;
}

static int pool_type_get(const char *typestr, enum devlink_sb_pool_type *p_type)
{
	if (strcmp(typestr, "ingress") == 0) {
		*p_type = DEVLINK_SB_POOL_TYPE_INGRESS;
	} else if (strcmp(typestr, "egress") == 0) {
		*p_type = DEVLINK_SB_POOL_TYPE_EGRESS;
	} else {
		pr_err("Unknown pool type \"%s\"\n", typestr);
		return -EINVAL;
	}
	return 0;
}

static int threshold_type_get(const char *typestr,
			      enum devlink_sb_threshold_type *p_type)
{
	if (strcmp(typestr, "static") == 0) {
		*p_type = DEVLINK_SB_THRESHOLD_TYPE_STATIC;
	} else if (strcmp(typestr, "dynamic") == 0) {
		*p_type = DEVLINK_SB_THRESHOLD_TYPE_DYNAMIC;
	} else {
		pr_err("Unknown threshold type \"%s\"\n", typestr);
		return -EINVAL;
	}
	return 0;
}

static int eswitch_mode_get(const char *typestr,
			    enum devlink_eswitch_mode *p_mode)
{
	if (strcmp(typestr, ESWITCH_MODE_LEGACY) == 0) {
		*p_mode = DEVLINK_ESWITCH_MODE_LEGACY;
	} else if (strcmp(typestr, ESWITCH_MODE_SWITCHDEV) == 0) {
		*p_mode = DEVLINK_ESWITCH_MODE_SWITCHDEV;
	} else {
		pr_err("Unknown eswitch mode \"%s\"\n", typestr);
		return -EINVAL;
	}
	return 0;
}

static int eswitch_inline_mode_get(const char *typestr,
				   enum devlink_eswitch_inline_mode *p_mode)
{
	if (strcmp(typestr, ESWITCH_INLINE_MODE_NONE) == 0) {
		*p_mode = DEVLINK_ESWITCH_INLINE_MODE_NONE;
	} else if (strcmp(typestr, ESWITCH_INLINE_MODE_LINK) == 0) {
		*p_mode = DEVLINK_ESWITCH_INLINE_MODE_LINK;
	} else if (strcmp(typestr, ESWITCH_INLINE_MODE_NETWORK) == 0) {
		*p_mode = DEVLINK_ESWITCH_INLINE_MODE_NETWORK;
	} else if (strcmp(typestr, ESWITCH_INLINE_MODE_TRANSPORT) == 0) {
		*p_mode = DEVLINK_ESWITCH_INLINE_MODE_TRANSPORT;
	} else {
		pr_err("Unknown eswitch inline mode \"%s\"\n", typestr);
		return -EINVAL;
	}
	return 0;
}

static int
eswitch_encap_mode_get(const char *typestr,
		       enum devlink_eswitch_encap_mode *p_encap_mode)
{
	/* The initial implementation incorrectly accepted "enable"/"disable".
	 * Carry it to maintain backward compatibility.
	 */
	if (strcmp(typestr, "disable") == 0 ||
		   strcmp(typestr, ESWITCH_ENCAP_MODE_NONE) == 0) {
		*p_encap_mode = DEVLINK_ESWITCH_ENCAP_MODE_NONE;
	} else if (strcmp(typestr, "enable") == 0 ||
		   strcmp(typestr, ESWITCH_ENCAP_MODE_BASIC) == 0) {
		*p_encap_mode = DEVLINK_ESWITCH_ENCAP_MODE_BASIC;
	} else {
		pr_err("Unknown eswitch encap mode \"%s\"\n", typestr);
		return -EINVAL;
	}
	return 0;
}

static int flash_overwrite_section_get(const char *sectionstr, uint32_t *mask)
{
	if (strcmp(sectionstr, "settings") == 0) {
		*mask |= DEVLINK_FLASH_OVERWRITE_SETTINGS;
	} else if (strcmp(sectionstr, "identifiers") == 0) {
		*mask |= DEVLINK_FLASH_OVERWRITE_IDENTIFIERS;
	} else {
		pr_err("Unknown overwrite section \"%s\"\n", sectionstr);
		return -EINVAL;
	}
	return 0;
}

static int param_cmode_get(const char *cmodestr,
			   enum devlink_param_cmode *cmode)
{
	if (strcmp(cmodestr, PARAM_CMODE_RUNTIME_STR) == 0) {
		*cmode = DEVLINK_PARAM_CMODE_RUNTIME;
	} else if (strcmp(cmodestr, PARAM_CMODE_DRIVERINIT_STR) == 0) {
		*cmode = DEVLINK_PARAM_CMODE_DRIVERINIT;
	} else if (strcmp(cmodestr, PARAM_CMODE_PERMANENT_STR) == 0) {
		*cmode = DEVLINK_PARAM_CMODE_PERMANENT;
	} else {
		pr_err("Unknown configuration mode \"%s\"\n", cmodestr);
		return -EINVAL;
	}
	return 0;
}

static int trap_action_get(const char *actionstr,
			   enum devlink_trap_action *p_action)
{
	if (strcmp(actionstr, "drop") == 0) {
		*p_action = DEVLINK_TRAP_ACTION_DROP;
	} else if (strcmp(actionstr, "trap") == 0) {
		*p_action = DEVLINK_TRAP_ACTION_TRAP;
	} else if (strcmp(actionstr, "mirror") == 0) {
		*p_action = DEVLINK_TRAP_ACTION_MIRROR;
	} else {
		pr_err("Unknown trap action \"%s\"\n", actionstr);
		return -EINVAL;
	}
	return 0;
}

static int hw_addr_parse(const char *addrstr, char *hw_addr, uint32_t *len)
{
	int alen;

	alen = ll_addr_a2n(hw_addr, MAX_ADDR_LEN, addrstr);
	if (alen < 0)
		return -EINVAL;
	*len = alen;
	return 0;
}

static int reload_action_get(struct dl *dl, const char *actionstr,
			     enum devlink_reload_action *action)
{
	if (strcmp(actionstr, "driver_reinit") == 0) {
		*action = DEVLINK_RELOAD_ACTION_DRIVER_REINIT;
	} else if (strcmp(actionstr, "fw_activate") == 0) {
		*action = DEVLINK_RELOAD_ACTION_FW_ACTIVATE;
	} else {
		pr_err("Unknown reload action \"%s\"\n", actionstr);
		return -EINVAL;
	}
	return 0;
}

static int reload_limit_get(struct dl *dl, const char *limitstr,
			     enum devlink_reload_limit *limit)
{
	if (strcmp(limitstr, "no_reset") == 0) {
		*limit = DEVLINK_RELOAD_LIMIT_NO_RESET;
	} else {
		pr_err("Unknown reload limit \"%s\"\n", limitstr);
		return -EINVAL;
	}
	return 0;
}

static struct str_num_map port_flavour_map[] = {
	{ .str = "physical", .num = DEVLINK_PORT_FLAVOUR_PHYSICAL },
	{ .str = "cpu", .num = DEVLINK_PORT_FLAVOUR_CPU },
	{ .str = "dsa", .num = DEVLINK_PORT_FLAVOUR_DSA },
	{ .str = "pcipf", .num = DEVLINK_PORT_FLAVOUR_PCI_PF },
	{ .str = "pcivf", .num = DEVLINK_PORT_FLAVOUR_PCI_VF },
	{ .str = "pcisf", .num = DEVLINK_PORT_FLAVOUR_PCI_SF },
	{ .str = "virtual", .num = DEVLINK_PORT_FLAVOUR_VIRTUAL},
	{ .str = NULL, },
};

static struct str_num_map port_fn_state_map[] = {
	{ .str = "inactive", .num = DEVLINK_PORT_FN_STATE_INACTIVE},
	{ .str = "active", .num = DEVLINK_PORT_FN_STATE_ACTIVE },
	{ .str = NULL, }
};

static struct str_num_map port_fn_opstate_map[] = {
	{ .str = "attached", .num = DEVLINK_PORT_FN_OPSTATE_ATTACHED},
	{ .str = "detached", .num = DEVLINK_PORT_FN_OPSTATE_DETACHED},
	{ .str = NULL, }
};

static int port_flavour_parse(const char *flavour, uint16_t *value)
{
	int num;

	num = str_map_lookup_str(port_flavour_map, flavour);
	if (num < 0) {
		invarg("unknown flavour", flavour);
		return num;
	}
	*value = num;
	return 0;
}

static int port_fn_state_parse(const char *statestr, uint8_t *state)
{
	int num;

	num = str_map_lookup_str(port_fn_state_map, statestr);
	if (num < 0) {
		invarg("unknown state", statestr);
		return num;
	}
	*state = num;
	return 0;
}

struct dl_args_metadata {
	uint64_t o_flag;
	char err_msg[DL_ARGS_REQUIRED_MAX_ERR_LEN];
};

static const struct dl_args_metadata dl_args_required[] = {
	{DL_OPT_PORT_TYPE,	      "Port type not set."},
	{DL_OPT_PORT_COUNT,	      "Port split count option expected."},
	{DL_OPT_SB_POOL,	      "Pool index option expected."},
	{DL_OPT_SB_SIZE,	      "Pool size option expected."},
	{DL_OPT_SB_TYPE,	      "Pool type option expected."},
	{DL_OPT_SB_THTYPE,	      "Pool threshold type option expected."},
	{DL_OPT_SB_TH,		      "Threshold option expected."},
	{DL_OPT_SB_TC,		      "TC index option expected."},
	{DL_OPT_ESWITCH_MODE,	      "E-Switch mode option expected."},
	{DL_OPT_ESWITCH_INLINE_MODE,  "E-Switch inline-mode option expected."},
	{DL_OPT_DPIPE_TABLE_NAME,     "Dpipe table name expected."},
	{DL_OPT_DPIPE_TABLE_COUNTERS, "Dpipe table counter state expected."},
	{DL_OPT_ESWITCH_ENCAP_MODE,   "E-Switch encapsulation option expected."},
	{DL_OPT_RESOURCE_PATH,	      "Resource path expected."},
	{DL_OPT_RESOURCE_SIZE,	      "Resource size expected."},
	{DL_OPT_PARAM_NAME,	      "Parameter name expected."},
	{DL_OPT_PARAM_VALUE,	      "Value to set expected."},
	{DL_OPT_PARAM_CMODE,	      "Configuration mode expected."},
	{DL_OPT_REGION_SNAPSHOT_ID,   "Region snapshot id expected."},
	{DL_OPT_REGION_ADDRESS,	      "Region address value expected."},
	{DL_OPT_REGION_LENGTH,	      "Region length value expected."},
	{DL_OPT_HEALTH_REPORTER_NAME, "Reporter's name is expected."},
	{DL_OPT_TRAP_NAME,            "Trap's name is expected."},
	{DL_OPT_TRAP_GROUP_NAME,      "Trap group's name is expected."},
	{DL_OPT_PORT_FUNCTION_HW_ADDR, "Port function's hardware address is expected."},
	{DL_OPT_PORT_FLAVOUR,          "Port flavour is expected."},
	{DL_OPT_PORT_PFNUMBER,         "Port PCI PF number is expected."},
};

static int dl_args_finding_required_validate(uint64_t o_required,
					     uint64_t o_found)
{
	uint64_t o_flag;
	int i;

	for (i = 0; i < ARRAY_SIZE(dl_args_required); i++) {
		o_flag = dl_args_required[i].o_flag;
		if ((o_required & o_flag) && !(o_found & o_flag)) {
			pr_err("%s\n", dl_args_required[i].err_msg);
			return -EINVAL;
		}
	}
	if (o_required & ~o_found) {
		pr_err("BUG: unknown argument required but not found\n");
		return -EINVAL;
	}
	return 0;
}

static int dl_argv_parse(struct dl *dl, uint64_t o_required,
			 uint64_t o_optional)
{
	struct dl_opts *opts = &dl->opts;
	uint64_t o_all = o_required | o_optional;
	uint64_t o_found = 0;
	int err;

	if (o_required & DL_OPT_HANDLE && o_required & DL_OPT_HANDLEP) {
		uint64_t handle_bit;

		err = dl_argv_handle_both(dl, &opts->bus_name, &opts->dev_name,
					  &opts->port_index, &handle_bit);
		if (err)
			return err;
		o_required &= ~(DL_OPT_HANDLE | DL_OPT_HANDLEP) | handle_bit;
		o_found |= handle_bit;
	} else if (o_required & DL_OPT_HANDLE) {
		err = dl_argv_handle(dl, &opts->bus_name, &opts->dev_name);
		if (err)
			return err;
		o_found |= DL_OPT_HANDLE;
	} else if (o_required & DL_OPT_HANDLEP) {
		err = dl_argv_handle_port(dl, &opts->bus_name, &opts->dev_name,
					  &opts->port_index);
		if (err)
			return err;
		o_found |= DL_OPT_HANDLEP;
	} else if (o_required & DL_OPT_HANDLE_REGION) {
		err = dl_argv_handle_region(dl, &opts->bus_name,
					    &opts->dev_name,
					    &opts->region_name);
		if (err)
			return err;
		o_found |= DL_OPT_HANDLE_REGION;
	}

	while (dl_argc(dl)) {
		if (dl_argv_match(dl, "type") &&
		    (o_all & DL_OPT_PORT_TYPE)) {
			const char *typestr;

			dl_arg_inc(dl);
			err = dl_argv_str(dl, &typestr);
			if (err)
				return err;
			err = port_type_get(typestr, &opts->port_type);
			if (err)
				return err;
			o_found |= DL_OPT_PORT_TYPE;
		} else if (dl_argv_match(dl, "count") &&
			   (o_all & DL_OPT_PORT_COUNT)) {
			dl_arg_inc(dl);
			err = dl_argv_uint32_t(dl, &opts->port_count);
			if (err)
				return err;
			o_found |= DL_OPT_PORT_COUNT;
		} else if (dl_argv_match(dl, "sb") &&
			   (o_all & DL_OPT_SB)) {
			dl_arg_inc(dl);
			err = dl_argv_uint32_t(dl, &opts->sb_index);
			if (err)
				return err;
			o_found |= DL_OPT_SB;
		} else if (dl_argv_match(dl, "pool") &&
			   (o_all & DL_OPT_SB_POOL)) {
			dl_arg_inc(dl);
			err = dl_argv_uint16_t(dl, &opts->sb_pool_index);
			if (err)
				return err;
			o_found |= DL_OPT_SB_POOL;
		} else if (dl_argv_match(dl, "size") &&
			   (o_all & DL_OPT_SB_SIZE)) {
			dl_arg_inc(dl);
			err = dl_argv_uint32_t(dl, &opts->sb_pool_size);
			if (err)
				return err;
			o_found |= DL_OPT_SB_SIZE;
		} else if (dl_argv_match(dl, "type") &&
			   (o_all & DL_OPT_SB_TYPE)) {
			const char *typestr;

			dl_arg_inc(dl);
			err = dl_argv_str(dl, &typestr);
			if (err)
				return err;
			err = pool_type_get(typestr, &opts->sb_pool_type);
			if (err)
				return err;
			o_found |= DL_OPT_SB_TYPE;
		} else if (dl_argv_match(dl, "thtype") &&
			   (o_all & DL_OPT_SB_THTYPE)) {
			const char *typestr;

			dl_arg_inc(dl);
			err = dl_argv_str(dl, &typestr);
			if (err)
				return err;
			err = threshold_type_get(typestr,
						 &opts->sb_pool_thtype);
			if (err)
				return err;
			o_found |= DL_OPT_SB_THTYPE;
		} else if (dl_argv_match(dl, "th") &&
			   (o_all & DL_OPT_SB_TH)) {
			dl_arg_inc(dl);
			err = dl_argv_uint32_t(dl, &opts->sb_threshold);
			if (err)
				return err;
			o_found |= DL_OPT_SB_TH;
		} else if (dl_argv_match(dl, "tc") &&
			   (o_all & DL_OPT_SB_TC)) {
			dl_arg_inc(dl);
			err = dl_argv_uint16_t(dl, &opts->sb_tc_index);
			if (err)
				return err;
			o_found |= DL_OPT_SB_TC;
		} else if (dl_argv_match(dl, "mode") &&
			   (o_all & DL_OPT_ESWITCH_MODE)) {
			const char *typestr;

			dl_arg_inc(dl);
			err = dl_argv_str(dl, &typestr);
			if (err)
				return err;
			err = eswitch_mode_get(typestr, &opts->eswitch_mode);
			if (err)
				return err;
			o_found |= DL_OPT_ESWITCH_MODE;
		} else if (dl_argv_match(dl, "inline-mode") &&
			   (o_all & DL_OPT_ESWITCH_INLINE_MODE)) {
			const char *typestr;

			dl_arg_inc(dl);
			err = dl_argv_str(dl, &typestr);
			if (err)
				return err;
			err = eswitch_inline_mode_get(
				typestr, &opts->eswitch_inline_mode);
			if (err)
				return err;
			o_found |= DL_OPT_ESWITCH_INLINE_MODE;
		} else if (dl_argv_match(dl, "name") &&
			   (o_all & DL_OPT_DPIPE_TABLE_NAME)) {
			dl_arg_inc(dl);
			err = dl_argv_str(dl, &opts->dpipe_table_name);
			if (err)
				return err;
			o_found |= DL_OPT_DPIPE_TABLE_NAME;
		} else if ((dl_argv_match(dl, "counters") ||
			    dl_argv_match(dl, "counters_enabled")) &&
			   (o_all & DL_OPT_DPIPE_TABLE_COUNTERS)) {
			dl_arg_inc(dl);
			err = dl_argv_bool(dl, &opts->dpipe_counters_enabled);
			if (err)
				return err;
			o_found |= DL_OPT_DPIPE_TABLE_COUNTERS;
		} else if ((dl_argv_match(dl, "encap") || /* Original incorrect implementation */
			    dl_argv_match(dl, "encap-mode")) &&
			   (o_all & DL_OPT_ESWITCH_ENCAP_MODE)) {
			const char *typestr;

			dl_arg_inc(dl);
			err = dl_argv_str(dl, &typestr);
			if (err)
				return err;
			err = eswitch_encap_mode_get(typestr,
						     &opts->eswitch_encap_mode);
			if (err)
				return err;
			o_found |= DL_OPT_ESWITCH_ENCAP_MODE;
		} else if (dl_argv_match(dl, "path") &&
			   (o_all & DL_OPT_RESOURCE_PATH)) {
			dl_arg_inc(dl);
			err = dl_argv_str(dl, &opts->resource_path);
			if (err)
				return err;
			o_found |= DL_OPT_RESOURCE_PATH;
		} else if (dl_argv_match(dl, "size") &&
			   (o_all & DL_OPT_RESOURCE_SIZE)) {
			dl_arg_inc(dl);
			err = dl_argv_uint64_t(dl, &opts->resource_size);
			if (err)
				return err;
			o_found |= DL_OPT_RESOURCE_SIZE;
		} else if (dl_argv_match(dl, "name") &&
			   (o_all & DL_OPT_PARAM_NAME)) {
			dl_arg_inc(dl);
			err = dl_argv_str(dl, &opts->param_name);
			if (err)
				return err;
			o_found |= DL_OPT_PARAM_NAME;
		} else if (dl_argv_match(dl, "value") &&
			   (o_all & DL_OPT_PARAM_VALUE)) {
			dl_arg_inc(dl);
			err = dl_argv_str(dl, &opts->param_value);
			if (err)
				return err;
			o_found |= DL_OPT_PARAM_VALUE;
		} else if (dl_argv_match(dl, "cmode") &&
			   (o_all & DL_OPT_PARAM_CMODE)) {
			const char *cmodestr;

			dl_arg_inc(dl);
			err = dl_argv_str(dl, &cmodestr);
			if (err)
				return err;
			err = param_cmode_get(cmodestr, &opts->cmode);
			if (err)
				return err;
			o_found |= DL_OPT_PARAM_CMODE;
		} else if (dl_argv_match(dl, "snapshot") &&
			   (o_all & DL_OPT_REGION_SNAPSHOT_ID)) {
			dl_arg_inc(dl);
			err = dl_argv_uint32_t(dl, &opts->region_snapshot_id);
			if (err)
				return err;
			o_found |= DL_OPT_REGION_SNAPSHOT_ID;
		} else if (dl_argv_match(dl, "address") &&
			   (o_all & DL_OPT_REGION_ADDRESS)) {
			dl_arg_inc(dl);
			err = dl_argv_uint64_t(dl, &opts->region_address);
			if (err)
				return err;
			o_found |= DL_OPT_REGION_ADDRESS;
		} else if (dl_argv_match(dl, "length") &&
			   (o_all & DL_OPT_REGION_LENGTH)) {
			dl_arg_inc(dl);
			err = dl_argv_uint64_t(dl, &opts->region_length);
			if (err)
				return err;
			o_found |= DL_OPT_REGION_LENGTH;
		} else if (dl_argv_match(dl, "file") &&
			   (o_all & DL_OPT_FLASH_FILE_NAME)) {
			dl_arg_inc(dl);
			err = dl_argv_str(dl, &opts->flash_file_name);
			if (err)
				return err;
			o_found |= DL_OPT_FLASH_FILE_NAME;
		} else if (dl_argv_match(dl, "component") &&
			   (o_all & DL_OPT_FLASH_COMPONENT)) {
			dl_arg_inc(dl);
			err = dl_argv_str(dl, &opts->flash_component);
			if (err)
				return err;
			o_found |= DL_OPT_FLASH_COMPONENT;

		} else if (dl_argv_match(dl, "overwrite") &&
				(o_all & DL_OPT_FLASH_OVERWRITE)) {
			const char *sectionstr;

			dl_arg_inc(dl);
			err = dl_argv_str(dl, &sectionstr);
			if(err)
				return err;
			err = flash_overwrite_section_get(sectionstr,
							  &opts->overwrite_mask);
			if (err)
				return err;
			o_found |= DL_OPT_FLASH_OVERWRITE;

		} else if (dl_argv_match(dl, "reporter") &&
			   (o_all & DL_OPT_HEALTH_REPORTER_NAME)) {
			dl_arg_inc(dl);
			err = dl_argv_str(dl, &opts->reporter_name);
			if (err)
				return err;
			o_found |= DL_OPT_HEALTH_REPORTER_NAME;
		} else if (dl_argv_match(dl, "grace_period") &&
			   (o_all & DL_OPT_HEALTH_REPORTER_GRACEFUL_PERIOD)) {
			dl_arg_inc(dl);
			err = dl_argv_uint64_t(dl,
					       &opts->reporter_graceful_period);
			if (err)
				return err;
			o_found |= DL_OPT_HEALTH_REPORTER_GRACEFUL_PERIOD;
		} else if (dl_argv_match(dl, "auto_recover") &&
			(o_all & DL_OPT_HEALTH_REPORTER_AUTO_RECOVER)) {
			dl_arg_inc(dl);
			err = dl_argv_bool(dl, &opts->reporter_auto_recover);
			if (err)
				return err;
			o_found |= DL_OPT_HEALTH_REPORTER_AUTO_RECOVER;
		} else if (dl_argv_match(dl, "auto_dump") &&
			(o_all & DL_OPT_HEALTH_REPORTER_AUTO_DUMP)) {
			dl_arg_inc(dl);
			err = dl_argv_bool(dl, &opts->reporter_auto_dump);
			if (err)
				return err;
			o_found |= DL_OPT_HEALTH_REPORTER_AUTO_DUMP;
		} else if (dl_argv_match(dl, "trap") &&
			   (o_all & DL_OPT_TRAP_NAME)) {
			dl_arg_inc(dl);
			err = dl_argv_str(dl, &opts->trap_name);
			if (err)
				return err;
			o_found |= DL_OPT_TRAP_NAME;
		} else if (dl_argv_match(dl, "group") &&
			   (o_all & DL_OPT_TRAP_GROUP_NAME)) {
			dl_arg_inc(dl);
			err = dl_argv_str(dl, &opts->trap_group_name);
			if (err)
				return err;
			o_found |= DL_OPT_TRAP_GROUP_NAME;
		} else if (dl_argv_match(dl, "action") &&
			   (o_all & DL_OPT_TRAP_ACTION)) {
			const char *actionstr;

			dl_arg_inc(dl);
			err = dl_argv_str(dl, &actionstr);
			if (err)
				return err;
			err = trap_action_get(actionstr, &opts->trap_action);
			if (err)
				return err;
			o_found |= DL_OPT_TRAP_ACTION;
		} else if (dl_argv_match(dl, "netns") &&
			(o_all & DL_OPT_NETNS)) {
			const char *netns_str;

			dl_arg_inc(dl);
			err = dl_argv_str(dl, &netns_str);
			if (err)
				return err;
			opts->netns = netns_get_fd(netns_str);
			if ((int)opts->netns < 0) {
				dl_arg_dec(dl);
				err = dl_argv_uint32_t(dl, &opts->netns);
				if (err)
					return err;
				opts->netns_is_pid = true;
			}
			o_found |= DL_OPT_NETNS;
		} else if (dl_argv_match(dl, "action") &&
			   (o_all & DL_OPT_RELOAD_ACTION)) {
			const char *actionstr;

			dl_arg_inc(dl);
			err = dl_argv_str(dl, &actionstr);
			if (err)
				return err;
			err = reload_action_get(dl, actionstr, &opts->reload_action);
			if (err)
				return err;
			o_found |= DL_OPT_RELOAD_ACTION;
		} else if (dl_argv_match(dl, "limit") &&
			   (o_all & DL_OPT_RELOAD_LIMIT)) {
			const char *limitstr;

			dl_arg_inc(dl);
			err = dl_argv_str(dl, &limitstr);
			if (err)
				return err;
			err = reload_limit_get(dl, limitstr, &opts->reload_limit);
			if (err)
				return err;
			o_found |= DL_OPT_RELOAD_LIMIT;
		} else if (dl_argv_match(dl, "policer") &&
			   (o_all & DL_OPT_TRAP_POLICER_ID)) {
			dl_arg_inc(dl);
			err = dl_argv_uint32_t(dl, &opts->trap_policer_id);
			if (err)
				return err;
			o_found |= DL_OPT_TRAP_POLICER_ID;
		} else if (dl_argv_match(dl, "nopolicer") &&
			   (o_all & DL_OPT_TRAP_POLICER_ID)) {
			dl_arg_inc(dl);
			opts->trap_policer_id = 0;
			o_found |= DL_OPT_TRAP_POLICER_ID;
		} else if (dl_argv_match(dl, "rate") &&
			   (o_all & DL_OPT_TRAP_POLICER_RATE)) {
			dl_arg_inc(dl);
			err = dl_argv_uint64_t(dl, &opts->trap_policer_rate);
			if (err)
				return err;
			o_found |= DL_OPT_TRAP_POLICER_RATE;
		} else if (dl_argv_match(dl, "burst") &&
			   (o_all & DL_OPT_TRAP_POLICER_BURST)) {
			dl_arg_inc(dl);
			err = dl_argv_uint64_t(dl, &opts->trap_policer_burst);
			if (err)
				return err;
			o_found |= DL_OPT_TRAP_POLICER_BURST;
		} else if (dl_argv_match(dl, "hw_addr") &&
			   (o_all & DL_OPT_PORT_FUNCTION_HW_ADDR)) {
			const char *addrstr;

			dl_arg_inc(dl);
			err = dl_argv_str(dl, &addrstr);
			if (err)
				return err;
			err = hw_addr_parse(addrstr, opts->port_function_hw_addr,
					    &opts->port_function_hw_addr_len);
			if (err)
				return err;
			o_found |= DL_OPT_PORT_FUNCTION_HW_ADDR;
		} else if (dl_argv_match(dl, "state") &&
			   (o_all & DL_OPT_PORT_FUNCTION_STATE)) {
			const char *statestr;

			dl_arg_inc(dl);
			err = dl_argv_str(dl, &statestr);
			if (err)
				return err;
			err = port_fn_state_parse(statestr, &opts->port_fn_state);
			if (err)
				return err;

			o_found |= DL_OPT_PORT_FUNCTION_STATE;
		} else if (dl_argv_match(dl, "flavour") && (o_all & DL_OPT_PORT_FLAVOUR)) {
			const char *flavourstr;

			dl_arg_inc(dl);
			err = dl_argv_str(dl, &flavourstr);
			if (err)
				return err;
			err = port_flavour_parse(flavourstr, &opts->port_flavour);
			if (err)
				return err;
			o_found |= DL_OPT_PORT_FLAVOUR;
		} else if (dl_argv_match(dl, "pfnum") && (o_all & DL_OPT_PORT_PFNUMBER)) {
			dl_arg_inc(dl);
			err = dl_argv_uint16_t(dl, &opts->port_pfnumber);
			if (err)
				return err;
			o_found |= DL_OPT_PORT_PFNUMBER;
		} else if (dl_argv_match(dl, "sfnum") && (o_all & DL_OPT_PORT_SFNUMBER)) {
			dl_arg_inc(dl);
			err = dl_argv_uint32_t(dl, &opts->port_sfnumber);
			if (err)
				return err;
			o_found |= DL_OPT_PORT_SFNUMBER;
		} else {
			pr_err("Unknown option \"%s\"\n", dl_argv(dl));
			return -EINVAL;
		}
	}

	opts->present = o_found;

	if ((o_optional & DL_OPT_SB) && !(o_found & DL_OPT_SB)) {
		opts->sb_index = 0;
		opts->present |= DL_OPT_SB;
	}

	return dl_args_finding_required_validate(o_required, o_found);
}

static void
dl_function_attr_put(struct nlmsghdr *nlh, const struct dl_opts *opts)
{
	struct nlattr *nest;

	nest = mnl_attr_nest_start(nlh, DEVLINK_ATTR_PORT_FUNCTION);

	if (opts->present & DL_OPT_PORT_FUNCTION_HW_ADDR)
		mnl_attr_put(nlh, DEVLINK_PORT_FUNCTION_ATTR_HW_ADDR,
			     opts->port_function_hw_addr_len,
			     opts->port_function_hw_addr);
	if (opts->present & DL_OPT_PORT_FUNCTION_STATE)
		mnl_attr_put_u8(nlh, DEVLINK_PORT_FN_ATTR_STATE,
				opts->port_fn_state);
	mnl_attr_nest_end(nlh, nest);
}

static void
dl_flash_update_overwrite_put(struct nlmsghdr *nlh, const struct dl_opts *opts)
{
	struct nla_bitfield32 overwrite_mask;

	overwrite_mask.selector = DEVLINK_SUPPORTED_FLASH_OVERWRITE_SECTIONS;
	overwrite_mask.value = opts->overwrite_mask;

	mnl_attr_put(nlh, DEVLINK_ATTR_FLASH_UPDATE_OVERWRITE_MASK,
		     sizeof(overwrite_mask), &overwrite_mask);
}

static void
dl_reload_limits_put(struct nlmsghdr *nlh, const struct dl_opts *opts)
{
	struct nla_bitfield32 limits;

	limits.selector = DEVLINK_RELOAD_LIMITS_VALID_MASK;
	limits.value = BIT(opts->reload_limit);
	mnl_attr_put(nlh, DEVLINK_ATTR_RELOAD_LIMITS, sizeof(limits), &limits);
}

static void dl_opts_put(struct nlmsghdr *nlh, struct dl *dl)
{
	struct dl_opts *opts = &dl->opts;

	if (opts->present & DL_OPT_HANDLE) {
		mnl_attr_put_strz(nlh, DEVLINK_ATTR_BUS_NAME, opts->bus_name);
		mnl_attr_put_strz(nlh, DEVLINK_ATTR_DEV_NAME, opts->dev_name);
	} else if (opts->present & DL_OPT_HANDLEP) {
		mnl_attr_put_strz(nlh, DEVLINK_ATTR_BUS_NAME, opts->bus_name);
		mnl_attr_put_strz(nlh, DEVLINK_ATTR_DEV_NAME, opts->dev_name);
		mnl_attr_put_u32(nlh, DEVLINK_ATTR_PORT_INDEX,
				 opts->port_index);
	} else if (opts->present & DL_OPT_HANDLE_REGION) {
		mnl_attr_put_strz(nlh, DEVLINK_ATTR_BUS_NAME, opts->bus_name);
		mnl_attr_put_strz(nlh, DEVLINK_ATTR_DEV_NAME, opts->dev_name);
		mnl_attr_put_strz(nlh, DEVLINK_ATTR_REGION_NAME,
				  opts->region_name);
	}
	if (opts->present & DL_OPT_PORT_TYPE)
		mnl_attr_put_u16(nlh, DEVLINK_ATTR_PORT_TYPE,
				 opts->port_type);
	if (opts->present & DL_OPT_PORT_COUNT)
		mnl_attr_put_u32(nlh, DEVLINK_ATTR_PORT_SPLIT_COUNT,
				 opts->port_count);
	if (opts->present & DL_OPT_SB)
		mnl_attr_put_u32(nlh, DEVLINK_ATTR_SB_INDEX,
				 opts->sb_index);
	if (opts->present & DL_OPT_SB_POOL)
		mnl_attr_put_u16(nlh, DEVLINK_ATTR_SB_POOL_INDEX,
				 opts->sb_pool_index);
	if (opts->present & DL_OPT_SB_SIZE)
		mnl_attr_put_u32(nlh, DEVLINK_ATTR_SB_POOL_SIZE,
				 opts->sb_pool_size);
	if (opts->present & DL_OPT_SB_TYPE)
		mnl_attr_put_u8(nlh, DEVLINK_ATTR_SB_POOL_TYPE,
				opts->sb_pool_type);
	if (opts->present & DL_OPT_SB_THTYPE)
		mnl_attr_put_u8(nlh, DEVLINK_ATTR_SB_POOL_THRESHOLD_TYPE,
				opts->sb_pool_thtype);
	if (opts->present & DL_OPT_SB_TH)
		mnl_attr_put_u32(nlh, DEVLINK_ATTR_SB_THRESHOLD,
				 opts->sb_threshold);
	if (opts->present & DL_OPT_SB_TC)
		mnl_attr_put_u16(nlh, DEVLINK_ATTR_SB_TC_INDEX,
				 opts->sb_tc_index);
	if (opts->present & DL_OPT_ESWITCH_MODE)
		mnl_attr_put_u16(nlh, DEVLINK_ATTR_ESWITCH_MODE,
				 opts->eswitch_mode);
	if (opts->present & DL_OPT_ESWITCH_INLINE_MODE)
		mnl_attr_put_u8(nlh, DEVLINK_ATTR_ESWITCH_INLINE_MODE,
				opts->eswitch_inline_mode);
	if (opts->present & DL_OPT_DPIPE_TABLE_NAME)
		mnl_attr_put_strz(nlh, DEVLINK_ATTR_DPIPE_TABLE_NAME,
				  opts->dpipe_table_name);
	if (opts->present & DL_OPT_DPIPE_TABLE_COUNTERS)
		mnl_attr_put_u8(nlh, DEVLINK_ATTR_DPIPE_TABLE_COUNTERS_ENABLED,
				opts->dpipe_counters_enabled);
	if (opts->present & DL_OPT_ESWITCH_ENCAP_MODE)
		mnl_attr_put_u8(nlh, DEVLINK_ATTR_ESWITCH_ENCAP_MODE,
				opts->eswitch_encap_mode);
	if ((opts->present & DL_OPT_RESOURCE_PATH) && opts->resource_id_valid)
		mnl_attr_put_u64(nlh, DEVLINK_ATTR_RESOURCE_ID,
				 opts->resource_id);
	if (opts->present & DL_OPT_RESOURCE_SIZE)
		mnl_attr_put_u64(nlh, DEVLINK_ATTR_RESOURCE_SIZE,
				 opts->resource_size);
	if (opts->present & DL_OPT_PARAM_NAME)
		mnl_attr_put_strz(nlh, DEVLINK_ATTR_PARAM_NAME,
				  opts->param_name);
	if (opts->present & DL_OPT_PARAM_CMODE)
		mnl_attr_put_u8(nlh, DEVLINK_ATTR_PARAM_VALUE_CMODE,
				opts->cmode);
	if (opts->present & DL_OPT_REGION_SNAPSHOT_ID)
		mnl_attr_put_u32(nlh, DEVLINK_ATTR_REGION_SNAPSHOT_ID,
				 opts->region_snapshot_id);
	if (opts->present & DL_OPT_REGION_ADDRESS)
		mnl_attr_put_u64(nlh, DEVLINK_ATTR_REGION_CHUNK_ADDR,
				 opts->region_address);
	if (opts->present & DL_OPT_REGION_LENGTH)
		mnl_attr_put_u64(nlh, DEVLINK_ATTR_REGION_CHUNK_LEN,
				 opts->region_length);
	if (opts->present & DL_OPT_FLASH_FILE_NAME)
		mnl_attr_put_strz(nlh, DEVLINK_ATTR_FLASH_UPDATE_FILE_NAME,
				  opts->flash_file_name);
	if (opts->present & DL_OPT_FLASH_COMPONENT)
		mnl_attr_put_strz(nlh, DEVLINK_ATTR_FLASH_UPDATE_COMPONENT,
				  opts->flash_component);
	if (opts->present & DL_OPT_FLASH_OVERWRITE)
		dl_flash_update_overwrite_put(nlh, opts);
	if (opts->present & DL_OPT_HEALTH_REPORTER_NAME)
		mnl_attr_put_strz(nlh, DEVLINK_ATTR_HEALTH_REPORTER_NAME,
				  opts->reporter_name);
	if (opts->present & DL_OPT_HEALTH_REPORTER_GRACEFUL_PERIOD)
		mnl_attr_put_u64(nlh,
				 DEVLINK_ATTR_HEALTH_REPORTER_GRACEFUL_PERIOD,
				 opts->reporter_graceful_period);
	if (opts->present & DL_OPT_HEALTH_REPORTER_AUTO_RECOVER)
		mnl_attr_put_u8(nlh, DEVLINK_ATTR_HEALTH_REPORTER_AUTO_RECOVER,
				opts->reporter_auto_recover);
	if (opts->present & DL_OPT_HEALTH_REPORTER_AUTO_DUMP)
		mnl_attr_put_u8(nlh, DEVLINK_ATTR_HEALTH_REPORTER_AUTO_DUMP,
				opts->reporter_auto_dump);
	if (opts->present & DL_OPT_TRAP_NAME)
		mnl_attr_put_strz(nlh, DEVLINK_ATTR_TRAP_NAME,
				  opts->trap_name);
	if (opts->present & DL_OPT_TRAP_GROUP_NAME)
		mnl_attr_put_strz(nlh, DEVLINK_ATTR_TRAP_GROUP_NAME,
				  opts->trap_group_name);
	if (opts->present & DL_OPT_TRAP_ACTION)
		mnl_attr_put_u8(nlh, DEVLINK_ATTR_TRAP_ACTION,
				opts->trap_action);
	if (opts->present & DL_OPT_NETNS)
		mnl_attr_put_u32(nlh,
				 opts->netns_is_pid ? DEVLINK_ATTR_NETNS_PID :
						      DEVLINK_ATTR_NETNS_FD,
				 opts->netns);
	if (opts->present & DL_OPT_RELOAD_ACTION)
		mnl_attr_put_u8(nlh, DEVLINK_ATTR_RELOAD_ACTION,
				opts->reload_action);
	if (opts->present & DL_OPT_RELOAD_LIMIT)
		dl_reload_limits_put(nlh, opts);
	if (opts->present & DL_OPT_TRAP_POLICER_ID)
		mnl_attr_put_u32(nlh, DEVLINK_ATTR_TRAP_POLICER_ID,
				 opts->trap_policer_id);
	if (opts->present & DL_OPT_TRAP_POLICER_RATE)
		mnl_attr_put_u64(nlh, DEVLINK_ATTR_TRAP_POLICER_RATE,
				 opts->trap_policer_rate);
	if (opts->present & DL_OPT_TRAP_POLICER_BURST)
		mnl_attr_put_u64(nlh, DEVLINK_ATTR_TRAP_POLICER_BURST,
				 opts->trap_policer_burst);
	if (opts->present & (DL_OPT_PORT_FUNCTION_HW_ADDR | DL_OPT_PORT_FUNCTION_STATE))
		dl_function_attr_put(nlh, opts);
	if (opts->present & DL_OPT_PORT_FLAVOUR)
		mnl_attr_put_u16(nlh, DEVLINK_ATTR_PORT_FLAVOUR, opts->port_flavour);
	if (opts->present & DL_OPT_PORT_PFNUMBER)
		mnl_attr_put_u16(nlh, DEVLINK_ATTR_PORT_PCI_PF_NUMBER, opts->port_pfnumber);
	if (opts->present & DL_OPT_PORT_SFNUMBER)
		mnl_attr_put_u32(nlh, DEVLINK_ATTR_PORT_PCI_SF_NUMBER, opts->port_sfnumber);
}

static int dl_argv_parse_put(struct nlmsghdr *nlh, struct dl *dl,
			     uint64_t o_required, uint64_t o_optional)
{
	int err;

	err = dl_argv_parse(dl, o_required, o_optional);
	if (err)
		return err;
	dl_opts_put(nlh, dl);
	return 0;
}

static bool dl_dump_filter(struct dl *dl, struct nlattr **tb)
{
	struct dl_opts *opts = &dl->opts;
	struct nlattr *attr_bus_name = tb[DEVLINK_ATTR_BUS_NAME];
	struct nlattr *attr_dev_name = tb[DEVLINK_ATTR_DEV_NAME];
	struct nlattr *attr_port_index = tb[DEVLINK_ATTR_PORT_INDEX];
	struct nlattr *attr_sb_index = tb[DEVLINK_ATTR_SB_INDEX];

	if (opts->present & DL_OPT_HANDLE &&
	    attr_bus_name && attr_dev_name) {
		const char *bus_name = mnl_attr_get_str(attr_bus_name);
		const char *dev_name = mnl_attr_get_str(attr_dev_name);

		if (strcmp(bus_name, opts->bus_name) != 0 ||
		    strcmp(dev_name, opts->dev_name) != 0)
			return false;
	}
	if (opts->present & DL_OPT_HANDLEP &&
	    attr_bus_name && attr_dev_name && attr_port_index) {
		const char *bus_name = mnl_attr_get_str(attr_bus_name);
		const char *dev_name = mnl_attr_get_str(attr_dev_name);
		uint32_t port_index = mnl_attr_get_u32(attr_port_index);

		if (strcmp(bus_name, opts->bus_name) != 0 ||
		    strcmp(dev_name, opts->dev_name) != 0 ||
		    port_index != opts->port_index)
			return false;
	}
	if (opts->present & DL_OPT_SB && attr_sb_index) {
		uint32_t sb_index = mnl_attr_get_u32(attr_sb_index);

		if (sb_index != opts->sb_index)
			return false;
	}
	return true;
}

static void cmd_dev_help(void)
{
	pr_err("Usage: devlink dev show [ DEV ]\n");
	pr_err("       devlink dev eswitch set DEV [ mode { legacy | switchdev } ]\n");
	pr_err("                               [ inline-mode { none | link | network | transport } ]\n");
	pr_err("                               [ encap-mode { none | basic } ]\n");
	pr_err("       devlink dev eswitch show DEV\n");
	pr_err("       devlink dev param set DEV name PARAMETER value VALUE cmode { permanent | driverinit | runtime }\n");
	pr_err("       devlink dev param show [DEV name PARAMETER]\n");
	pr_err("       devlink dev reload DEV [ netns { PID | NAME | ID } ]\n");
	pr_err("                              [ action { driver_reinit | fw_activate } ] [ limit no_reset ]\n");
	pr_err("       devlink dev info [ DEV ]\n");
	pr_err("       devlink dev flash DEV file PATH [ component NAME ] [ overwrite SECTION ]\n");
}

static bool cmp_arr_last_handle(struct dl *dl, const char *bus_name,
				const char *dev_name)
{
	if (!dl->arr_last.present)
		return false;
	return strcmp(dl->arr_last.bus_name, bus_name) == 0 &&
	       strcmp(dl->arr_last.dev_name, dev_name) == 0;
}

static void arr_last_handle_set(struct dl *dl, const char *bus_name,
				const char *dev_name)
{
	dl->arr_last.present = true;
	free(dl->arr_last.dev_name);
	free(dl->arr_last.bus_name);
	dl->arr_last.bus_name = strdup(bus_name);
	dl->arr_last.dev_name = strdup(dev_name);
}

static bool should_arr_last_handle_start(struct dl *dl, const char *bus_name,
					 const char *dev_name)
{
	return !cmp_arr_last_handle(dl, bus_name, dev_name);
}

static bool should_arr_last_handle_end(struct dl *dl, const char *bus_name,
				       const char *dev_name)
{
	return dl->arr_last.present &&
	       !cmp_arr_last_handle(dl, bus_name, dev_name);
}

static void __pr_out_handle_start(struct dl *dl, struct nlattr **tb,
				  bool content, bool array)
{
	const char *bus_name = mnl_attr_get_str(tb[DEVLINK_ATTR_BUS_NAME]);
	const char *dev_name = mnl_attr_get_str(tb[DEVLINK_ATTR_DEV_NAME]);
	char buf[64];

	sprintf(buf, "%s/%s", bus_name, dev_name);

	if (dl->json_output) {
		if (array) {
			if (should_arr_last_handle_end(dl, bus_name, dev_name))
				close_json_array(PRINT_JSON, NULL);
			if (should_arr_last_handle_start(dl, bus_name,
							 dev_name)) {
				open_json_array(PRINT_JSON, buf);
				open_json_object(NULL);
				arr_last_handle_set(dl, bus_name, dev_name);
			} else {
				open_json_object(NULL);
			}
		} else {
			open_json_object(buf);
		}
	} else {
		if (array) {
			if (should_arr_last_handle_end(dl, bus_name, dev_name))
				__pr_out_indent_dec();
			if (should_arr_last_handle_start(dl, bus_name,
							 dev_name)) {
				pr_out("%s%s", buf, content ? ":" : "");
				__pr_out_newline();
				__pr_out_indent_inc();
				arr_last_handle_set(dl, bus_name, dev_name);
			}
		} else {
			pr_out("%s%s", buf, content ? ":" : "");
		}
	}
}

static void pr_out_handle_start_arr(struct dl *dl, struct nlattr **tb)
{
	__pr_out_handle_start(dl, tb, true, true);
}

static void pr_out_handle_end(struct dl *dl)
{
	if (dl->json_output)
		close_json_object();
	else
		__pr_out_newline();
}

static void pr_out_handle(struct dl *dl, struct nlattr **tb)
{
	__pr_out_handle_start(dl, tb, false, false);
	pr_out_handle_end(dl);
}

static bool cmp_arr_last_port_handle(struct dl *dl, const char *bus_name,
				     const char *dev_name, uint32_t port_index)
{
	return cmp_arr_last_handle(dl, bus_name, dev_name) &&
	       dl->arr_last.port_index == port_index;
}

static void arr_last_port_handle_set(struct dl *dl, const char *bus_name,
				     const char *dev_name, uint32_t port_index)
{
	arr_last_handle_set(dl, bus_name, dev_name);
	dl->arr_last.port_index = port_index;
}

static bool should_arr_last_port_handle_start(struct dl *dl,
					      const char *bus_name,
					      const char *dev_name,
					      uint32_t port_index)
{
	return !cmp_arr_last_port_handle(dl, bus_name, dev_name, port_index);
}

static bool should_arr_last_port_handle_end(struct dl *dl,
					    const char *bus_name,
					    const char *dev_name,
					    uint32_t port_index)
{
	return dl->arr_last.present &&
	       !cmp_arr_last_port_handle(dl, bus_name, dev_name, port_index);
}

static void __pr_out_port_handle_start(struct dl *dl, const char *bus_name,
				       const char *dev_name,
				       uint32_t port_index, bool try_nice,
				       bool array)
{
	static char buf[64];
	char *ifname = NULL;

	if (dl->no_nice_names || !try_nice ||
	    ifname_map_rev_lookup(dl, bus_name, dev_name,
				  port_index, &ifname) != 0)
		sprintf(buf, "%s/%s/%d", bus_name, dev_name, port_index);
	else
		sprintf(buf, "%s", ifname);

	if (dl->json_output) {
		if (array) {
			if (should_arr_last_port_handle_end(dl, bus_name,
							    dev_name,
							    port_index))
				close_json_array(PRINT_JSON, NULL);
			if (should_arr_last_port_handle_start(dl, bus_name,
							      dev_name,
							      port_index)) {
				open_json_array(PRINT_JSON, buf);
				open_json_object(NULL);
				arr_last_port_handle_set(dl, bus_name, dev_name,
							 port_index);
			} else {
				open_json_object(NULL);
			}
		} else {
			open_json_object(buf);
		}
	} else {
		if (array) {
			if (should_arr_last_port_handle_end(dl, bus_name, dev_name, port_index))
				__pr_out_indent_dec();
			if (should_arr_last_port_handle_start(dl, bus_name,
							      dev_name, port_index)) {
				pr_out("%s:", buf);
				__pr_out_newline();
				__pr_out_indent_inc();
				arr_last_port_handle_set(dl, bus_name, dev_name, port_index);
			}
		} else {
			pr_out("%s:", buf);
		}
	}
}

static void pr_out_port_handle_start(struct dl *dl, struct nlattr **tb, bool try_nice)
{
	const char *bus_name;
	const char *dev_name;
	uint32_t port_index;

	bus_name = mnl_attr_get_str(tb[DEVLINK_ATTR_BUS_NAME]);
	dev_name = mnl_attr_get_str(tb[DEVLINK_ATTR_DEV_NAME]);
	port_index = mnl_attr_get_u32(tb[DEVLINK_ATTR_PORT_INDEX]);
	__pr_out_port_handle_start(dl, bus_name, dev_name, port_index, try_nice, false);
}

static void pr_out_port_handle_start_arr(struct dl *dl, struct nlattr **tb, bool try_nice)
{
	const char *bus_name;
	const char *dev_name;
	uint32_t port_index;

	bus_name = mnl_attr_get_str(tb[DEVLINK_ATTR_BUS_NAME]);
	dev_name = mnl_attr_get_str(tb[DEVLINK_ATTR_DEV_NAME]);
	port_index = mnl_attr_get_u32(tb[DEVLINK_ATTR_PORT_INDEX]);
	__pr_out_port_handle_start(dl, bus_name, dev_name, port_index, try_nice, true);
}

static void pr_out_port_handle_end(struct dl *dl)
{
	if (dl->json_output)
		close_json_object();
	else
		pr_out("\n");
}

static void pr_out_region_chunk_start(struct dl *dl, uint64_t addr)
{
	if (dl->json_output) {
		print_uint(PRINT_JSON, "address", NULL, addr);
		open_json_array(PRINT_JSON, "data");
	}
}

static void pr_out_region_chunk_end(struct dl *dl)
{
	if (dl->json_output)
		close_json_array(PRINT_JSON, NULL);
}

static void pr_out_region_chunk(struct dl *dl, uint8_t *data, uint32_t len,
				uint64_t addr)
{
	static uint64_t align_val;
	uint32_t i = 0;

	pr_out_region_chunk_start(dl, addr);
	while (i < len) {
		if (!dl->json_output)
			if (!(align_val % 16))
				pr_out("%s%016"PRIx64" ",
				       align_val ? "\n" : "",
				       addr);

		align_val++;

		if (dl->json_output)
			print_int(PRINT_JSON, NULL, NULL, data[i]);
		else
			pr_out("%02x ", data[i]);

		addr++;
		i++;
	}
	pr_out_region_chunk_end(dl);
}

static void pr_out_stats(struct dl *dl, struct nlattr *nla_stats)
{
	struct nlattr *tb[DEVLINK_ATTR_STATS_MAX + 1] = {};
	int err;

	if (!dl->stats)
		return;

	err = mnl_attr_parse_nested(nla_stats, attr_stats_cb, tb);
	if (err != MNL_CB_OK)
		return;

	pr_out_object_start(dl, "stats");
	pr_out_object_start(dl, "rx");
	if (tb[DEVLINK_ATTR_STATS_RX_BYTES])
		pr_out_u64(dl, "bytes",
			   mnl_attr_get_u64(tb[DEVLINK_ATTR_STATS_RX_BYTES]));
	if (tb[DEVLINK_ATTR_STATS_RX_PACKETS])
		pr_out_u64(dl, "packets",
			   mnl_attr_get_u64(tb[DEVLINK_ATTR_STATS_RX_PACKETS]));
	if (tb[DEVLINK_ATTR_STATS_RX_DROPPED])
		pr_out_u64(dl, "dropped",
			   mnl_attr_get_u64(tb[DEVLINK_ATTR_STATS_RX_DROPPED]));
	pr_out_object_end(dl);
	pr_out_object_end(dl);
}

static const char *param_cmode_name(uint8_t cmode)
{
	switch (cmode) {
	case DEVLINK_PARAM_CMODE_RUNTIME:
		return PARAM_CMODE_RUNTIME_STR;
	case DEVLINK_PARAM_CMODE_DRIVERINIT:
		return PARAM_CMODE_DRIVERINIT_STR;
	case DEVLINK_PARAM_CMODE_PERMANENT:
		return PARAM_CMODE_PERMANENT_STR;
	default: return "<unknown type>";
	}
}

static const char *reload_action_name(uint8_t reload_action)
{
	switch (reload_action) {
	case DEVLINK_RELOAD_ACTION_DRIVER_REINIT:
		return "driver_reinit";
	case DEVLINK_RELOAD_ACTION_FW_ACTIVATE:
		return "fw_activate";
	default:
		return "<unknown reload action>";
	}
}

static const char *reload_limit_name(uint8_t reload_limit)
{
	switch (reload_limit) {
	case DEVLINK_RELOAD_LIMIT_UNSPEC:
		return "unspecified";
	case DEVLINK_RELOAD_LIMIT_NO_RESET:
		return "no_reset";
	default:
		return "<unknown reload action>";
	}
}

static const char *eswitch_mode_name(uint32_t mode)
{
	switch (mode) {
	case DEVLINK_ESWITCH_MODE_LEGACY: return ESWITCH_MODE_LEGACY;
	case DEVLINK_ESWITCH_MODE_SWITCHDEV: return ESWITCH_MODE_SWITCHDEV;
	default: return "<unknown mode>";
	}
}

static const char *eswitch_inline_mode_name(uint32_t mode)
{
	switch (mode) {
	case DEVLINK_ESWITCH_INLINE_MODE_NONE:
		return ESWITCH_INLINE_MODE_NONE;
	case DEVLINK_ESWITCH_INLINE_MODE_LINK:
		return ESWITCH_INLINE_MODE_LINK;
	case DEVLINK_ESWITCH_INLINE_MODE_NETWORK:
		return ESWITCH_INLINE_MODE_NETWORK;
	case DEVLINK_ESWITCH_INLINE_MODE_TRANSPORT:
		return ESWITCH_INLINE_MODE_TRANSPORT;
	default:
		return "<unknown mode>";
	}
}

static const char *eswitch_encap_mode_name(uint32_t mode)
{
	switch (mode) {
	case DEVLINK_ESWITCH_ENCAP_MODE_NONE:
		return ESWITCH_ENCAP_MODE_NONE;
	case DEVLINK_ESWITCH_ENCAP_MODE_BASIC:
		return ESWITCH_ENCAP_MODE_BASIC;
	default:
		return "<unknown mode>";
	}
}

static void pr_out_eswitch(struct dl *dl, struct nlattr **tb)
{
	__pr_out_handle_start(dl, tb, true, false);

	if (tb[DEVLINK_ATTR_ESWITCH_MODE]) {
		check_indent_newline(dl);
		print_string(PRINT_ANY, "mode", "mode %s",
			     eswitch_mode_name(mnl_attr_get_u16(
				     tb[DEVLINK_ATTR_ESWITCH_MODE])));
	}
	if (tb[DEVLINK_ATTR_ESWITCH_INLINE_MODE]) {
		check_indent_newline(dl);
		print_string(PRINT_ANY, "inline-mode", "inline-mode %s",
			     eswitch_inline_mode_name(mnl_attr_get_u8(
				     tb[DEVLINK_ATTR_ESWITCH_INLINE_MODE])));
	}
	if (tb[DEVLINK_ATTR_ESWITCH_ENCAP_MODE]) {
		check_indent_newline(dl);
		print_string(PRINT_ANY, "encap-mode", "encap-mode %s",
			     eswitch_encap_mode_name(mnl_attr_get_u8(
				    tb[DEVLINK_ATTR_ESWITCH_ENCAP_MODE])));
	}

	pr_out_handle_end(dl);
}

static int cmd_dev_eswitch_show_cb(const struct nlmsghdr *nlh, void *data)
{
	struct dl *dl = data;
	struct nlattr *tb[DEVLINK_ATTR_MAX + 1] = {};
	struct genlmsghdr *genl = mnl_nlmsg_get_payload(nlh);

	mnl_attr_parse(nlh, sizeof(*genl), attr_cb, tb);
	if (!tb[DEVLINK_ATTR_BUS_NAME] || !tb[DEVLINK_ATTR_DEV_NAME])
		return MNL_CB_ERROR;
	pr_out_eswitch(dl, tb);
	return MNL_CB_OK;
}

static int cmd_dev_eswitch_show(struct dl *dl)
{
	struct nlmsghdr *nlh;
	int err;

	nlh = mnlu_gen_socket_cmd_prepare(&dl->nlg, DEVLINK_CMD_ESWITCH_GET,
			       NLM_F_REQUEST | NLM_F_ACK);

	err = dl_argv_parse_put(nlh, dl, DL_OPT_HANDLE, 0);
	if (err)
		return err;

	pr_out_section_start(dl, "dev");
	err = mnlu_gen_socket_sndrcv(&dl->nlg, nlh, cmd_dev_eswitch_show_cb, dl);
	pr_out_section_end(dl);
	return err;
}

static int cmd_dev_eswitch_set(struct dl *dl)
{
	struct nlmsghdr *nlh;
	int err;

	nlh = mnlu_gen_socket_cmd_prepare(&dl->nlg, DEVLINK_CMD_ESWITCH_SET,
			       NLM_F_REQUEST | NLM_F_ACK);

	err = dl_argv_parse_put(nlh, dl, DL_OPT_HANDLE,
				DL_OPT_ESWITCH_MODE |
				DL_OPT_ESWITCH_INLINE_MODE |
				DL_OPT_ESWITCH_ENCAP_MODE);

	if (err)
		return err;

	if (dl->opts.present == 1) {
		pr_err("Need to set at least one option\n");
		return -ENOENT;
	}

	return mnlu_gen_socket_sndrcv(&dl->nlg, nlh, NULL, NULL);
}

static int cmd_dev_eswitch(struct dl *dl)
{
	if (dl_argv_match(dl, "help") || dl_no_arg(dl)) {
		cmd_dev_help();
		return 0;
	} else if (dl_argv_match(dl, "set")) {
		dl_arg_inc(dl);
		return cmd_dev_eswitch_set(dl);
	} else if (dl_argv_match(dl, "show")) {
		dl_arg_inc(dl);
		return cmd_dev_eswitch_show(dl);
	}
	pr_err("Command \"%s\" not found\n", dl_argv(dl));
	return -ENOENT;
}

struct param_val_conv {
	const char *name;
	const char *vstr;
	uint32_t vuint;
};

static bool param_val_conv_exists(const struct param_val_conv *param_val_conv,
				  uint32_t len, const char *name)
{
	uint32_t i;

	for (i = 0; i < len; i++)
		if (!strcmp(param_val_conv[i].name, name))
			return true;

	return false;
}

static int
param_val_conv_uint_get(const struct param_val_conv *param_val_conv,
			uint32_t len, const char *name, const char *vstr,
			uint32_t *vuint)
{
	uint32_t i;

	for (i = 0; i < len; i++)
		if (!strcmp(param_val_conv[i].name, name) &&
		    !strcmp(param_val_conv[i].vstr, vstr)) {
			*vuint = param_val_conv[i].vuint;
			return 0;
		}

	return -ENOENT;
}

static int
param_val_conv_str_get(const struct param_val_conv *param_val_conv,
		       uint32_t len, const char *name, uint32_t vuint,
		       const char **vstr)
{
	uint32_t i;

	for (i = 0; i < len; i++)
		if (!strcmp(param_val_conv[i].name, name) &&
		    param_val_conv[i].vuint == vuint) {
			*vstr = param_val_conv[i].vstr;
			return 0;
		}

	return -ENOENT;
}

static const struct param_val_conv param_val_conv[] = {
	{
		.name = "fw_load_policy",
		.vstr = "driver",
		.vuint = DEVLINK_PARAM_FW_LOAD_POLICY_VALUE_DRIVER,
	},
	{
		.name = "fw_load_policy",
		.vstr = "flash",
		.vuint = DEVLINK_PARAM_FW_LOAD_POLICY_VALUE_FLASH,
	},
	{
		.name = "fw_load_policy",
		.vstr = "disk",
		.vuint = DEVLINK_PARAM_FW_LOAD_POLICY_VALUE_DISK,
	},
	{
		.name = "reset_dev_on_drv_probe",
		.vstr = "unknown",
		.vuint = DEVLINK_PARAM_RESET_DEV_ON_DRV_PROBE_VALUE_UNKNOWN,
	},
	{
		.name = "fw_load_policy",
		.vstr = "unknown",
		.vuint = DEVLINK_PARAM_FW_LOAD_POLICY_VALUE_UNKNOWN,
	},
	{
		.name = "reset_dev_on_drv_probe",
		.vstr = "always",
		.vuint = DEVLINK_PARAM_RESET_DEV_ON_DRV_PROBE_VALUE_ALWAYS,
	},
	{
		.name = "reset_dev_on_drv_probe",
		.vstr = "never",
		.vuint = DEVLINK_PARAM_RESET_DEV_ON_DRV_PROBE_VALUE_NEVER,
	},
	{
		.name = "reset_dev_on_drv_probe",
		.vstr = "disk",
		.vuint = DEVLINK_PARAM_RESET_DEV_ON_DRV_PROBE_VALUE_DISK,
	},
};

#define PARAM_VAL_CONV_LEN ARRAY_SIZE(param_val_conv)

static void pr_out_param_value(struct dl *dl, const char *nla_name,
			       int nla_type, struct nlattr *nl)
{
	struct nlattr *nla_value[DEVLINK_ATTR_MAX + 1] = {};
	struct nlattr *val_attr;
	const char *vstr;
	bool conv_exists;
	int err;

	err = mnl_attr_parse_nested(nl, attr_cb, nla_value);
	if (err != MNL_CB_OK)
		return;

	if (!nla_value[DEVLINK_ATTR_PARAM_VALUE_CMODE] ||
	    (nla_type != MNL_TYPE_FLAG &&
	     !nla_value[DEVLINK_ATTR_PARAM_VALUE_DATA]))
		return;

	check_indent_newline(dl);
	print_string(PRINT_ANY, "cmode", "cmode %s",
		     param_cmode_name(mnl_attr_get_u8(nla_value[DEVLINK_ATTR_PARAM_VALUE_CMODE])));

	val_attr = nla_value[DEVLINK_ATTR_PARAM_VALUE_DATA];

	conv_exists = param_val_conv_exists(param_val_conv, PARAM_VAL_CONV_LEN,
					    nla_name);

	switch (nla_type) {
	case MNL_TYPE_U8:
		if (conv_exists) {
			err = param_val_conv_str_get(param_val_conv,
						     PARAM_VAL_CONV_LEN,
						     nla_name,
						     mnl_attr_get_u8(val_attr),
						     &vstr);
			if (err)
				return;
			print_string(PRINT_ANY, "value", " value %s", vstr);
		} else {
			print_uint(PRINT_ANY, "value", " value %u",
				   mnl_attr_get_u8(val_attr));
		}
		break;
	case MNL_TYPE_U16:
		if (conv_exists) {
			err = param_val_conv_str_get(param_val_conv,
						     PARAM_VAL_CONV_LEN,
						     nla_name,
						     mnl_attr_get_u16(val_attr),
						     &vstr);
			if (err)
				return;
			print_string(PRINT_ANY, "value", " value %s", vstr);
		} else {
			print_uint(PRINT_ANY, "value", " value %u",
				   mnl_attr_get_u16(val_attr));
		}
		break;
	case MNL_TYPE_U32:
		if (conv_exists) {
			err = param_val_conv_str_get(param_val_conv,
						     PARAM_VAL_CONV_LEN,
						     nla_name,
						     mnl_attr_get_u32(val_attr),
						     &vstr);
			if (err)
				return;
			print_string(PRINT_ANY, "value", " value %s", vstr);
		} else {
			print_uint(PRINT_ANY, "value", " value %u",
				   mnl_attr_get_u32(val_attr));
		}
		break;
	case MNL_TYPE_STRING:
		print_string(PRINT_ANY, "value", " value %s",
			     mnl_attr_get_str(val_attr));
		break;
	case MNL_TYPE_FLAG:
		print_bool(PRINT_ANY, "value", " value %s", val_attr);
		break;
	}
}

static void pr_out_param(struct dl *dl, struct nlattr **tb, bool array,
			 bool is_port_param)
{
	struct nlattr *nla_param[DEVLINK_ATTR_MAX + 1] = {};
	struct nlattr *param_value_attr;
	const char *nla_name;
	int nla_type;
	int err;

	err = mnl_attr_parse_nested(tb[DEVLINK_ATTR_PARAM], attr_cb, nla_param);
	if (err != MNL_CB_OK)
		return;
	if (!nla_param[DEVLINK_ATTR_PARAM_NAME] ||
	    !nla_param[DEVLINK_ATTR_PARAM_TYPE] ||
	    !nla_param[DEVLINK_ATTR_PARAM_VALUES_LIST])
		return;

	if (array)
		if (is_port_param)
			pr_out_port_handle_start_arr(dl, tb, false);
		else
			pr_out_handle_start_arr(dl, tb);
	else
		if (is_port_param)
			pr_out_port_handle_start(dl, tb, false);
		else
			__pr_out_handle_start(dl, tb, true, false);

	nla_type = mnl_attr_get_u8(nla_param[DEVLINK_ATTR_PARAM_TYPE]);

	nla_name = mnl_attr_get_str(nla_param[DEVLINK_ATTR_PARAM_NAME]);
	check_indent_newline(dl);
	print_string(PRINT_ANY, "name", "name %s ", nla_name);
	if (!nla_param[DEVLINK_ATTR_PARAM_GENERIC])
		print_string(PRINT_ANY, "type", "type %s", "driver-specific");
	else
		print_string(PRINT_ANY, "type", "type %s", "generic");

	pr_out_array_start(dl, "values");
	mnl_attr_for_each_nested(param_value_attr,
				 nla_param[DEVLINK_ATTR_PARAM_VALUES_LIST]) {
		pr_out_entry_start(dl);
		pr_out_param_value(dl, nla_name, nla_type, param_value_attr);
		pr_out_entry_end(dl);
	}
	pr_out_array_end(dl);
	if (is_port_param)
		pr_out_port_handle_end(dl);
	else
		pr_out_handle_end(dl);
}

static int cmd_dev_param_show_cb(const struct nlmsghdr *nlh, void *data)
{
	struct genlmsghdr *genl = mnl_nlmsg_get_payload(nlh);
	struct nlattr *tb[DEVLINK_ATTR_MAX + 1] = {};
	struct dl *dl = data;

	mnl_attr_parse(nlh, sizeof(*genl), attr_cb, tb);
	if (!tb[DEVLINK_ATTR_BUS_NAME] || !tb[DEVLINK_ATTR_DEV_NAME] ||
	    !tb[DEVLINK_ATTR_PARAM])
		return MNL_CB_ERROR;
	pr_out_param(dl, tb, true, false);
	return MNL_CB_OK;
}

struct param_ctx {
	struct dl *dl;
	int nla_type;
	union {
		uint8_t vu8;
		uint16_t vu16;
		uint32_t vu32;
		const char *vstr;
		bool vbool;
	} value;
};

static int cmd_dev_param_set_cb(const struct nlmsghdr *nlh, void *data)
{
	struct genlmsghdr *genl = mnl_nlmsg_get_payload(nlh);
	struct nlattr *nla_param[DEVLINK_ATTR_MAX + 1] = {};
	struct nlattr *tb[DEVLINK_ATTR_MAX + 1] = {};
	struct nlattr *param_value_attr;
	enum devlink_param_cmode cmode;
	struct param_ctx *ctx = data;
	struct dl *dl = ctx->dl;
	int nla_type;
	int err;

	mnl_attr_parse(nlh, sizeof(*genl), attr_cb, tb);
	if (!tb[DEVLINK_ATTR_BUS_NAME] || !tb[DEVLINK_ATTR_DEV_NAME] ||
	    !tb[DEVLINK_ATTR_PARAM])
		return MNL_CB_ERROR;

	err = mnl_attr_parse_nested(tb[DEVLINK_ATTR_PARAM], attr_cb, nla_param);
	if (err != MNL_CB_OK)
		return MNL_CB_ERROR;

	if (!nla_param[DEVLINK_ATTR_PARAM_TYPE] ||
	    !nla_param[DEVLINK_ATTR_PARAM_VALUES_LIST])
		return MNL_CB_ERROR;

	nla_type = mnl_attr_get_u8(nla_param[DEVLINK_ATTR_PARAM_TYPE]);
	mnl_attr_for_each_nested(param_value_attr,
				 nla_param[DEVLINK_ATTR_PARAM_VALUES_LIST]) {
		struct nlattr *nla_value[DEVLINK_ATTR_MAX + 1] = {};
		struct nlattr *val_attr;

		err = mnl_attr_parse_nested(param_value_attr,
					    attr_cb, nla_value);
		if (err != MNL_CB_OK)
			return MNL_CB_ERROR;

		if (!nla_value[DEVLINK_ATTR_PARAM_VALUE_CMODE] ||
		    (nla_type != MNL_TYPE_FLAG &&
		     !nla_value[DEVLINK_ATTR_PARAM_VALUE_DATA]))
			return MNL_CB_ERROR;

		cmode = mnl_attr_get_u8(nla_value[DEVLINK_ATTR_PARAM_VALUE_CMODE]);
		if (cmode == dl->opts.cmode) {
			val_attr = nla_value[DEVLINK_ATTR_PARAM_VALUE_DATA];
			switch (nla_type) {
			case MNL_TYPE_U8:
				ctx->value.vu8 = mnl_attr_get_u8(val_attr);
				break;
			case MNL_TYPE_U16:
				ctx->value.vu16 = mnl_attr_get_u16(val_attr);
				break;
			case MNL_TYPE_U32:
				ctx->value.vu32 = mnl_attr_get_u32(val_attr);
				break;
			case MNL_TYPE_STRING:
				ctx->value.vstr = mnl_attr_get_str(val_attr);
				break;
			case MNL_TYPE_FLAG:
				ctx->value.vbool = val_attr ? true : false;
				break;
			}
			break;
		}
	}
	ctx->nla_type = nla_type;
	return MNL_CB_OK;
}

static int cmd_dev_param_set(struct dl *dl)
{
	struct param_ctx ctx = {};
	struct nlmsghdr *nlh;
	bool conv_exists;
	uint32_t val_u32 = 0;
	uint16_t val_u16;
	uint8_t val_u8;
	bool val_bool;
	int err;

	err = dl_argv_parse(dl, DL_OPT_HANDLE |
			    DL_OPT_PARAM_NAME |
			    DL_OPT_PARAM_VALUE |
			    DL_OPT_PARAM_CMODE, 0);
	if (err)
		return err;

	/* Get value type */
	nlh = mnlu_gen_socket_cmd_prepare(&dl->nlg, DEVLINK_CMD_PARAM_GET,
			       NLM_F_REQUEST | NLM_F_ACK);
	dl_opts_put(nlh, dl);

	ctx.dl = dl;
	err = mnlu_gen_socket_sndrcv(&dl->nlg, nlh, cmd_dev_param_set_cb, &ctx);
	if (err)
		return err;

	nlh = mnlu_gen_socket_cmd_prepare(&dl->nlg, DEVLINK_CMD_PARAM_SET,
			       NLM_F_REQUEST | NLM_F_ACK);
	dl_opts_put(nlh, dl);

	conv_exists = param_val_conv_exists(param_val_conv, PARAM_VAL_CONV_LEN,
					    dl->opts.param_name);

	mnl_attr_put_u8(nlh, DEVLINK_ATTR_PARAM_TYPE, ctx.nla_type);
	switch (ctx.nla_type) {
	case MNL_TYPE_U8:
		if (conv_exists) {
			err = param_val_conv_uint_get(param_val_conv,
						      PARAM_VAL_CONV_LEN,
						      dl->opts.param_name,
						      dl->opts.param_value,
						      &val_u32);
			val_u8 = val_u32;
		} else {
			err = strtouint8_t(dl->opts.param_value, &val_u8);
		}
		if (err)
			goto err_param_value_parse;
		if (val_u8 == ctx.value.vu8)
			return 0;
		mnl_attr_put_u8(nlh, DEVLINK_ATTR_PARAM_VALUE_DATA, val_u8);
		break;
	case MNL_TYPE_U16:
		if (conv_exists) {
			err = param_val_conv_uint_get(param_val_conv,
						      PARAM_VAL_CONV_LEN,
						      dl->opts.param_name,
						      dl->opts.param_value,
						      &val_u32);
			val_u16 = val_u32;
		} else {
			err = strtouint16_t(dl->opts.param_value, &val_u16);
		}
		if (err)
			goto err_param_value_parse;
		if (val_u16 == ctx.value.vu16)
			return 0;
		mnl_attr_put_u16(nlh, DEVLINK_ATTR_PARAM_VALUE_DATA, val_u16);
		break;
	case MNL_TYPE_U32:
		if (conv_exists)
			err = param_val_conv_uint_get(param_val_conv,
						      PARAM_VAL_CONV_LEN,
						      dl->opts.param_name,
						      dl->opts.param_value,
						      &val_u32);
		else
			err = strtouint32_t(dl->opts.param_value, &val_u32);
		if (err)
			goto err_param_value_parse;
		if (val_u32 == ctx.value.vu32)
			return 0;
		mnl_attr_put_u32(nlh, DEVLINK_ATTR_PARAM_VALUE_DATA, val_u32);
		break;
	case MNL_TYPE_FLAG:
		err = strtobool(dl->opts.param_value, &val_bool);
		if (err)
			goto err_param_value_parse;
		if (val_bool == ctx.value.vbool)
			return 0;
		if (val_bool)
			mnl_attr_put(nlh, DEVLINK_ATTR_PARAM_VALUE_DATA,
				     0, NULL);
		break;
	case MNL_TYPE_STRING:
		mnl_attr_put_strz(nlh, DEVLINK_ATTR_PARAM_VALUE_DATA,
				  dl->opts.param_value);
		if (!strcmp(dl->opts.param_value, ctx.value.vstr))
			return 0;
		break;
	default:
		printf("Value type not supported\n");
		return -ENOTSUP;
	}
	return mnlu_gen_socket_sndrcv(&dl->nlg, nlh, NULL, NULL);

err_param_value_parse:
	pr_err("Value \"%s\" is not a number or not within range\n",
	       dl->opts.param_value);
	return err;
}

static int cmd_port_param_show_cb(const struct nlmsghdr *nlh, void *data)
{
	struct genlmsghdr *genl = mnl_nlmsg_get_payload(nlh);
	struct nlattr *tb[DEVLINK_ATTR_MAX + 1] = {};
	struct dl *dl = data;

	mnl_attr_parse(nlh, sizeof(*genl), attr_cb, tb);
	if (!tb[DEVLINK_ATTR_BUS_NAME] || !tb[DEVLINK_ATTR_DEV_NAME] ||
	    !tb[DEVLINK_ATTR_PORT_INDEX] || !tb[DEVLINK_ATTR_PARAM])
		return MNL_CB_ERROR;

	pr_out_param(dl, tb, true, true);
	return MNL_CB_OK;
}

static int cmd_dev_param_show(struct dl *dl)
{
	uint16_t flags = NLM_F_REQUEST | NLM_F_ACK;
	struct nlmsghdr *nlh;
	int err;

	if (dl_argc(dl) == 0)
		flags |= NLM_F_DUMP;

	nlh = mnlu_gen_socket_cmd_prepare(&dl->nlg, DEVLINK_CMD_PARAM_GET, flags);

	if (dl_argc(dl) > 0) {
		err = dl_argv_parse_put(nlh, dl, DL_OPT_HANDLE |
					DL_OPT_PARAM_NAME, 0);
		if (err)
			return err;
	}

	pr_out_section_start(dl, "param");
	err = mnlu_gen_socket_sndrcv(&dl->nlg, nlh, cmd_dev_param_show_cb, dl);
	pr_out_section_end(dl);
	return err;
}

static int cmd_dev_param(struct dl *dl)
{
	if (dl_argv_match(dl, "help")) {
		cmd_dev_help();
		return 0;
	} else if (dl_argv_match(dl, "show") ||
		   dl_argv_match(dl, "list") || dl_no_arg(dl)) {
		dl_arg_inc(dl);
		return cmd_dev_param_show(dl);
	} else if (dl_argv_match(dl, "set")) {
		dl_arg_inc(dl);
		return cmd_dev_param_set(dl);
	}
	pr_err("Command \"%s\" not found\n", dl_argv(dl));
	return -ENOENT;
}

static void pr_out_action_stats(struct dl *dl, struct nlattr *action_stats)
{
	struct nlattr *tb_stats_entry[DEVLINK_ATTR_MAX + 1] = {};
	struct nlattr *nla_reload_stats_entry, *nla_limit, *nla_value;
	enum devlink_reload_limit limit;
	uint32_t value;
	int err;

	mnl_attr_for_each_nested(nla_reload_stats_entry, action_stats) {
		err = mnl_attr_parse_nested(nla_reload_stats_entry, attr_cb,
					    tb_stats_entry);
		if (err != MNL_CB_OK)
			return;

		nla_limit = tb_stats_entry[DEVLINK_ATTR_RELOAD_STATS_LIMIT];
		nla_value = tb_stats_entry[DEVLINK_ATTR_RELOAD_STATS_VALUE];
		if (!nla_limit || !nla_value)
			return;

		check_indent_newline(dl);
		limit = mnl_attr_get_u8(nla_limit);
		value = mnl_attr_get_u32(nla_value);
		print_uint_name_value(reload_limit_name(limit), value);
	}
}

static void pr_out_reload_stats(struct dl *dl, struct nlattr *reload_stats)
{
	struct nlattr *nla_action_info, *nla_action, *nla_action_stats;
	struct nlattr *tb[DEVLINK_ATTR_MAX + 1] = {};
	enum devlink_reload_action action;
	int err;

	mnl_attr_for_each_nested(nla_action_info, reload_stats) {
		err = mnl_attr_parse_nested(nla_action_info, attr_cb, tb);
		if (err != MNL_CB_OK)
			return;
		nla_action = tb[DEVLINK_ATTR_RELOAD_ACTION];
		nla_action_stats = tb[DEVLINK_ATTR_RELOAD_ACTION_STATS];
		if (!nla_action || !nla_action_stats)
			return;

		action = mnl_attr_get_u8(nla_action);
		pr_out_object_start(dl, reload_action_name(action));
		pr_out_action_stats(dl, nla_action_stats);
		pr_out_object_end(dl);
	}
}

static void pr_out_reload_data(struct dl *dl, struct nlattr **tb)
{
	struct nlattr *nla_reload_stats, *nla_remote_reload_stats;
	struct nlattr *tb_stats[DEVLINK_ATTR_MAX + 1] = {};
	uint8_t reload_failed = 0;
	int err;

	if (tb[DEVLINK_ATTR_RELOAD_FAILED])
		reload_failed = mnl_attr_get_u8(tb[DEVLINK_ATTR_RELOAD_FAILED]);

	if (reload_failed) {
		check_indent_newline(dl);
		print_bool(PRINT_ANY, "reload_failed", "reload_failed %s", true);
	}
	if (!tb[DEVLINK_ATTR_DEV_STATS] || !dl->stats)
		return;
	err = mnl_attr_parse_nested(tb[DEVLINK_ATTR_DEV_STATS], attr_cb,
				    tb_stats);
	if (err != MNL_CB_OK)
		return;

	pr_out_object_start(dl, "stats");

	nla_reload_stats = tb_stats[DEVLINK_ATTR_RELOAD_STATS];
	if (nla_reload_stats) {
		pr_out_object_start(dl, "reload");
		pr_out_reload_stats(dl, nla_reload_stats);
		pr_out_object_end(dl);
	}
	nla_remote_reload_stats = tb_stats[DEVLINK_ATTR_REMOTE_RELOAD_STATS];
	if (nla_remote_reload_stats) {
		pr_out_object_start(dl, "remote_reload");
		pr_out_reload_stats(dl, nla_remote_reload_stats);
		pr_out_object_end(dl);
	}

	pr_out_object_end(dl);
}


static void pr_out_dev(struct dl *dl, struct nlattr **tb)
{
	if ((tb[DEVLINK_ATTR_RELOAD_FAILED] && mnl_attr_get_u8(tb[DEVLINK_ATTR_RELOAD_FAILED])) ||
	    (tb[DEVLINK_ATTR_DEV_STATS] && dl->stats)) {
		__pr_out_handle_start(dl, tb, true, false);
		pr_out_reload_data(dl, tb);
		pr_out_handle_end(dl);
	} else {
		pr_out_handle(dl, tb);
	}
}

static int cmd_dev_show_cb(const struct nlmsghdr *nlh, void *data)
{
	struct dl *dl = data;
	struct nlattr *tb[DEVLINK_ATTR_MAX + 1] = {};
	struct genlmsghdr *genl = mnl_nlmsg_get_payload(nlh);

	mnl_attr_parse(nlh, sizeof(*genl), attr_cb, tb);
	if (!tb[DEVLINK_ATTR_BUS_NAME] || !tb[DEVLINK_ATTR_DEV_NAME])
		return MNL_CB_ERROR;

	pr_out_dev(dl, tb);
	return MNL_CB_OK;
}

static int cmd_dev_show(struct dl *dl)
{
	struct nlmsghdr *nlh;
	uint16_t flags = NLM_F_REQUEST | NLM_F_ACK;
	int err;

	if (dl_argc(dl) == 0)
		flags |= NLM_F_DUMP;

	nlh = mnlu_gen_socket_cmd_prepare(&dl->nlg, DEVLINK_CMD_GET, flags);

	if (dl_argc(dl) > 0) {
		err = dl_argv_parse_put(nlh, dl, DL_OPT_HANDLE, 0);
		if (err)
			return err;
	}

	pr_out_section_start(dl, "dev");
	err = mnlu_gen_socket_sndrcv(&dl->nlg, nlh, cmd_dev_show_cb, dl);
	pr_out_section_end(dl);
	return err;
}

static void pr_out_reload_actions_performed(struct dl *dl, struct nlattr **tb)
{
	struct nlattr *nla_actions_performed;
	struct nla_bitfield32 *actions;
	uint32_t actions_performed;
	uint16_t len;
	int action;

	if (!tb[DEVLINK_ATTR_RELOAD_ACTIONS_PERFORMED])
		return;

	nla_actions_performed = tb[DEVLINK_ATTR_RELOAD_ACTIONS_PERFORMED];
	len = mnl_attr_get_payload_len(nla_actions_performed);
	if (len != sizeof(*actions))
		return;
	actions = mnl_attr_get_payload(nla_actions_performed);
	if (!actions)
		return;
	g_new_line_count = 1; /* Avoid extra new line in non-json print */
	pr_out_array_start(dl, "reload_actions_performed");
	actions_performed = actions->value & actions->selector;
	for (action = 0; action <= DEVLINK_RELOAD_ACTION_MAX; action++) {
		if (BIT(action) & actions_performed) {
			check_indent_newline(dl);
			print_string(PRINT_ANY, NULL, "%s",
				     reload_action_name(action));
		}
	}
	pr_out_array_end(dl);
	if (!dl->json_output)
		__pr_out_newline();
}

static int cmd_dev_reload_cb(const struct nlmsghdr *nlh, void *data)
{
	struct genlmsghdr *genl = mnl_nlmsg_get_payload(nlh);
	struct nlattr *tb[DEVLINK_ATTR_MAX + 1] = {};
	struct dl *dl = data;

	mnl_attr_parse(nlh, sizeof(*genl), attr_cb, tb);
	if (!tb[DEVLINK_ATTR_BUS_NAME] || !tb[DEVLINK_ATTR_DEV_NAME] ||
	    !tb[DEVLINK_ATTR_RELOAD_ACTIONS_PERFORMED])
		return MNL_CB_ERROR;

	pr_out_section_start(dl, "reload");
	pr_out_reload_actions_performed(dl, tb);
	pr_out_section_end(dl);

	return MNL_CB_OK;
}

static int cmd_dev_reload(struct dl *dl)
{
	struct nlmsghdr *nlh;
	int err;

	if (dl_argv_match(dl, "help") || dl_no_arg(dl)) {
		cmd_dev_help();
		return 0;
	}

	nlh = mnlu_gen_socket_cmd_prepare(&dl->nlg, DEVLINK_CMD_RELOAD,
			       NLM_F_REQUEST | NLM_F_ACK);

	err = dl_argv_parse_put(nlh, dl, DL_OPT_HANDLE,
				DL_OPT_NETNS | DL_OPT_RELOAD_ACTION |
				DL_OPT_RELOAD_LIMIT);
	if (err)
		return err;

	return mnlu_gen_socket_sndrcv(&dl->nlg, nlh, cmd_dev_reload_cb, dl);
}

static void pr_out_versions_single(struct dl *dl, const struct nlmsghdr *nlh,
				   const char *name, int type)
{
	struct nlattr *version;

	mnl_attr_for_each(version, nlh, sizeof(struct genlmsghdr)) {
		struct nlattr *tb[DEVLINK_ATTR_MAX + 1] = {};
		const char *ver_value;
		const char *ver_name;
		int err;

		if (mnl_attr_get_type(version) != type)
			continue;

		err = mnl_attr_parse_nested(version, attr_cb, tb);
		if (err != MNL_CB_OK)
			continue;

		if (!tb[DEVLINK_ATTR_INFO_VERSION_NAME] ||
		    !tb[DEVLINK_ATTR_INFO_VERSION_VALUE])
			continue;

		if (name) {
			pr_out_object_start(dl, name);
			name = NULL;
		}

		ver_name = mnl_attr_get_str(tb[DEVLINK_ATTR_INFO_VERSION_NAME]);
		ver_value = mnl_attr_get_str(tb[DEVLINK_ATTR_INFO_VERSION_VALUE]);

		check_indent_newline(dl);
		print_string_name_value(ver_name, ver_value);
		if (!dl->json_output)
			__pr_out_newline();
	}

	if (!name)
		pr_out_object_end(dl);
}

static void pr_out_info(struct dl *dl, const struct nlmsghdr *nlh,
			struct nlattr **tb, bool has_versions)
{
	__pr_out_handle_start(dl, tb, true, false);

	__pr_out_indent_inc();
	if (tb[DEVLINK_ATTR_INFO_DRIVER_NAME]) {
		struct nlattr *nla_drv = tb[DEVLINK_ATTR_INFO_DRIVER_NAME];

		if (!dl->json_output)
			__pr_out_newline();
		check_indent_newline(dl);
		print_string(PRINT_ANY, "driver", "driver %s",
			     mnl_attr_get_str(nla_drv));
	}

	if (tb[DEVLINK_ATTR_INFO_SERIAL_NUMBER]) {
		struct nlattr *nla_sn = tb[DEVLINK_ATTR_INFO_SERIAL_NUMBER];

		if (!dl->json_output)
			__pr_out_newline();
		check_indent_newline(dl);
		print_string(PRINT_ANY, "serial_number", "serial_number %s",
			     mnl_attr_get_str(nla_sn));
	}

	if (tb[DEVLINK_ATTR_INFO_BOARD_SERIAL_NUMBER]) {
		struct nlattr *nla_bsn = tb[DEVLINK_ATTR_INFO_BOARD_SERIAL_NUMBER];

		if (!dl->json_output)
			__pr_out_newline();
		check_indent_newline(dl);
		print_string(PRINT_ANY, "board.serial_number", "board.serial_number %s",
			     mnl_attr_get_str(nla_bsn));
	}
	__pr_out_indent_dec();

	if (has_versions) {
		pr_out_object_start(dl, "versions");

		pr_out_versions_single(dl, nlh, "fixed",
				       DEVLINK_ATTR_INFO_VERSION_FIXED);
		pr_out_versions_single(dl, nlh, "running",
				       DEVLINK_ATTR_INFO_VERSION_RUNNING);
		pr_out_versions_single(dl, nlh, "stored",
				       DEVLINK_ATTR_INFO_VERSION_STORED);

		pr_out_object_end(dl);
	}

	pr_out_handle_end(dl);
}

static int cmd_versions_show_cb(const struct nlmsghdr *nlh, void *data)
{
	struct genlmsghdr *genl = mnl_nlmsg_get_payload(nlh);
	struct nlattr *tb[DEVLINK_ATTR_MAX + 1] = {};
	bool has_versions, has_info;
	struct dl *dl = data;

	mnl_attr_parse(nlh, sizeof(*genl), attr_cb, tb);

	if (!tb[DEVLINK_ATTR_BUS_NAME] || !tb[DEVLINK_ATTR_DEV_NAME])
		return MNL_CB_ERROR;

	has_versions = tb[DEVLINK_ATTR_INFO_VERSION_FIXED] ||
		tb[DEVLINK_ATTR_INFO_VERSION_RUNNING] ||
		tb[DEVLINK_ATTR_INFO_VERSION_STORED];
	has_info = tb[DEVLINK_ATTR_INFO_DRIVER_NAME] ||
		tb[DEVLINK_ATTR_INFO_SERIAL_NUMBER] ||
		tb[DEVLINK_ATTR_INFO_BOARD_SERIAL_NUMBER] ||
		has_versions;

	if (has_info)
		pr_out_info(dl, nlh, tb, has_versions);

	return MNL_CB_OK;
}

static int cmd_dev_info(struct dl *dl)
{
	struct nlmsghdr *nlh;
	uint16_t flags = NLM_F_REQUEST | NLM_F_ACK;
	int err;

	if (dl_argv_match(dl, "help")) {
		cmd_dev_help();
		return 0;
	}

	if (dl_argc(dl) == 0)
		flags |= NLM_F_DUMP;

	nlh = mnlu_gen_socket_cmd_prepare(&dl->nlg, DEVLINK_CMD_INFO_GET, flags);

	if (dl_argc(dl) > 0) {
		err = dl_argv_parse_put(nlh, dl, DL_OPT_HANDLE, 0);
		if (err)
			return err;
	}

	pr_out_section_start(dl, "info");
	err = mnlu_gen_socket_sndrcv(&dl->nlg, nlh, cmd_versions_show_cb, dl);
	pr_out_section_end(dl);
	return err;
}

struct cmd_dev_flash_status_ctx {
	struct dl *dl;
	struct timespec time_of_last_status;
	uint64_t status_msg_timeout;
	size_t elapsed_time_msg_len;
	char *last_msg;
	char *last_component;
	uint8_t not_first:1,
		last_pc:1,
		received_end:1,
		flash_done:1;
};

static int nullstrcmp(const char *str1, const char *str2)
{
	if (str1 && str2)
		return strcmp(str1, str2);
	if (!str1 && !str2)
		return 0;
	return str1 ? 1 : -1;
}

static void cmd_dev_flash_clear_elapsed_time(struct cmd_dev_flash_status_ctx *ctx)
{
	int i;

	for (i = 0; i < ctx->elapsed_time_msg_len; i++)
		pr_out_tty("\b \b");

	ctx->elapsed_time_msg_len = 0;
}

static int cmd_dev_flash_status_cb(const struct nlmsghdr *nlh, void *data)
{
	struct cmd_dev_flash_status_ctx *ctx = data;
	struct dl_opts *opts = &ctx->dl->opts;
	struct genlmsghdr *genl = mnl_nlmsg_get_payload(nlh);
	struct nlattr *tb[DEVLINK_ATTR_MAX + 1] = {};
	const char *component = NULL;
	uint64_t done = 0, total = 0;
	const char *msg = NULL;
	const char *bus_name;
	const char *dev_name;

	cmd_dev_flash_clear_elapsed_time(ctx);

	if (genl->cmd != DEVLINK_CMD_FLASH_UPDATE_STATUS &&
	    genl->cmd != DEVLINK_CMD_FLASH_UPDATE_END)
		return MNL_CB_STOP;

	mnl_attr_parse(nlh, sizeof(*genl), attr_cb, tb);
	if (!tb[DEVLINK_ATTR_BUS_NAME] || !tb[DEVLINK_ATTR_DEV_NAME])
		return MNL_CB_ERROR;
	bus_name = mnl_attr_get_str(tb[DEVLINK_ATTR_BUS_NAME]);
	dev_name = mnl_attr_get_str(tb[DEVLINK_ATTR_DEV_NAME]);
	if (strcmp(bus_name, opts->bus_name) ||
	    strcmp(dev_name, opts->dev_name))
		return MNL_CB_ERROR;

	if (genl->cmd == DEVLINK_CMD_FLASH_UPDATE_END && ctx->not_first) {
		pr_out("\n");
		free(ctx->last_msg);
		free(ctx->last_component);
		ctx->received_end = 1;
		return MNL_CB_STOP;
	}

	if (tb[DEVLINK_ATTR_FLASH_UPDATE_STATUS_MSG])
		msg = mnl_attr_get_str(tb[DEVLINK_ATTR_FLASH_UPDATE_STATUS_MSG]);
	if (tb[DEVLINK_ATTR_FLASH_UPDATE_COMPONENT])
		component = mnl_attr_get_str(tb[DEVLINK_ATTR_FLASH_UPDATE_COMPONENT]);
	if (tb[DEVLINK_ATTR_FLASH_UPDATE_STATUS_DONE])
		done = mnl_attr_get_u64(tb[DEVLINK_ATTR_FLASH_UPDATE_STATUS_DONE]);
	if (tb[DEVLINK_ATTR_FLASH_UPDATE_STATUS_TOTAL])
		total = mnl_attr_get_u64(tb[DEVLINK_ATTR_FLASH_UPDATE_STATUS_TOTAL]);
	if (tb[DEVLINK_ATTR_FLASH_UPDATE_STATUS_TIMEOUT])
		ctx->status_msg_timeout = mnl_attr_get_u64(tb[DEVLINK_ATTR_FLASH_UPDATE_STATUS_TIMEOUT]);
	else
		ctx->status_msg_timeout = 0;

	if (!nullstrcmp(msg, ctx->last_msg) &&
	    !nullstrcmp(component, ctx->last_component) &&
	    ctx->last_pc && ctx->not_first) {
		pr_out_tty("\b\b\b\b\b"); /* clean percentage */
	} else {
		/* only update the last status timestamp if the message changed */
		clock_gettime(CLOCK_MONOTONIC, &ctx->time_of_last_status);

		if (ctx->not_first)
			pr_out("\n");
		if (component) {
			pr_out("[%s] ", component);
			free(ctx->last_component);
			ctx->last_component = strdup(component);
		}
		if (msg) {
			pr_out("%s", msg);
			free(ctx->last_msg);
			ctx->last_msg = strdup(msg);
		}
	}
	if (total) {
		pr_out_tty(" %3lu%%", (done * 100) / total);
		ctx->last_pc = 1;
	} else {
		ctx->last_pc = 0;
	}
	fflush(stdout);
	ctx->not_first = 1;

	return MNL_CB_STOP;
}

static void cmd_dev_flash_time_elapsed(struct cmd_dev_flash_status_ctx *ctx)
{
	struct timespec now, res;

	clock_gettime(CLOCK_MONOTONIC, &now);

	res.tv_sec = now.tv_sec - ctx->time_of_last_status.tv_sec;
	res.tv_nsec = now.tv_nsec - ctx->time_of_last_status.tv_nsec;
	if (res.tv_nsec < 0) {
		res.tv_sec--;
		res.tv_nsec += 1000000000L;
	}

	/* Only begin displaying an elapsed time message if we've waited a few
	 * seconds with no response, or the status message included a timeout
	 * value.
	 */
	if (res.tv_sec > 2 || ctx->status_msg_timeout) {
		uint64_t elapsed_m, elapsed_s;
		char msg[128];
		size_t len;

		/* clear the last elapsed time message, if we have one */
		cmd_dev_flash_clear_elapsed_time(ctx);

		elapsed_m = res.tv_sec / 60;
		elapsed_s = res.tv_sec % 60;

		/**
		 * If we've elapsed a few seconds without receiving any status
		 * notification from the device, we display a time elapsed
		 * message. This has a few possible formats:
		 *
		 * 1) just time elapsed, when no timeout was provided
		 *    " ( Xm Ys )"
		 * 2) time elapsed out of a timeout that came from the device
		 *    driver via DEVLINK_CMD_FLASH_UPDATE_STATUS_TIMEOUT
		 *    " ( Xm Ys : Am Ys)"
		 * 3) time elapsed if we still receive no status after
		 *    reaching the provided timeout.
		 *    " ( Xm Ys : timeout reached )"
		 */
		if (!ctx->status_msg_timeout) {
			len = snprintf(msg, sizeof(msg),
				       " ( %lum %lus )", elapsed_m, elapsed_s);
		} else if (res.tv_sec <= ctx->status_msg_timeout) {
			uint64_t timeout_m, timeout_s;

			timeout_m = ctx->status_msg_timeout / 60;
			timeout_s = ctx->status_msg_timeout % 60;

			len = snprintf(msg, sizeof(msg),
				       " ( %lum %lus : %lum %lus )",
				       elapsed_m, elapsed_s, timeout_m, timeout_s);
		} else {
			len = snprintf(msg, sizeof(msg),
				       " ( %lum %lus : timeout reached )", elapsed_m, elapsed_s);
		}

		ctx->elapsed_time_msg_len = len;

		pr_out_tty("%s", msg);
		fflush(stdout);
	}
}

static int cmd_dev_flash_fds_process(struct cmd_dev_flash_status_ctx *ctx,
				     struct mnlu_gen_socket *nlg_ntf,
				     int pipe_r)
{
	int nlfd = mnlg_socket_get_fd(nlg_ntf);
	struct timeval timeout;
	fd_set fds[3];
	int fdmax;
	int i;
	int err;
	int err2;

	for (i = 0; i < 3; i++)
		FD_ZERO(&fds[i]);
	FD_SET(pipe_r, &fds[0]);
	fdmax = pipe_r + 1;
	FD_SET(nlfd, &fds[0]);
	if (nlfd >= fdmax)
		fdmax = nlfd + 1;

	/* select only for a short while (1/10th of a second) in order to
	 * allow periodically updating the screen with an elapsed time
	 * indicator.
	 */
	timeout.tv_sec = 0;
	timeout.tv_usec = 100000;

	while (select(fdmax, &fds[0], &fds[1], &fds[2], &timeout) < 0) {
		if (errno == EINTR)
			continue;
		pr_err("select() failed\n");
		return -errno;
	}
	if (FD_ISSET(nlfd, &fds[0])) {
		err = mnlu_gen_socket_recv_run(nlg_ntf,
					       cmd_dev_flash_status_cb, ctx);
		if (err)
			return err;
	}
	if (FD_ISSET(pipe_r, &fds[0])) {
		err = read(pipe_r, &err2, sizeof(err2));
		if (err == -1) {
			pr_err("Failed to read pipe\n");
			return -errno;
		}
		if (err2)
			return err2;
		ctx->flash_done = 1;
	}
	cmd_dev_flash_time_elapsed(ctx);
	return 0;
}


static int cmd_dev_flash(struct dl *dl)
{
	struct cmd_dev_flash_status_ctx ctx = {.dl = dl,};
	struct mnlu_gen_socket nlg_ntf;
	struct nlmsghdr *nlh;
	int pipe_r, pipe_w;
	int pipe_fds[2];
	pid_t pid;
	int err;

	if (dl_argv_match(dl, "help") || dl_no_arg(dl)) {
		cmd_dev_help();
		return 0;
	}

	nlh = mnlu_gen_socket_cmd_prepare(&dl->nlg, DEVLINK_CMD_FLASH_UPDATE,
			       NLM_F_REQUEST | NLM_F_ACK);

	err = dl_argv_parse_put(nlh, dl, DL_OPT_HANDLE | DL_OPT_FLASH_FILE_NAME,
				DL_OPT_FLASH_COMPONENT | DL_OPT_FLASH_OVERWRITE);
	if (err)
		return err;

	err = mnlu_gen_socket_open(&nlg_ntf, DEVLINK_GENL_NAME,
				   DEVLINK_GENL_VERSION);
	if (err)
		return err;

	err = _mnlg_socket_group_add(&nlg_ntf, DEVLINK_GENL_MCGRP_CONFIG_NAME);
	if (err)
		goto err_socket;

	err = pipe(pipe_fds);
	if (err == -1) {
		err = -errno;
		goto err_socket;
	}
	pipe_r = pipe_fds[0];
	pipe_w = pipe_fds[1];

	pid = fork();
	if (pid == -1) {
		close(pipe_w);
		err = -errno;
		goto out;
	} else if (!pid) {
		/* In child, just execute the flash and pass returned
		 * value through pipe once it is done.
		 */
		int cc;

		close(pipe_r);
		err = _mnlg_socket_send(&dl->nlg, nlh);
		cc = write(pipe_w, &err, sizeof(err));
		close(pipe_w);
		exit(cc != sizeof(err));
	}
	close(pipe_w);

	/* initialize starting time to allow comparison for when to begin
	 * displaying a time elapsed message.
	 */
	clock_gettime(CLOCK_MONOTONIC, &ctx.time_of_last_status);

	do {
		err = cmd_dev_flash_fds_process(&ctx, &nlg_ntf, pipe_r);
		if (err)
			goto out;
	} while (!ctx.flash_done || (ctx.not_first && !ctx.received_end));

	err = mnlu_gen_socket_recv_run(&dl->nlg, NULL, NULL);

out:
	close(pipe_r);
err_socket:
	mnlu_gen_socket_close(&nlg_ntf);
	return err;
}

static int cmd_dev(struct dl *dl)
{
	if (dl_argv_match(dl, "help")) {
		cmd_dev_help();
		return 0;
	} else if (dl_argv_match(dl, "show") ||
		   dl_argv_match(dl, "list") || dl_no_arg(dl)) {
		dl_arg_inc(dl);
		return cmd_dev_show(dl);
	} else if (dl_argv_match(dl, "eswitch")) {
		dl_arg_inc(dl);
		return cmd_dev_eswitch(dl);
	} else if (dl_argv_match(dl, "reload")) {
		dl_arg_inc(dl);
		return cmd_dev_reload(dl);
	} else if (dl_argv_match(dl, "param")) {
		dl_arg_inc(dl);
		return cmd_dev_param(dl);
	} else if (dl_argv_match(dl, "info")) {
		dl_arg_inc(dl);
		return cmd_dev_info(dl);
	} else if (dl_argv_match(dl, "flash")) {
		dl_arg_inc(dl);
		return cmd_dev_flash(dl);
	}
	pr_err("Command \"%s\" not found\n", dl_argv(dl));
	return -ENOENT;
}

static void cmd_port_help(void)
{
	pr_err("Usage: devlink port show [ DEV/PORT_INDEX ]\n");
	pr_err("       devlink port set DEV/PORT_INDEX [ type { eth | ib | auto} ]\n");
	pr_err("       devlink port split DEV/PORT_INDEX count COUNT\n");
	pr_err("       devlink port unsplit DEV/PORT_INDEX\n");
	pr_err("       devlink port function set DEV/PORT_INDEX [ hw_addr ADDR ] [ state STATE ]\n");
	pr_err("       devlink port param set DEV/PORT_INDEX name PARAMETER value VALUE cmode { permanent | driverinit | runtime }\n");
	pr_err("       devlink port param show [DEV/PORT_INDEX name PARAMETER]\n");
	pr_err("       devlink port health show [ DEV/PORT_INDEX reporter REPORTER_NAME ]\n");
	pr_err("       devlink port add DEV/PORT_INDEX flavour FLAVOUR pfnum PFNUM [ sfnum SFNUM ]\n");
	pr_err("       devlink port del DEV/PORT_INDEX\n");
}

static const char *port_type_name(uint32_t type)
{
	switch (type) {
	case DEVLINK_PORT_TYPE_NOTSET: return "notset";
	case DEVLINK_PORT_TYPE_AUTO: return "auto";
	case DEVLINK_PORT_TYPE_ETH: return "eth";
	case DEVLINK_PORT_TYPE_IB: return "ib";
	default: return "<unknown type>";
	}
}

static const char *port_flavour_name(uint16_t flavour)
{
	const char *str;

	str = str_map_lookup_u16(port_flavour_map, flavour);
	return str ? str : "<unknown flavour>";
}

static void pr_out_port_pfvfsf_num(struct dl *dl, struct nlattr **tb)
{
	uint16_t fn_num;

	if (tb[DEVLINK_ATTR_PORT_CONTROLLER_NUMBER])
		print_uint(PRINT_ANY, "controller", " controller %u",
			   mnl_attr_get_u32(tb[DEVLINK_ATTR_PORT_CONTROLLER_NUMBER]));
	if (tb[DEVLINK_ATTR_PORT_PCI_PF_NUMBER]) {
		fn_num = mnl_attr_get_u16(tb[DEVLINK_ATTR_PORT_PCI_PF_NUMBER]);
		print_uint(PRINT_ANY, "pfnum", " pfnum %u", fn_num);
	}
	if (tb[DEVLINK_ATTR_PORT_PCI_VF_NUMBER]) {
		fn_num = mnl_attr_get_u16(tb[DEVLINK_ATTR_PORT_PCI_VF_NUMBER]);
		print_uint(PRINT_ANY, "vfnum", " vfnum %u", fn_num);
	}
	if (tb[DEVLINK_ATTR_PORT_PCI_SF_NUMBER]) {
		fn_num = mnl_attr_get_u32(tb[DEVLINK_ATTR_PORT_PCI_SF_NUMBER]);
		print_uint(PRINT_ANY, "sfnum", " sfnum %u", fn_num);
	}
	if (tb[DEVLINK_ATTR_PORT_EXTERNAL]) {
		uint8_t external;

		external = mnl_attr_get_u8(tb[DEVLINK_ATTR_PORT_EXTERNAL]);
		print_bool(PRINT_ANY, "external", " external %s", external);
	}
}

static const char *port_fn_state(uint8_t state)
{
	const char *str;

	str = str_map_lookup_u8(port_fn_state_map, state);
	return str ? str : "<unknown state>";
}

static const char *port_fn_opstate(uint8_t state)
{
	const char *str;

	str = str_map_lookup_u8(port_fn_opstate_map, state);
	return str ? str : "<unknown state>";
}

static void pr_out_port_function(struct dl *dl, struct nlattr **tb_port)
{
	struct nlattr *tb[DEVLINK_PORT_FUNCTION_ATTR_MAX + 1] = {};
	unsigned char *data;
	SPRINT_BUF(hw_addr);
	uint32_t len;
	int err;

	if (!tb_port[DEVLINK_ATTR_PORT_FUNCTION])
		return;

	err = mnl_attr_parse_nested(tb_port[DEVLINK_ATTR_PORT_FUNCTION],
				    function_attr_cb, tb);
	if (err != MNL_CB_OK)
		return;

	pr_out_object_start(dl, "function");
	check_indent_newline(dl);

	if (tb[DEVLINK_PORT_FUNCTION_ATTR_HW_ADDR]) {
		len = mnl_attr_get_payload_len(tb[DEVLINK_PORT_FUNCTION_ATTR_HW_ADDR]);
		data = mnl_attr_get_payload(tb[DEVLINK_PORT_FUNCTION_ATTR_HW_ADDR]);

		print_string(PRINT_ANY, "hw_addr", "hw_addr %s",
			     ll_addr_n2a(data, len, 0, hw_addr, sizeof(hw_addr)));
	}
	if (tb[DEVLINK_PORT_FN_ATTR_STATE]) {
		uint8_t state;

		state = mnl_attr_get_u8(tb[DEVLINK_PORT_FN_ATTR_STATE]);

		print_string(PRINT_ANY, "state", " state %s",
			     port_fn_state(state));
	}
	if (tb[DEVLINK_PORT_FN_ATTR_OPSTATE]) {
		uint8_t state;

		state = mnl_attr_get_u8(tb[DEVLINK_PORT_FN_ATTR_OPSTATE]);

		print_string(PRINT_ANY, "opstate", " opstate %s",
			     port_fn_opstate(state));
	}

	if (!dl->json_output)
		__pr_out_indent_dec();
	pr_out_object_end(dl);
}

static void pr_out_port(struct dl *dl, struct nlattr **tb)
{
	struct nlattr *pt_attr = tb[DEVLINK_ATTR_PORT_TYPE];
	struct nlattr *dpt_attr = tb[DEVLINK_ATTR_PORT_DESIRED_TYPE];

	pr_out_port_handle_start(dl, tb, false);
	check_indent_newline(dl);
	if (pt_attr) {
		uint16_t port_type = mnl_attr_get_u16(pt_attr);

		print_string(PRINT_ANY, "type", "type %s",
			     port_type_name(port_type));
		if (dpt_attr) {
			uint16_t des_port_type = mnl_attr_get_u16(dpt_attr);

			if (port_type != des_port_type)
				print_string(PRINT_ANY, "des_type", " des_type %s",
					     port_type_name(des_port_type));
		}
	}
	if (tb[DEVLINK_ATTR_PORT_NETDEV_NAME]) {
		print_string(PRINT_ANY, "netdev", " netdev %s",
			     mnl_attr_get_str(tb[DEVLINK_ATTR_PORT_NETDEV_NAME]));
	}
	if (tb[DEVLINK_ATTR_PORT_IBDEV_NAME]) {
		print_string(PRINT_ANY, "ibdev", " ibdev %s",
			     mnl_attr_get_str(tb[DEVLINK_ATTR_PORT_IBDEV_NAME]));
		}
	if (tb[DEVLINK_ATTR_PORT_FLAVOUR]) {
		uint16_t port_flavour =
				mnl_attr_get_u16(tb[DEVLINK_ATTR_PORT_FLAVOUR]);

		print_string(PRINT_ANY, "flavour", " flavour %s",
			     port_flavour_name(port_flavour));

		switch (port_flavour) {
		case DEVLINK_PORT_FLAVOUR_PCI_PF:
		case DEVLINK_PORT_FLAVOUR_PCI_VF:
		case DEVLINK_PORT_FLAVOUR_PCI_SF:
			pr_out_port_pfvfsf_num(dl, tb);
			break;
		default:
			break;
		}
	}
	if (tb[DEVLINK_ATTR_PORT_NUMBER]) {
		uint32_t port_number;

		port_number = mnl_attr_get_u32(tb[DEVLINK_ATTR_PORT_NUMBER]);
		print_uint(PRINT_ANY, "port", " port %u", port_number);
	}
	if (tb[DEVLINK_ATTR_PORT_SPLIT_GROUP])
		print_uint(PRINT_ANY, "split_group", " split_group %u",
			   mnl_attr_get_u32(tb[DEVLINK_ATTR_PORT_SPLIT_GROUP]));
	if (tb[DEVLINK_ATTR_PORT_SPLITTABLE])
		print_bool(PRINT_ANY, "splittable", " splittable %s",
			   mnl_attr_get_u8(tb[DEVLINK_ATTR_PORT_SPLITTABLE]));
	if (tb[DEVLINK_ATTR_PORT_LANES])
		print_uint(PRINT_ANY, "lanes", " lanes %u",
			   mnl_attr_get_u32(tb[DEVLINK_ATTR_PORT_LANES]));

	pr_out_port_function(dl, tb);
	pr_out_port_handle_end(dl);
}

static int cmd_port_show_cb(const struct nlmsghdr *nlh, void *data)
{
	struct dl *dl = data;
	struct nlattr *tb[DEVLINK_ATTR_MAX + 1] = {};
	struct genlmsghdr *genl = mnl_nlmsg_get_payload(nlh);

	mnl_attr_parse(nlh, sizeof(*genl), attr_cb, tb);
	if (!tb[DEVLINK_ATTR_BUS_NAME] || !tb[DEVLINK_ATTR_DEV_NAME] ||
	    !tb[DEVLINK_ATTR_PORT_INDEX])
		return MNL_CB_ERROR;
	pr_out_port(dl, tb);
	return MNL_CB_OK;
}

static int cmd_port_show(struct dl *dl)
{
	struct nlmsghdr *nlh;
	uint16_t flags = NLM_F_REQUEST | NLM_F_ACK;
	int err;

	if (dl_argc(dl) == 0)
		flags |= NLM_F_DUMP;

	nlh = mnlu_gen_socket_cmd_prepare(&dl->nlg, DEVLINK_CMD_PORT_GET, flags);

	if (dl_argc(dl) > 0) {
		err = dl_argv_parse_put(nlh, dl, DL_OPT_HANDLEP, 0);
		if (err)
			return err;
	}

	pr_out_section_start(dl, "port");
	err = mnlu_gen_socket_sndrcv(&dl->nlg, nlh, cmd_port_show_cb, dl);
	pr_out_section_end(dl);
	return err;
}

static int cmd_port_set(struct dl *dl)
{
	struct nlmsghdr *nlh;
	int err;

	nlh = mnlu_gen_socket_cmd_prepare(&dl->nlg, DEVLINK_CMD_PORT_SET,
			       NLM_F_REQUEST | NLM_F_ACK);

	err = dl_argv_parse_put(nlh, dl, DL_OPT_HANDLEP | DL_OPT_PORT_TYPE, 0);
	if (err)
		return err;

	return mnlu_gen_socket_sndrcv(&dl->nlg, nlh, NULL, NULL);
}

static int cmd_port_split(struct dl *dl)
{
	struct nlmsghdr *nlh;
	int err;

	nlh = mnlu_gen_socket_cmd_prepare(&dl->nlg, DEVLINK_CMD_PORT_SPLIT,
			       NLM_F_REQUEST | NLM_F_ACK);

	err = dl_argv_parse_put(nlh, dl, DL_OPT_HANDLEP | DL_OPT_PORT_COUNT, 0);
	if (err)
		return err;

	return mnlu_gen_socket_sndrcv(&dl->nlg, nlh, NULL, NULL);
}

static int cmd_port_unsplit(struct dl *dl)
{
	struct nlmsghdr *nlh;
	int err;

	nlh = mnlu_gen_socket_cmd_prepare(&dl->nlg, DEVLINK_CMD_PORT_UNSPLIT,
			       NLM_F_REQUEST | NLM_F_ACK);

	err = dl_argv_parse_put(nlh, dl, DL_OPT_HANDLEP, 0);
	if (err)
		return err;

	return mnlu_gen_socket_sndrcv(&dl->nlg, nlh, NULL, NULL);
}

static int cmd_port_param_show(struct dl *dl)
{
	uint16_t flags = NLM_F_REQUEST | NLM_F_ACK;
	struct nlmsghdr *nlh;
	int err;

	if (dl_argc(dl) == 0)
		flags |= NLM_F_DUMP;

	nlh = mnlu_gen_socket_cmd_prepare(&dl->nlg, DEVLINK_CMD_PORT_PARAM_GET,
					  flags);

	if (dl_argc(dl) > 0) {
		err = dl_argv_parse_put(nlh, dl, DL_OPT_HANDLEP |
					DL_OPT_PARAM_NAME, 0);
		if (err)
			return err;
	}

	pr_out_section_start(dl, "param");
	err = mnlu_gen_socket_sndrcv(&dl->nlg, nlh, cmd_port_param_show_cb, dl);
	pr_out_section_end(dl);

	return err;
}

static void cmd_port_function_help(void)
{
	pr_err("Usage: devlink port function set DEV/PORT_INDEX [ hw_addr ADDR ] [ state STATE ]\n");
}

static int cmd_port_function_set(struct dl *dl)
{
	struct nlmsghdr *nlh;
	int err;

	if (dl_no_arg(dl)) {
		cmd_port_function_help();
		return 0;
	}
	nlh = mnlu_gen_socket_cmd_prepare(&dl->nlg, DEVLINK_CMD_PORT_SET,
					  NLM_F_REQUEST | NLM_F_ACK);

	err = dl_argv_parse_put(nlh, dl, DL_OPT_HANDLEP,
				DL_OPT_PORT_FUNCTION_HW_ADDR | DL_OPT_PORT_FUNCTION_STATE);
	if (err)
		return err;

	return mnlu_gen_socket_sndrcv(&dl->nlg, nlh, NULL, NULL);
}

static int cmd_port_param_set_cb(const struct nlmsghdr *nlh, void *data)
{
	struct genlmsghdr *genl = mnl_nlmsg_get_payload(nlh);
	struct nlattr *nla_param[DEVLINK_ATTR_MAX + 1] = {};
	struct nlattr *tb[DEVLINK_ATTR_MAX + 1] = {};
	struct nlattr *param_value_attr;
	enum devlink_param_cmode cmode;
	struct param_ctx *ctx = data;
	struct dl *dl = ctx->dl;
	int nla_type;
	int err;

	mnl_attr_parse(nlh, sizeof(*genl), attr_cb, tb);
	if (!tb[DEVLINK_ATTR_BUS_NAME] || !tb[DEVLINK_ATTR_DEV_NAME] ||
	    !tb[DEVLINK_ATTR_PORT_INDEX] || !tb[DEVLINK_ATTR_PARAM])
		return MNL_CB_ERROR;

	err = mnl_attr_parse_nested(tb[DEVLINK_ATTR_PARAM], attr_cb, nla_param);
	if (err != MNL_CB_OK)
		return MNL_CB_ERROR;

	if (!nla_param[DEVLINK_ATTR_PARAM_TYPE] ||
	    !nla_param[DEVLINK_ATTR_PARAM_VALUES_LIST])
		return MNL_CB_ERROR;

	nla_type = mnl_attr_get_u8(nla_param[DEVLINK_ATTR_PARAM_TYPE]);
	mnl_attr_for_each_nested(param_value_attr,
				 nla_param[DEVLINK_ATTR_PARAM_VALUES_LIST]) {
		struct nlattr *nla_value[DEVLINK_ATTR_MAX + 1] = {};
		struct nlattr *val_attr;

		err = mnl_attr_parse_nested(param_value_attr,
					    attr_cb, nla_value);
		if (err != MNL_CB_OK)
			return MNL_CB_ERROR;

		if (!nla_value[DEVLINK_ATTR_PARAM_VALUE_CMODE] ||
		    (nla_type != MNL_TYPE_FLAG &&
		     !nla_value[DEVLINK_ATTR_PARAM_VALUE_DATA]))
			return MNL_CB_ERROR;

		cmode = mnl_attr_get_u8(nla_value[DEVLINK_ATTR_PARAM_VALUE_CMODE]);
		if (cmode == dl->opts.cmode) {
			val_attr = nla_value[DEVLINK_ATTR_PARAM_VALUE_DATA];
			switch (nla_type) {
			case MNL_TYPE_U8:
				ctx->value.vu8 = mnl_attr_get_u8(val_attr);
				break;
			case MNL_TYPE_U16:
				ctx->value.vu16 = mnl_attr_get_u16(val_attr);
				break;
			case MNL_TYPE_U32:
				ctx->value.vu32 = mnl_attr_get_u32(val_attr);
				break;
			case MNL_TYPE_STRING:
				ctx->value.vstr = mnl_attr_get_str(val_attr);
				break;
			case MNL_TYPE_FLAG:
				ctx->value.vbool = val_attr ? true : false;
				break;
			}
			break;
		}
	}
	ctx->nla_type = nla_type;
	return MNL_CB_OK;
}

static int cmd_port_param_set(struct dl *dl)
{
	struct param_ctx ctx = {};
	struct nlmsghdr *nlh;
	bool conv_exists;
	uint32_t val_u32 = 0;
	uint16_t val_u16;
	uint8_t val_u8;
	bool val_bool;
	int err;

	err = dl_argv_parse(dl, DL_OPT_HANDLEP |
			    DL_OPT_PARAM_NAME |
			    DL_OPT_PARAM_VALUE |
			    DL_OPT_PARAM_CMODE, 0);
	if (err)
		return err;

	/* Get value type */
	nlh = mnlu_gen_socket_cmd_prepare(&dl->nlg, DEVLINK_CMD_PORT_PARAM_GET,
					  NLM_F_REQUEST | NLM_F_ACK);
	dl_opts_put(nlh, dl);

	ctx.dl = dl;
	err = mnlu_gen_socket_sndrcv(&dl->nlg, nlh, cmd_port_param_set_cb, &ctx);
	if (err)
		return err;

	nlh = mnlu_gen_socket_cmd_prepare(&dl->nlg, DEVLINK_CMD_PORT_PARAM_SET,
					  NLM_F_REQUEST | NLM_F_ACK);
	dl_opts_put(nlh, dl);

	conv_exists = param_val_conv_exists(param_val_conv, PARAM_VAL_CONV_LEN,
					    dl->opts.param_name);

	mnl_attr_put_u8(nlh, DEVLINK_ATTR_PARAM_TYPE, ctx.nla_type);
	switch (ctx.nla_type) {
	case MNL_TYPE_U8:
		if (conv_exists) {
			err = param_val_conv_uint_get(param_val_conv,
						      PARAM_VAL_CONV_LEN,
						      dl->opts.param_name,
						      dl->opts.param_value,
						      &val_u32);
			val_u8 = val_u32;
		} else {
			err = strtouint8_t(dl->opts.param_value, &val_u8);
		}
		if (err)
			goto err_param_value_parse;
		if (val_u8 == ctx.value.vu8)
			return 0;
		mnl_attr_put_u8(nlh, DEVLINK_ATTR_PARAM_VALUE_DATA, val_u8);
		break;
	case MNL_TYPE_U16:
		if (conv_exists) {
			err = param_val_conv_uint_get(param_val_conv,
						      PARAM_VAL_CONV_LEN,
						      dl->opts.param_name,
						      dl->opts.param_value,
						      &val_u32);
			val_u16 = val_u32;
		} else {
			err = strtouint16_t(dl->opts.param_value, &val_u16);
		}
		if (err)
			goto err_param_value_parse;
		if (val_u16 == ctx.value.vu16)
			return 0;
		mnl_attr_put_u16(nlh, DEVLINK_ATTR_PARAM_VALUE_DATA, val_u16);
		break;
	case MNL_TYPE_U32:
		if (conv_exists)
			err = param_val_conv_uint_get(param_val_conv,
						      PARAM_VAL_CONV_LEN,
						      dl->opts.param_name,
						      dl->opts.param_value,
						      &val_u32);
		else
			err = strtouint32_t(dl->opts.param_value, &val_u32);
		if (err)
			goto err_param_value_parse;
		if (val_u32 == ctx.value.vu32)
			return 0;
		mnl_attr_put_u32(nlh, DEVLINK_ATTR_PARAM_VALUE_DATA, val_u32);
		break;
	case MNL_TYPE_FLAG:
		err = strtobool(dl->opts.param_value, &val_bool);
		if (err)
			goto err_param_value_parse;
		if (val_bool == ctx.value.vbool)
			return 0;
		if (val_bool)
			mnl_attr_put(nlh, DEVLINK_ATTR_PARAM_VALUE_DATA,
				     0, NULL);
		break;
	case MNL_TYPE_STRING:
		mnl_attr_put_strz(nlh, DEVLINK_ATTR_PARAM_VALUE_DATA,
				  dl->opts.param_value);
		if (!strcmp(dl->opts.param_value, ctx.value.vstr))
			return 0;
		break;
	default:
		printf("Value type not supported\n");
		return -ENOTSUP;
	}
	return mnlu_gen_socket_sndrcv(&dl->nlg, nlh, NULL, NULL);

err_param_value_parse:
	pr_err("Value \"%s\" is not a number or not within range\n",
	       dl->opts.param_value);
	return err;
}

static int cmd_port_param(struct dl *dl)
{
	if (dl_argv_match(dl, "help")) {
		cmd_port_help();
		return 0;
	} else if (dl_argv_match(dl, "show") ||
		   dl_argv_match(dl, "list") || dl_no_arg(dl)) {
		dl_arg_inc(dl);
		return cmd_port_param_show(dl);
	} else if (dl_argv_match(dl, "set")) {
		dl_arg_inc(dl);
		return cmd_port_param_set(dl);
	}
	pr_err("Command \"%s\" not found\n", dl_argv(dl));
	return -ENOENT;
}

static int cmd_port_function(struct dl *dl)
{
	if (dl_argv_match(dl, "help") || dl_no_arg(dl)) {
		cmd_port_function_help();
		return 0;
	} else if (dl_argv_match(dl, "set")) {
		dl_arg_inc(dl);
		return cmd_port_function_set(dl);
	}
	pr_err("Command \"%s\" not found\n", dl_argv(dl));
	return -ENOENT;
}

static int cmd_health(struct dl *dl);
static int __cmd_health_show(struct dl *dl, bool show_device, bool show_port);

static void cmd_port_add_help(void)
{
	pr_err("       devlink port add { DEV | DEV/PORT_INDEX } flavour FLAVOUR pfnum PFNUM [ sfnum SFNUM ]\n");
}

static int cmd_port_add(struct dl *dl)
{
	struct nlmsghdr *nlh;
	int err;

	if (dl_argv_match(dl, "help") || dl_no_arg(dl)) {
		cmd_port_add_help();
		return 0;
	}

	nlh = mnlu_gen_socket_cmd_prepare(&dl->nlg, DEVLINK_CMD_PORT_NEW,
					  NLM_F_REQUEST | NLM_F_ACK);

	err = dl_argv_parse_put(nlh, dl, DL_OPT_HANDLE | DL_OPT_HANDLEP |
				DL_OPT_PORT_FLAVOUR | DL_OPT_PORT_PFNUMBER,
				DL_OPT_PORT_SFNUMBER);
	if (err)
		return err;

	return mnlu_gen_socket_sndrcv(&dl->nlg, nlh, cmd_port_show_cb, dl);
}

static void cmd_port_del_help(void)
{
	pr_err("       devlink port del DEV/PORT_INDEX\n");
}

static int cmd_port_del(struct dl *dl)
{
	struct nlmsghdr *nlh;
	int err;

	if (dl_argv_match(dl, "help") || dl_no_arg(dl)) {
		cmd_port_del_help();
		return 0;
	}

	nlh = mnlu_gen_socket_cmd_prepare(&dl->nlg, DEVLINK_CMD_PORT_DEL,
					  NLM_F_REQUEST | NLM_F_ACK);

	err = dl_argv_parse_put(nlh, dl, DL_OPT_HANDLEP, 0);
	if (err)
		return err;

	return mnlu_gen_socket_sndrcv(&dl->nlg, nlh, NULL, NULL);
}

static int cmd_port(struct dl *dl)
{
	if (dl_argv_match(dl, "help")) {
		cmd_port_help();
		return 0;
	} else if (dl_argv_match(dl, "show") ||
		   dl_argv_match(dl, "list") ||  dl_no_arg(dl)) {
		dl_arg_inc(dl);
		return cmd_port_show(dl);
	} else if (dl_argv_match(dl, "set")) {
		dl_arg_inc(dl);
		return cmd_port_set(dl);
	} else if (dl_argv_match(dl, "split")) {
		dl_arg_inc(dl);
		return cmd_port_split(dl);
	} else if (dl_argv_match(dl, "unsplit")) {
		dl_arg_inc(dl);
		return cmd_port_unsplit(dl);
	} else if (dl_argv_match(dl, "param")) {
		dl_arg_inc(dl);
		return cmd_port_param(dl);
	} else if (dl_argv_match(dl, "function")) {
		dl_arg_inc(dl);
		return cmd_port_function(dl);
	} else if (dl_argv_match(dl, "health")) {
		dl_arg_inc(dl);
		if (dl_argv_match(dl, "list") || dl_no_arg(dl)
		    || (dl_argv_match(dl, "show") && dl_argc(dl) == 1)) {
			dl_arg_inc(dl);
			return __cmd_health_show(dl, false, true);
		} else {
			return cmd_health(dl);
		}
	} else if (dl_argv_match(dl, "add")) {
		dl_arg_inc(dl);
		return cmd_port_add(dl);
	} else if (dl_argv_match(dl, "del")) {
		dl_arg_inc(dl);
		return cmd_port_del(dl);
	}

	pr_err("Command \"%s\" not found\n", dl_argv(dl));
	return -ENOENT;
}

static void cmd_sb_help(void)
{
	pr_err("Usage: devlink sb show [ DEV [ sb SB_INDEX ] ]\n");
	pr_err("       devlink sb pool show [ DEV [ sb SB_INDEX ] pool POOL_INDEX ]\n");
	pr_err("       devlink sb pool set DEV [ sb SB_INDEX ] pool POOL_INDEX\n");
	pr_err("                           size POOL_SIZE thtype { static | dynamic }\n");
	pr_err("       devlink sb port pool show [ DEV/PORT_INDEX [ sb SB_INDEX ]\n");
	pr_err("                                   pool POOL_INDEX ]\n");
	pr_err("       devlink sb port pool set DEV/PORT_INDEX [ sb SB_INDEX ]\n");
	pr_err("                                pool POOL_INDEX th THRESHOLD\n");
	pr_err("       devlink sb tc bind show [ DEV/PORT_INDEX [ sb SB_INDEX ] tc TC_INDEX\n");
	pr_err("                                 type { ingress | egress } ]\n");
	pr_err("       devlink sb tc bind set DEV/PORT_INDEX [ sb SB_INDEX ] tc TC_INDEX\n");
	pr_err("                              type { ingress | egress } pool POOL_INDEX\n");
	pr_err("                              th THRESHOLD\n");
	pr_err("       devlink sb occupancy show { DEV | DEV/PORT_INDEX } [ sb SB_INDEX ]\n");
	pr_err("       devlink sb occupancy snapshot DEV [ sb SB_INDEX ]\n");
	pr_err("       devlink sb occupancy clearmax DEV [ sb SB_INDEX ]\n");
}

static void pr_out_sb(struct dl *dl, struct nlattr **tb)
{
	pr_out_handle_start_arr(dl, tb);
	check_indent_newline(dl);
	print_uint(PRINT_ANY, "sb", "sb %u",
		   mnl_attr_get_u32(tb[DEVLINK_ATTR_SB_INDEX]));
	print_uint(PRINT_ANY, "size", " size %u",
		   mnl_attr_get_u32(tb[DEVLINK_ATTR_SB_SIZE]));
	print_uint(PRINT_ANY, "ing_pools", " ing_pools %u",
		   mnl_attr_get_u16(tb[DEVLINK_ATTR_SB_INGRESS_POOL_COUNT]));
	print_uint(PRINT_ANY, "eg_pools", " eg_pools %u",
		   mnl_attr_get_u16(tb[DEVLINK_ATTR_SB_EGRESS_POOL_COUNT]));
	print_uint(PRINT_ANY, "ing_tcs", " ing_tcs %u",
		   mnl_attr_get_u16(tb[DEVLINK_ATTR_SB_INGRESS_TC_COUNT]));
	print_uint(PRINT_ANY, "eg_tcs", " eg_tcs %u",
		   mnl_attr_get_u16(tb[DEVLINK_ATTR_SB_EGRESS_TC_COUNT]));
	pr_out_handle_end(dl);
}

static int cmd_sb_show_cb(const struct nlmsghdr *nlh, void *data)
{
	struct dl *dl = data;
	struct nlattr *tb[DEVLINK_ATTR_MAX + 1] = {};
	struct genlmsghdr *genl = mnl_nlmsg_get_payload(nlh);

	mnl_attr_parse(nlh, sizeof(*genl), attr_cb, tb);
	if (!tb[DEVLINK_ATTR_BUS_NAME] || !tb[DEVLINK_ATTR_DEV_NAME] ||
	    !tb[DEVLINK_ATTR_SB_INDEX] || !tb[DEVLINK_ATTR_SB_SIZE] ||
	    !tb[DEVLINK_ATTR_SB_INGRESS_POOL_COUNT] ||
	    !tb[DEVLINK_ATTR_SB_EGRESS_POOL_COUNT] ||
	    !tb[DEVLINK_ATTR_SB_INGRESS_TC_COUNT] ||
	    !tb[DEVLINK_ATTR_SB_EGRESS_TC_COUNT])
		return MNL_CB_ERROR;
	pr_out_sb(dl, tb);
	return MNL_CB_OK;
}

static int cmd_sb_show(struct dl *dl)
{
	struct nlmsghdr *nlh;
	uint16_t flags = NLM_F_REQUEST | NLM_F_ACK;
	int err;

	if (dl_argc(dl) == 0)
		flags |= NLM_F_DUMP;

	nlh = mnlu_gen_socket_cmd_prepare(&dl->nlg, DEVLINK_CMD_SB_GET, flags);

	if (dl_argc(dl) > 0) {
		err = dl_argv_parse_put(nlh, dl, DL_OPT_HANDLE, DL_OPT_SB);
		if (err)
			return err;
	}

	pr_out_section_start(dl, "sb");
	err = mnlu_gen_socket_sndrcv(&dl->nlg, nlh, cmd_sb_show_cb, dl);
	pr_out_section_end(dl);
	return err;
}

static const char *pool_type_name(uint8_t type)
{
	switch (type) {
	case DEVLINK_SB_POOL_TYPE_INGRESS: return "ingress";
	case DEVLINK_SB_POOL_TYPE_EGRESS: return "egress";
	default: return "<unknown type>";
	}
}

static const char *threshold_type_name(uint8_t type)
{
	switch (type) {
	case DEVLINK_SB_THRESHOLD_TYPE_STATIC: return "static";
	case DEVLINK_SB_THRESHOLD_TYPE_DYNAMIC: return "dynamic";
	default: return "<unknown type>";
	}
}

static void pr_out_sb_pool(struct dl *dl, struct nlattr **tb)
{
	pr_out_handle_start_arr(dl, tb);
	check_indent_newline(dl);
	print_uint(PRINT_ANY, "sb", "sb %u",
		   mnl_attr_get_u32(tb[DEVLINK_ATTR_SB_INDEX]));
	print_uint(PRINT_ANY, "pool", " pool %u",
		   mnl_attr_get_u16(tb[DEVLINK_ATTR_SB_POOL_INDEX]));
	print_string(PRINT_ANY, "type", " type %s",
		     pool_type_name(mnl_attr_get_u8(tb[DEVLINK_ATTR_SB_POOL_TYPE])));
	print_uint(PRINT_ANY, "size", " size %u",
		   mnl_attr_get_u32(tb[DEVLINK_ATTR_SB_POOL_SIZE]));
	print_string(PRINT_ANY, "thtype", " thtype %s",
		     threshold_type_name(mnl_attr_get_u8(tb[DEVLINK_ATTR_SB_POOL_THRESHOLD_TYPE])));
	if (tb[DEVLINK_ATTR_SB_POOL_CELL_SIZE])
		print_uint(PRINT_ANY, "cell_size", " cell size %u",
			   mnl_attr_get_u32(tb[DEVLINK_ATTR_SB_POOL_CELL_SIZE]));
	pr_out_handle_end(dl);
}

static int cmd_sb_pool_show_cb(const struct nlmsghdr *nlh, void *data)
{
	struct dl *dl = data;
	struct nlattr *tb[DEVLINK_ATTR_MAX + 1] = {};
	struct genlmsghdr *genl = mnl_nlmsg_get_payload(nlh);

	mnl_attr_parse(nlh, sizeof(*genl), attr_cb, tb);
	if (!tb[DEVLINK_ATTR_BUS_NAME] || !tb[DEVLINK_ATTR_DEV_NAME] ||
	    !tb[DEVLINK_ATTR_SB_INDEX] || !tb[DEVLINK_ATTR_SB_POOL_INDEX] ||
	    !tb[DEVLINK_ATTR_SB_POOL_TYPE] || !tb[DEVLINK_ATTR_SB_POOL_SIZE] ||
	    !tb[DEVLINK_ATTR_SB_POOL_THRESHOLD_TYPE])
		return MNL_CB_ERROR;
	pr_out_sb_pool(dl, tb);
	return MNL_CB_OK;
}

static int cmd_sb_pool_show(struct dl *dl)
{
	struct nlmsghdr *nlh;
	uint16_t flags = NLM_F_REQUEST | NLM_F_ACK;
	int err;

	if (dl_argc(dl) == 0)
		flags |= NLM_F_DUMP;

	nlh = mnlu_gen_socket_cmd_prepare(&dl->nlg, DEVLINK_CMD_SB_POOL_GET, flags);

	if (dl_argc(dl) > 0) {
		err = dl_argv_parse_put(nlh, dl, DL_OPT_HANDLE | DL_OPT_SB_POOL,
					DL_OPT_SB);
		if (err)
			return err;
	}

	pr_out_section_start(dl, "pool");
	err = mnlu_gen_socket_sndrcv(&dl->nlg, nlh, cmd_sb_pool_show_cb, dl);
	pr_out_section_end(dl);
	return err;
}

static int cmd_sb_pool_set(struct dl *dl)
{
	struct nlmsghdr *nlh;
	int err;

	nlh = mnlu_gen_socket_cmd_prepare(&dl->nlg, DEVLINK_CMD_SB_POOL_SET,
			       NLM_F_REQUEST | NLM_F_ACK);

	err = dl_argv_parse_put(nlh, dl, DL_OPT_HANDLE | DL_OPT_SB_POOL |
				DL_OPT_SB_SIZE | DL_OPT_SB_THTYPE, DL_OPT_SB);
	if (err)
		return err;

	return mnlu_gen_socket_sndrcv(&dl->nlg, nlh, NULL, NULL);
}

static int cmd_sb_pool(struct dl *dl)
{
	if (dl_argv_match(dl, "help")) {
		cmd_sb_help();
		return 0;
	} else if (dl_argv_match(dl, "show") ||
		   dl_argv_match(dl, "list") || dl_no_arg(dl)) {
		dl_arg_inc(dl);
		return cmd_sb_pool_show(dl);
	} else if (dl_argv_match(dl, "set")) {
		dl_arg_inc(dl);
		return cmd_sb_pool_set(dl);
	}
	pr_err("Command \"%s\" not found\n", dl_argv(dl));
	return -ENOENT;
}

static void pr_out_sb_port_pool(struct dl *dl, struct nlattr **tb)
{
	pr_out_port_handle_start_arr(dl, tb, true);
	check_indent_newline(dl);
	print_uint(PRINT_ANY, "sb", "sb %u",
		   mnl_attr_get_u32(tb[DEVLINK_ATTR_SB_INDEX]));
	print_uint(PRINT_ANY, "pool", " pool %u",
		   mnl_attr_get_u16(tb[DEVLINK_ATTR_SB_POOL_INDEX]));
	print_uint(PRINT_ANY, "threshold", " threshold %u",
		   mnl_attr_get_u32(tb[DEVLINK_ATTR_SB_THRESHOLD]));
	pr_out_port_handle_end(dl);
}

static int cmd_sb_port_pool_show_cb(const struct nlmsghdr *nlh, void *data)
{
	struct dl *dl = data;
	struct nlattr *tb[DEVLINK_ATTR_MAX + 1] = {};
	struct genlmsghdr *genl = mnl_nlmsg_get_payload(nlh);

	mnl_attr_parse(nlh, sizeof(*genl), attr_cb, tb);
	if (!tb[DEVLINK_ATTR_BUS_NAME] || !tb[DEVLINK_ATTR_DEV_NAME] ||
	    !tb[DEVLINK_ATTR_PORT_INDEX] || !tb[DEVLINK_ATTR_SB_INDEX] ||
	    !tb[DEVLINK_ATTR_SB_POOL_INDEX] || !tb[DEVLINK_ATTR_SB_THRESHOLD])
		return MNL_CB_ERROR;
	pr_out_sb_port_pool(dl, tb);
	return MNL_CB_OK;
}

static int cmd_sb_port_pool_show(struct dl *dl)
{
	struct nlmsghdr *nlh;
	uint16_t flags = NLM_F_REQUEST | NLM_F_ACK;
	int err;

	if (dl_argc(dl) == 0)
		flags |= NLM_F_DUMP;

	nlh = mnlu_gen_socket_cmd_prepare(&dl->nlg, DEVLINK_CMD_SB_PORT_POOL_GET, flags);

	if (dl_argc(dl) > 0) {
		err = dl_argv_parse_put(nlh, dl,
					DL_OPT_HANDLEP | DL_OPT_SB_POOL,
					DL_OPT_SB);
		if (err)
			return err;
	}

	pr_out_section_start(dl, "port_pool");
	err = mnlu_gen_socket_sndrcv(&dl->nlg, nlh, cmd_sb_port_pool_show_cb, dl);
	pr_out_section_end(dl);
	return 0;
}

static int cmd_sb_port_pool_set(struct dl *dl)
{
	struct nlmsghdr *nlh;
	int err;

	nlh = mnlu_gen_socket_cmd_prepare(&dl->nlg, DEVLINK_CMD_SB_PORT_POOL_SET,
			       NLM_F_REQUEST | NLM_F_ACK);

	err = dl_argv_parse_put(nlh, dl, DL_OPT_HANDLEP | DL_OPT_SB_POOL |
				DL_OPT_SB_TH, DL_OPT_SB);
	if (err)
		return err;

	return mnlu_gen_socket_sndrcv(&dl->nlg, nlh, NULL, NULL);
}

static int cmd_sb_port_pool(struct dl *dl)
{
	if (dl_argv_match(dl, "help")) {
		cmd_sb_help();
		return 0;
	} else if (dl_argv_match(dl, "show") ||
		   dl_argv_match(dl, "list") || dl_no_arg(dl)) {
		dl_arg_inc(dl);
		return cmd_sb_port_pool_show(dl);
	} else if (dl_argv_match(dl, "set")) {
		dl_arg_inc(dl);
		return cmd_sb_port_pool_set(dl);
	}
	pr_err("Command \"%s\" not found\n", dl_argv(dl));
	return -ENOENT;
}

static int cmd_sb_port(struct dl *dl)
{
	if (dl_argv_match(dl, "help") || dl_no_arg(dl)) {
		cmd_sb_help();
		return 0;
	} else if (dl_argv_match(dl, "pool")) {
		dl_arg_inc(dl);
		return cmd_sb_port_pool(dl);
	}
	pr_err("Command \"%s\" not found\n", dl_argv(dl));
	return -ENOENT;
}

static void pr_out_sb_tc_bind(struct dl *dl, struct nlattr **tb)
{
	pr_out_port_handle_start_arr(dl, tb, true);
	check_indent_newline(dl);
	print_uint(PRINT_ANY, "sb", "sb %u",
		   mnl_attr_get_u32(tb[DEVLINK_ATTR_SB_INDEX]));
	print_uint(PRINT_ANY, "tc", " tc %u",
		   mnl_attr_get_u16(tb[DEVLINK_ATTR_SB_TC_INDEX]));
	print_string(PRINT_ANY, "type", " type %s",
		     pool_type_name(mnl_attr_get_u8(tb[DEVLINK_ATTR_SB_POOL_TYPE])));
	print_uint(PRINT_ANY, "pool", " pool %u",
		   mnl_attr_get_u16(tb[DEVLINK_ATTR_SB_POOL_INDEX]));
	print_uint(PRINT_ANY, "threshold", " threshold %u",
		   mnl_attr_get_u32(tb[DEVLINK_ATTR_SB_THRESHOLD]));
	pr_out_port_handle_end(dl);
}

static int cmd_sb_tc_bind_show_cb(const struct nlmsghdr *nlh, void *data)
{
	struct dl *dl = data;
	struct nlattr *tb[DEVLINK_ATTR_MAX + 1] = {};
	struct genlmsghdr *genl = mnl_nlmsg_get_payload(nlh);

	mnl_attr_parse(nlh, sizeof(*genl), attr_cb, tb);
	if (!tb[DEVLINK_ATTR_BUS_NAME] || !tb[DEVLINK_ATTR_DEV_NAME] ||
	    !tb[DEVLINK_ATTR_PORT_INDEX] || !tb[DEVLINK_ATTR_SB_INDEX] ||
	    !tb[DEVLINK_ATTR_SB_TC_INDEX] || !tb[DEVLINK_ATTR_SB_POOL_TYPE] ||
	    !tb[DEVLINK_ATTR_SB_POOL_INDEX] || !tb[DEVLINK_ATTR_SB_THRESHOLD])
		return MNL_CB_ERROR;
	pr_out_sb_tc_bind(dl, tb);
	return MNL_CB_OK;
}

static int cmd_sb_tc_bind_show(struct dl *dl)
{
	struct nlmsghdr *nlh;
	uint16_t flags = NLM_F_REQUEST | NLM_F_ACK;
	int err;

	if (dl_argc(dl) == 0)
		flags |= NLM_F_DUMP;

	nlh = mnlu_gen_socket_cmd_prepare(&dl->nlg, DEVLINK_CMD_SB_TC_POOL_BIND_GET, flags);

	if (dl_argc(dl) > 0) {
		err = dl_argv_parse_put(nlh, dl, DL_OPT_HANDLEP | DL_OPT_SB_TC |
					DL_OPT_SB_TYPE, DL_OPT_SB);
		if (err)
			return err;
	}

	pr_out_section_start(dl, "tc_bind");
	err = mnlu_gen_socket_sndrcv(&dl->nlg, nlh, cmd_sb_tc_bind_show_cb, dl);
	pr_out_section_end(dl);
	return err;
}

static int cmd_sb_tc_bind_set(struct dl *dl)
{
	struct nlmsghdr *nlh;
	int err;

	nlh = mnlu_gen_socket_cmd_prepare(&dl->nlg, DEVLINK_CMD_SB_TC_POOL_BIND_SET,
			       NLM_F_REQUEST | NLM_F_ACK);

	err = dl_argv_parse_put(nlh, dl, DL_OPT_HANDLEP | DL_OPT_SB_TC |
				DL_OPT_SB_TYPE | DL_OPT_SB_POOL | DL_OPT_SB_TH,
				DL_OPT_SB);
	if (err)
		return err;

	return mnlu_gen_socket_sndrcv(&dl->nlg, nlh, NULL, NULL);
}

static int cmd_sb_tc_bind(struct dl *dl)
{
	if (dl_argv_match(dl, "help")) {
		cmd_sb_help();
		return 0;
	} else if (dl_argv_match(dl, "show") ||
		   dl_argv_match(dl, "list") || dl_no_arg(dl)) {
		dl_arg_inc(dl);
		return cmd_sb_tc_bind_show(dl);
	} else if (dl_argv_match(dl, "set")) {
		dl_arg_inc(dl);
		return cmd_sb_tc_bind_set(dl);
	}
	pr_err("Command \"%s\" not found\n", dl_argv(dl));
	return -ENOENT;
}

static int cmd_sb_tc(struct dl *dl)
{
	if (dl_argv_match(dl, "help") || dl_no_arg(dl)) {
		cmd_sb_help();
		return 0;
	} else if (dl_argv_match(dl, "bind")) {
		dl_arg_inc(dl);
		return cmd_sb_tc_bind(dl);
	}
	pr_err("Command \"%s\" not found\n", dl_argv(dl));
	return -ENOENT;
}

struct occ_item {
	struct list_head list;
	uint32_t index;
	uint32_t cur;
	uint32_t max;
	uint32_t bound_pool_index;
};

struct occ_port {
	struct list_head list;
	char *bus_name;
	char *dev_name;
	uint32_t port_index;
	uint32_t sb_index;
	struct list_head pool_list;
	struct list_head ing_tc_list;
	struct list_head eg_tc_list;
};

struct occ_show {
	struct dl *dl;
	int err;
	struct list_head port_list;
};

static struct occ_item *occ_item_alloc(void)
{
	return calloc(1, sizeof(struct occ_item));
}

static void occ_item_free(struct occ_item *occ_item)
{
	free(occ_item);
}

static struct occ_port *occ_port_alloc(uint32_t port_index)
{
	struct occ_port *occ_port;

	occ_port = calloc(1, sizeof(*occ_port));
	if (!occ_port)
		return NULL;
	occ_port->port_index = port_index;
	INIT_LIST_HEAD(&occ_port->pool_list);
	INIT_LIST_HEAD(&occ_port->ing_tc_list);
	INIT_LIST_HEAD(&occ_port->eg_tc_list);
	return occ_port;
}

static void occ_port_free(struct occ_port *occ_port)
{
	struct occ_item *occ_item, *tmp;

	list_for_each_entry_safe(occ_item, tmp, &occ_port->pool_list, list)
		occ_item_free(occ_item);
	list_for_each_entry_safe(occ_item, tmp, &occ_port->ing_tc_list, list)
		occ_item_free(occ_item);
	list_for_each_entry_safe(occ_item, tmp, &occ_port->eg_tc_list, list)
		occ_item_free(occ_item);
}

static struct occ_show *occ_show_alloc(struct dl *dl)
{
	struct occ_show *occ_show;

	occ_show = calloc(1, sizeof(*occ_show));
	if (!occ_show)
		return NULL;
	occ_show->dl = dl;
	INIT_LIST_HEAD(&occ_show->port_list);
	return occ_show;
}

static void occ_show_free(struct occ_show *occ_show)
{
	struct occ_port *occ_port, *tmp;

	list_for_each_entry_safe(occ_port, tmp, &occ_show->port_list, list)
		occ_port_free(occ_port);
}

static struct occ_port *occ_port_get(struct occ_show *occ_show,
				     struct nlattr **tb)
{
	struct occ_port *occ_port;
	uint32_t port_index;

	port_index = mnl_attr_get_u32(tb[DEVLINK_ATTR_PORT_INDEX]);

	list_for_each_entry_reverse(occ_port, &occ_show->port_list, list) {
		if (occ_port->port_index == port_index)
			return occ_port;
	}
	occ_port = occ_port_alloc(port_index);
	if (!occ_port)
		return NULL;
	list_add_tail(&occ_port->list, &occ_show->port_list);
	return occ_port;
}

static void pr_out_occ_show_item_list(const char *label, struct list_head *list,
				      bool bound_pool)
{
	struct occ_item *occ_item;
	int i = 1;

	pr_out_sp(7, "  %s:", label);
	list_for_each_entry(occ_item, list, list) {
		if ((i - 1) % 4 == 0 && i != 1)
			pr_out_sp(7, " ");
		if (bound_pool)
			pr_out_sp(7, "%2u(%u):", occ_item->index,
				  occ_item->bound_pool_index);
		else
			pr_out_sp(7, "%2u:", occ_item->index);
		pr_out_sp(21, "%10u/%u", occ_item->cur, occ_item->max);
		if (i++ % 4 == 0)
			pr_out("\n");
	}
	if ((i - 1) % 4 != 0)
		pr_out("\n");
}

static void pr_out_json_occ_show_item_list(struct dl *dl, const char *label,
					   struct list_head *list,
					   bool bound_pool)
{
	struct occ_item *occ_item;
	char buf[32];

	open_json_object(label);
	list_for_each_entry(occ_item, list, list) {
		sprintf(buf, "%u", occ_item->index);
		open_json_object(buf);
		if (bound_pool)
			print_uint(PRINT_JSON, "bound_pool", NULL,
				   occ_item->bound_pool_index);
		print_uint(PRINT_JSON, "current", NULL, occ_item->cur);
		print_uint(PRINT_JSON, "max", NULL, occ_item->max);
		close_json_object();
	}
	close_json_object();
}

static void pr_out_occ_show_port(struct dl *dl, struct occ_port *occ_port)
{
	if (dl->json_output) {
		pr_out_json_occ_show_item_list(dl, "pool",
					       &occ_port->pool_list, false);
		pr_out_json_occ_show_item_list(dl, "itc",
					       &occ_port->ing_tc_list, true);
		pr_out_json_occ_show_item_list(dl, "etc",
					       &occ_port->eg_tc_list, true);
	} else {
		pr_out("\n");
		pr_out_occ_show_item_list("pool", &occ_port->pool_list, false);
		pr_out_occ_show_item_list("itc", &occ_port->ing_tc_list, true);
		pr_out_occ_show_item_list("etc", &occ_port->eg_tc_list, true);
	}
}

static void pr_out_occ_show(struct occ_show *occ_show)
{
	struct dl *dl = occ_show->dl;
	struct dl_opts *opts = &dl->opts;
	struct occ_port *occ_port;

	list_for_each_entry(occ_port, &occ_show->port_list, list) {
		__pr_out_port_handle_start(dl, opts->bus_name, opts->dev_name,
					   occ_port->port_index, true, false);
		pr_out_occ_show_port(dl, occ_port);
		pr_out_port_handle_end(dl);
	}
}

static void cmd_sb_occ_port_pool_process(struct occ_show *occ_show,
					 struct nlattr **tb)
{
	struct occ_port *occ_port;
	struct occ_item *occ_item;

	if (occ_show->err || !dl_dump_filter(occ_show->dl, tb))
		return;

	occ_port = occ_port_get(occ_show, tb);
	if (!occ_port) {
		occ_show->err = -ENOMEM;
		return;
	}

	occ_item = occ_item_alloc();
	if (!occ_item) {
		occ_show->err = -ENOMEM;
		return;
	}
	occ_item->index = mnl_attr_get_u16(tb[DEVLINK_ATTR_SB_POOL_INDEX]);
	occ_item->cur = mnl_attr_get_u32(tb[DEVLINK_ATTR_SB_OCC_CUR]);
	occ_item->max = mnl_attr_get_u32(tb[DEVLINK_ATTR_SB_OCC_MAX]);
	list_add_tail(&occ_item->list, &occ_port->pool_list);
}

static int cmd_sb_occ_port_pool_process_cb(const struct nlmsghdr *nlh, void *data)
{
	struct occ_show *occ_show = data;
	struct nlattr *tb[DEVLINK_ATTR_MAX + 1] = {};
	struct genlmsghdr *genl = mnl_nlmsg_get_payload(nlh);

	mnl_attr_parse(nlh, sizeof(*genl), attr_cb, tb);
	if (!tb[DEVLINK_ATTR_BUS_NAME] || !tb[DEVLINK_ATTR_DEV_NAME] ||
	    !tb[DEVLINK_ATTR_PORT_INDEX] || !tb[DEVLINK_ATTR_SB_INDEX] ||
	    !tb[DEVLINK_ATTR_SB_POOL_INDEX] ||
	    !tb[DEVLINK_ATTR_SB_OCC_CUR] || !tb[DEVLINK_ATTR_SB_OCC_MAX])
		return MNL_CB_ERROR;
	cmd_sb_occ_port_pool_process(occ_show, tb);
	return MNL_CB_OK;
}

static void cmd_sb_occ_tc_pool_process(struct occ_show *occ_show,
				       struct nlattr **tb)
{
	struct occ_port *occ_port;
	struct occ_item *occ_item;
	uint8_t pool_type;

	if (occ_show->err || !dl_dump_filter(occ_show->dl, tb))
		return;

	occ_port = occ_port_get(occ_show, tb);
	if (!occ_port) {
		occ_show->err = -ENOMEM;
		return;
	}

	occ_item = occ_item_alloc();
	if (!occ_item) {
		occ_show->err = -ENOMEM;
		return;
	}
	occ_item->index = mnl_attr_get_u16(tb[DEVLINK_ATTR_SB_TC_INDEX]);
	occ_item->cur = mnl_attr_get_u32(tb[DEVLINK_ATTR_SB_OCC_CUR]);
	occ_item->max = mnl_attr_get_u32(tb[DEVLINK_ATTR_SB_OCC_MAX]);
	occ_item->bound_pool_index =
			mnl_attr_get_u16(tb[DEVLINK_ATTR_SB_POOL_INDEX]);
	pool_type = mnl_attr_get_u8(tb[DEVLINK_ATTR_SB_POOL_TYPE]);
	if (pool_type == DEVLINK_SB_POOL_TYPE_INGRESS)
		list_add_tail(&occ_item->list, &occ_port->ing_tc_list);
	else if (pool_type == DEVLINK_SB_POOL_TYPE_EGRESS)
		list_add_tail(&occ_item->list, &occ_port->eg_tc_list);
	else
		occ_item_free(occ_item);
}

static int cmd_sb_occ_tc_pool_process_cb(const struct nlmsghdr *nlh, void *data)
{
	struct occ_show *occ_show = data;
	struct nlattr *tb[DEVLINK_ATTR_MAX + 1] = {};
	struct genlmsghdr *genl = mnl_nlmsg_get_payload(nlh);

	mnl_attr_parse(nlh, sizeof(*genl), attr_cb, tb);
	if (!tb[DEVLINK_ATTR_BUS_NAME] || !tb[DEVLINK_ATTR_DEV_NAME] ||
	    !tb[DEVLINK_ATTR_PORT_INDEX] || !tb[DEVLINK_ATTR_SB_INDEX] ||
	    !tb[DEVLINK_ATTR_SB_TC_INDEX] || !tb[DEVLINK_ATTR_SB_POOL_TYPE] ||
	    !tb[DEVLINK_ATTR_SB_POOL_INDEX] ||
	    !tb[DEVLINK_ATTR_SB_OCC_CUR] || !tb[DEVLINK_ATTR_SB_OCC_MAX])
		return MNL_CB_ERROR;
	cmd_sb_occ_tc_pool_process(occ_show, tb);
	return MNL_CB_OK;
}

static int cmd_sb_occ_show(struct dl *dl)
{
	struct nlmsghdr *nlh;
	struct occ_show *occ_show;
	uint16_t flags = NLM_F_REQUEST | NLM_F_ACK | NLM_F_DUMP;
	int err;

	err = dl_argv_parse(dl, DL_OPT_HANDLE | DL_OPT_HANDLEP, DL_OPT_SB);
	if (err)
		return err;

	occ_show = occ_show_alloc(dl);
	if (!occ_show)
		return -ENOMEM;

	nlh = mnlu_gen_socket_cmd_prepare(&dl->nlg, DEVLINK_CMD_SB_PORT_POOL_GET, flags);

	err = mnlu_gen_socket_sndrcv(&dl->nlg, nlh,
				  cmd_sb_occ_port_pool_process_cb, occ_show);
	if (err)
		goto out;

	nlh = mnlu_gen_socket_cmd_prepare(&dl->nlg, DEVLINK_CMD_SB_TC_POOL_BIND_GET, flags);

	err = mnlu_gen_socket_sndrcv(&dl->nlg, nlh,
				  cmd_sb_occ_tc_pool_process_cb, occ_show);
	if (err)
		goto out;

	pr_out_section_start(dl, "occupancy");
	pr_out_occ_show(occ_show);
	pr_out_section_end(dl);

out:
	occ_show_free(occ_show);
	return err;
}

static int cmd_sb_occ_snapshot(struct dl *dl)
{
	struct nlmsghdr *nlh;
	int err;

	nlh = mnlu_gen_socket_cmd_prepare(&dl->nlg, DEVLINK_CMD_SB_OCC_SNAPSHOT,
			       NLM_F_REQUEST | NLM_F_ACK);

	err = dl_argv_parse_put(nlh, dl, DL_OPT_HANDLE, DL_OPT_SB);
	if (err)
		return err;

	return mnlu_gen_socket_sndrcv(&dl->nlg, nlh, NULL, NULL);
}

static int cmd_sb_occ_clearmax(struct dl *dl)
{
	struct nlmsghdr *nlh;
	int err;

	nlh = mnlu_gen_socket_cmd_prepare(&dl->nlg, DEVLINK_CMD_SB_OCC_MAX_CLEAR,
			       NLM_F_REQUEST | NLM_F_ACK);

	err = dl_argv_parse_put(nlh, dl, DL_OPT_HANDLE, DL_OPT_SB);
	if (err)
		return err;

	return mnlu_gen_socket_sndrcv(&dl->nlg, nlh, NULL, NULL);
}

static int cmd_sb_occ(struct dl *dl)
{
	if (dl_argv_match(dl, "help") || dl_no_arg(dl)) {
		cmd_sb_help();
		return 0;
	} else if (dl_argv_match(dl, "show") ||
		   dl_argv_match(dl, "list")) {
		dl_arg_inc(dl);
		return cmd_sb_occ_show(dl);
	} else if (dl_argv_match(dl, "snapshot")) {
		dl_arg_inc(dl);
		return cmd_sb_occ_snapshot(dl);
	} else if (dl_argv_match(dl, "clearmax")) {
		dl_arg_inc(dl);
		return cmd_sb_occ_clearmax(dl);
	}
	pr_err("Command \"%s\" not found\n", dl_argv(dl));
	return -ENOENT;
}

static int cmd_sb(struct dl *dl)
{
	if (dl_argv_match(dl, "help")) {
		cmd_sb_help();
		return 0;
	} else if (dl_argv_match(dl, "show") ||
		   dl_argv_match(dl, "list") || dl_no_arg(dl)) {
		dl_arg_inc(dl);
		return cmd_sb_show(dl);
	} else if (dl_argv_match(dl, "pool")) {
		dl_arg_inc(dl);
		return cmd_sb_pool(dl);
	} else if (dl_argv_match(dl, "port")) {
		dl_arg_inc(dl);
		return cmd_sb_port(dl);
	} else if (dl_argv_match(dl, "tc")) {
		dl_arg_inc(dl);
		return cmd_sb_tc(dl);
	} else if (dl_argv_match(dl, "occupancy")) {
		dl_arg_inc(dl);
		return cmd_sb_occ(dl);
	}
	pr_err("Command \"%s\" not found\n", dl_argv(dl));
	return -ENOENT;
}

static const char *cmd_name(uint8_t cmd)
{
	switch (cmd) {
	case DEVLINK_CMD_UNSPEC: return "unspec";
	case DEVLINK_CMD_GET: return "get";
	case DEVLINK_CMD_SET: return "set";
	case DEVLINK_CMD_NEW: return "new";
	case DEVLINK_CMD_DEL: return "del";
	case DEVLINK_CMD_PORT_GET: return "get";
	case DEVLINK_CMD_PORT_SET: return "set";
	case DEVLINK_CMD_PORT_NEW: return "new";
	case DEVLINK_CMD_PORT_DEL: return "del";
	case DEVLINK_CMD_PARAM_GET: return "get";
	case DEVLINK_CMD_PARAM_SET: return "set";
	case DEVLINK_CMD_PARAM_NEW: return "new";
	case DEVLINK_CMD_PARAM_DEL: return "del";
	case DEVLINK_CMD_REGION_GET: return "get";
	case DEVLINK_CMD_REGION_SET: return "set";
	case DEVLINK_CMD_REGION_NEW: return "new";
	case DEVLINK_CMD_REGION_DEL: return "del";
	case DEVLINK_CMD_PORT_PARAM_GET: return "get";
	case DEVLINK_CMD_PORT_PARAM_SET: return "set";
	case DEVLINK_CMD_PORT_PARAM_NEW: return "new";
	case DEVLINK_CMD_PORT_PARAM_DEL: return "del";
	case DEVLINK_CMD_FLASH_UPDATE: return "begin";
	case DEVLINK_CMD_FLASH_UPDATE_END: return "end";
	case DEVLINK_CMD_FLASH_UPDATE_STATUS: return "status";
	case DEVLINK_CMD_HEALTH_REPORTER_RECOVER: return "status";
	case DEVLINK_CMD_TRAP_GET: return "get";
	case DEVLINK_CMD_TRAP_SET: return "set";
	case DEVLINK_CMD_TRAP_NEW: return "new";
	case DEVLINK_CMD_TRAP_DEL: return "del";
	case DEVLINK_CMD_TRAP_GROUP_GET: return "get";
	case DEVLINK_CMD_TRAP_GROUP_SET: return "set";
	case DEVLINK_CMD_TRAP_GROUP_NEW: return "new";
	case DEVLINK_CMD_TRAP_GROUP_DEL: return "del";
	case DEVLINK_CMD_TRAP_POLICER_GET: return "get";
	case DEVLINK_CMD_TRAP_POLICER_SET: return "set";
	case DEVLINK_CMD_TRAP_POLICER_NEW: return "new";
	case DEVLINK_CMD_TRAP_POLICER_DEL: return "del";
	default: return "<unknown cmd>";
	}
}

static const char *cmd_obj(uint8_t cmd)
{
	switch (cmd) {
	case DEVLINK_CMD_UNSPEC: return "unspec";
	case DEVLINK_CMD_GET:
	case DEVLINK_CMD_SET:
	case DEVLINK_CMD_NEW:
	case DEVLINK_CMD_DEL:
		return "dev";
	case DEVLINK_CMD_PORT_GET:
	case DEVLINK_CMD_PORT_SET:
	case DEVLINK_CMD_PORT_NEW:
	case DEVLINK_CMD_PORT_DEL:
		return "port";
	case DEVLINK_CMD_PARAM_GET:
	case DEVLINK_CMD_PARAM_SET:
	case DEVLINK_CMD_PARAM_NEW:
	case DEVLINK_CMD_PARAM_DEL:
	case DEVLINK_CMD_PORT_PARAM_GET:
	case DEVLINK_CMD_PORT_PARAM_SET:
	case DEVLINK_CMD_PORT_PARAM_NEW:
	case DEVLINK_CMD_PORT_PARAM_DEL:
		return "param";
	case DEVLINK_CMD_REGION_GET:
	case DEVLINK_CMD_REGION_SET:
	case DEVLINK_CMD_REGION_NEW:
	case DEVLINK_CMD_REGION_DEL:
		return "region";
	case DEVLINK_CMD_FLASH_UPDATE:
	case DEVLINK_CMD_FLASH_UPDATE_END:
	case DEVLINK_CMD_FLASH_UPDATE_STATUS:
		return "flash";
	case DEVLINK_CMD_HEALTH_REPORTER_RECOVER:
		return "health";
	case DEVLINK_CMD_TRAP_GET:
	case DEVLINK_CMD_TRAP_SET:
	case DEVLINK_CMD_TRAP_NEW:
	case DEVLINK_CMD_TRAP_DEL:
		return "trap";
	case DEVLINK_CMD_TRAP_GROUP_GET:
	case DEVLINK_CMD_TRAP_GROUP_SET:
	case DEVLINK_CMD_TRAP_GROUP_NEW:
	case DEVLINK_CMD_TRAP_GROUP_DEL:
		return "trap-group";
	case DEVLINK_CMD_TRAP_POLICER_GET:
	case DEVLINK_CMD_TRAP_POLICER_SET:
	case DEVLINK_CMD_TRAP_POLICER_NEW:
	case DEVLINK_CMD_TRAP_POLICER_DEL:
		return "trap-policer";
	default: return "<unknown obj>";
	}
}

static void pr_out_mon_header(uint8_t cmd)
{
	if (!is_json_context()) {
		pr_out("[%s,%s] ", cmd_obj(cmd), cmd_name(cmd));
	} else {
		open_json_object(NULL);
		print_string(PRINT_JSON, "command", NULL, cmd_name(cmd));
		open_json_object(cmd_obj(cmd));
	}
}

static void pr_out_mon_footer(void)
{
	if (is_json_context()) {
		close_json_object();
		close_json_object();
	}
}

static bool cmd_filter_check(struct dl *dl, uint8_t cmd)
{
	const char *obj = cmd_obj(cmd);
	unsigned int index = 0;
	const char *cur_obj;

	if (dl_no_arg(dl))
		return true;
	while ((cur_obj = dl_argv_index(dl, index++))) {
		if (strcmp(cur_obj, obj) == 0 || strcmp(cur_obj, "all") == 0)
			return true;
	}
	return false;
}

static void pr_out_flash_update(struct dl *dl, struct nlattr **tb)
{
	__pr_out_handle_start(dl, tb, true, false);

	if (tb[DEVLINK_ATTR_FLASH_UPDATE_STATUS_MSG]) {
		check_indent_newline(dl);
		print_string(PRINT_ANY, "msg", "msg %s",
			     mnl_attr_get_str(tb[DEVLINK_ATTR_FLASH_UPDATE_STATUS_MSG]));
	}
	if (tb[DEVLINK_ATTR_FLASH_UPDATE_COMPONENT]) {
		check_indent_newline(dl);
		print_string(PRINT_ANY, "component", "component %s",
			     mnl_attr_get_str(tb[DEVLINK_ATTR_FLASH_UPDATE_COMPONENT]));
	}

	if (tb[DEVLINK_ATTR_FLASH_UPDATE_STATUS_DONE])
		pr_out_u64(dl, "done",
			   mnl_attr_get_u64(tb[DEVLINK_ATTR_FLASH_UPDATE_STATUS_DONE]));

	if (tb[DEVLINK_ATTR_FLASH_UPDATE_STATUS_TOTAL])
		pr_out_u64(dl, "total",
			   mnl_attr_get_u64(tb[DEVLINK_ATTR_FLASH_UPDATE_STATUS_TOTAL]));

	pr_out_handle_end(dl);
}

static void pr_out_region(struct dl *dl, struct nlattr **tb);
static void pr_out_health(struct dl *dl, struct nlattr **tb_health,
			  bool show_device, bool show_port);
static void pr_out_trap(struct dl *dl, struct nlattr **tb, bool array);
static void pr_out_trap_group(struct dl *dl, struct nlattr **tb, bool array);
static void pr_out_trap_policer(struct dl *dl, struct nlattr **tb, bool array);

static int cmd_mon_show_cb(const struct nlmsghdr *nlh, void *data)
{
	struct dl *dl = data;
	struct nlattr *tb[DEVLINK_ATTR_MAX + 1] = {};
	struct genlmsghdr *genl = mnl_nlmsg_get_payload(nlh);
	uint8_t cmd = genl->cmd;

	if (!cmd_filter_check(dl, cmd))
		return MNL_CB_OK;

	switch (cmd) {
	case DEVLINK_CMD_GET: /* fall through */
	case DEVLINK_CMD_SET: /* fall through */
	case DEVLINK_CMD_NEW: /* fall through */
	case DEVLINK_CMD_DEL:
		mnl_attr_parse(nlh, sizeof(*genl), attr_cb, tb);
		if (!tb[DEVLINK_ATTR_BUS_NAME] || !tb[DEVLINK_ATTR_DEV_NAME])
			return MNL_CB_ERROR;
		pr_out_mon_header(genl->cmd);
		dl->stats = true;
		pr_out_dev(dl, tb);
		pr_out_mon_footer();
		break;
	case DEVLINK_CMD_PORT_GET: /* fall through */
	case DEVLINK_CMD_PORT_SET: /* fall through */
	case DEVLINK_CMD_PORT_NEW: /* fall through */
	case DEVLINK_CMD_PORT_DEL:
		mnl_attr_parse(nlh, sizeof(*genl), attr_cb, tb);
		if (!tb[DEVLINK_ATTR_BUS_NAME] || !tb[DEVLINK_ATTR_DEV_NAME] ||
		    !tb[DEVLINK_ATTR_PORT_INDEX])
			return MNL_CB_ERROR;
		pr_out_mon_header(genl->cmd);
		pr_out_port(dl, tb);
		pr_out_mon_footer();
		break;
	case DEVLINK_CMD_PARAM_GET: /* fall through */
	case DEVLINK_CMD_PARAM_SET: /* fall through */
	case DEVLINK_CMD_PARAM_NEW: /* fall through */
	case DEVLINK_CMD_PARAM_DEL:
		mnl_attr_parse(nlh, sizeof(*genl), attr_cb, tb);
		if (!tb[DEVLINK_ATTR_BUS_NAME] || !tb[DEVLINK_ATTR_DEV_NAME] ||
		    !tb[DEVLINK_ATTR_PARAM])
			return MNL_CB_ERROR;
		pr_out_mon_header(genl->cmd);
		pr_out_param(dl, tb, false, false);
		pr_out_mon_footer();
		break;
	case DEVLINK_CMD_REGION_GET: /* fall through */
	case DEVLINK_CMD_REGION_SET: /* fall through */
	case DEVLINK_CMD_REGION_NEW: /* fall through */
	case DEVLINK_CMD_REGION_DEL:
		mnl_attr_parse(nlh, sizeof(*genl), attr_cb, tb);
		if (!tb[DEVLINK_ATTR_BUS_NAME] || !tb[DEVLINK_ATTR_DEV_NAME] ||
		    !tb[DEVLINK_ATTR_REGION_NAME])
			return MNL_CB_ERROR;
		pr_out_mon_header(genl->cmd);
		pr_out_region(dl, tb);
		pr_out_mon_footer();
		break;
	case DEVLINK_CMD_FLASH_UPDATE: /* fall through */
	case DEVLINK_CMD_FLASH_UPDATE_END: /* fall through */
	case DEVLINK_CMD_FLASH_UPDATE_STATUS:
		mnl_attr_parse(nlh, sizeof(*genl), attr_cb, tb);
		if (!tb[DEVLINK_ATTR_BUS_NAME] || !tb[DEVLINK_ATTR_DEV_NAME])
			return MNL_CB_ERROR;
		pr_out_mon_header(genl->cmd);
		pr_out_flash_update(dl, tb);
		pr_out_mon_footer();
		break;
	case DEVLINK_CMD_HEALTH_REPORTER_RECOVER:
		mnl_attr_parse(nlh, sizeof(*genl), attr_cb, tb);
		if (!tb[DEVLINK_ATTR_BUS_NAME] || !tb[DEVLINK_ATTR_DEV_NAME] ||
		    !tb[DEVLINK_ATTR_HEALTH_REPORTER])
			return MNL_CB_ERROR;
		pr_out_mon_header(genl->cmd);
		pr_out_health(dl, tb, true, true);
		pr_out_mon_footer();
		break;
	case DEVLINK_CMD_TRAP_GET: /* fall through */
	case DEVLINK_CMD_TRAP_SET: /* fall through */
	case DEVLINK_CMD_TRAP_NEW: /* fall through */
	case DEVLINK_CMD_TRAP_DEL:
		mnl_attr_parse(nlh, sizeof(*genl), attr_cb, tb);
		if (!tb[DEVLINK_ATTR_BUS_NAME] || !tb[DEVLINK_ATTR_DEV_NAME] ||
		    !tb[DEVLINK_ATTR_TRAP_NAME] ||
		    !tb[DEVLINK_ATTR_TRAP_TYPE] ||
		    !tb[DEVLINK_ATTR_TRAP_ACTION] ||
		    !tb[DEVLINK_ATTR_TRAP_GROUP_NAME] ||
		    !tb[DEVLINK_ATTR_TRAP_METADATA] ||
		    !tb[DEVLINK_ATTR_STATS])
			return MNL_CB_ERROR;
		pr_out_mon_header(genl->cmd);
		pr_out_trap(dl, tb, false);
		pr_out_mon_footer();
		break;
	case DEVLINK_CMD_TRAP_GROUP_GET: /* fall through */
	case DEVLINK_CMD_TRAP_GROUP_SET: /* fall through */
	case DEVLINK_CMD_TRAP_GROUP_NEW: /* fall through */
	case DEVLINK_CMD_TRAP_GROUP_DEL:
		mnl_attr_parse(nlh, sizeof(*genl), attr_cb, tb);
		if (!tb[DEVLINK_ATTR_BUS_NAME] || !tb[DEVLINK_ATTR_DEV_NAME] ||
		    !tb[DEVLINK_ATTR_TRAP_GROUP_NAME] ||
		    !tb[DEVLINK_ATTR_STATS])
			return MNL_CB_ERROR;
		pr_out_mon_header(genl->cmd);
		pr_out_trap_group(dl, tb, false);
		pr_out_mon_footer();
		break;
	case DEVLINK_CMD_TRAP_POLICER_GET: /* fall through */
	case DEVLINK_CMD_TRAP_POLICER_SET: /* fall through */
	case DEVLINK_CMD_TRAP_POLICER_NEW: /* fall through */
	case DEVLINK_CMD_TRAP_POLICER_DEL: /* fall through */
		mnl_attr_parse(nlh, sizeof(*genl), attr_cb, tb);
		if (!tb[DEVLINK_ATTR_BUS_NAME] || !tb[DEVLINK_ATTR_DEV_NAME] ||
		    !tb[DEVLINK_ATTR_TRAP_POLICER_ID] ||
		    !tb[DEVLINK_ATTR_TRAP_POLICER_RATE] ||
		    !tb[DEVLINK_ATTR_TRAP_POLICER_BURST])
			return MNL_CB_ERROR;
		pr_out_mon_header(genl->cmd);
		pr_out_trap_policer(dl, tb, false);
		break;
	}
	fflush(stdout);
	return MNL_CB_OK;
}

static int cmd_mon_show(struct dl *dl)
{
	int err;
	unsigned int index = 0;
	const char *cur_obj;

	while ((cur_obj = dl_argv_index(dl, index++))) {
		if (strcmp(cur_obj, "all") != 0 &&
		    strcmp(cur_obj, "dev") != 0 &&
		    strcmp(cur_obj, "port") != 0 &&
		    strcmp(cur_obj, "health") != 0 &&
		    strcmp(cur_obj, "trap") != 0 &&
		    strcmp(cur_obj, "trap-group") != 0 &&
		    strcmp(cur_obj, "trap-policer") != 0) {
			pr_err("Unknown object \"%s\"\n", cur_obj);
			return -EINVAL;
		}
	}
	err = _mnlg_socket_group_add(&dl->nlg, DEVLINK_GENL_MCGRP_CONFIG_NAME);
	if (err)
		return err;
	open_json_object(NULL);
	open_json_array(PRINT_JSON, "mon");
	err = _mnlg_socket_recv_run_intr(&dl->nlg, cmd_mon_show_cb, dl);
	close_json_array(PRINT_JSON, NULL);
	close_json_object();
	if (err)
		return err;
	return 0;
}

static void cmd_mon_help(void)
{
	pr_err("Usage: devlink monitor [ all | OBJECT-LIST ]\n"
	       "where  OBJECT-LIST := { dev | port | health | trap | trap-group | trap-policer }\n");
}

static int cmd_mon(struct dl *dl)
{
	if (dl_argv_match(dl, "help")) {
		cmd_mon_help();
		return 0;
	}
	return cmd_mon_show(dl);
}

struct dpipe_field {
	char *name;
	unsigned int id;
	unsigned int bitwidth;
	enum devlink_dpipe_field_mapping_type mapping_type;
};

struct dpipe_header {
	struct list_head list;
	char *name;
	unsigned int id;
	struct dpipe_field *fields;
	unsigned int fields_count;
};

struct dpipe_table {
	struct list_head list;
	char *name;
	unsigned int resource_id;
	bool resource_valid;
};

struct dpipe_tables {
	struct list_head table_list;
};

struct resource {
	char *name;
	uint64_t size;
	uint64_t size_new;
	uint64_t size_min;
	uint64_t size_max;
	uint64_t size_gran;
	enum devlink_resource_unit unit;
	bool size_valid;
	uint64_t size_occ;
	bool occ_valid;
	uint64_t id;
	struct list_head list;
	struct list_head resource_list;
	struct resource *parent;
};

struct resources {
	struct list_head resource_list;
};

struct resource_ctx {
	struct dl *dl;
	int err;
	struct resources *resources;
	struct dpipe_tables *tables;
	bool print_resources;
	bool pending_change;
};

static struct resource *resource_alloc(void)
{
	struct resource *resource;

	resource = calloc(1, sizeof(struct resource));
	if (!resource)
		return NULL;
	INIT_LIST_HEAD(&resource->resource_list);
	return resource;
}

static void resource_free(struct resource *resource)
{
	struct resource *child_resource, *tmp;

	list_for_each_entry_safe(child_resource, tmp, &resource->resource_list,
				 list) {
		free(child_resource->name);
		resource_free(child_resource);
	}
	free(resource);
}

static struct resources *resources_alloc(void)
{
	struct resources *resources;

	resources = calloc(1, sizeof(struct resources));
	if (!resources)
		return NULL;
	INIT_LIST_HEAD(&resources->resource_list);
	return resources;
}

static void resources_free(struct resources *resources)
{
	struct resource *resource, *tmp;

	list_for_each_entry_safe(resource, tmp, &resources->resource_list, list)
		resource_free(resource);
}

static int resource_ctx_init(struct resource_ctx *ctx, struct dl *dl)
{
	ctx->resources = resources_alloc();
	if (!ctx->resources)
		return -ENOMEM;
	ctx->dl = dl;
	return 0;
}

static void resource_ctx_fini(struct resource_ctx *ctx)
{
	resources_free(ctx->resources);
}

struct dpipe_ctx {
	struct dl *dl;
	int err;
	struct list_head global_headers;
	struct list_head local_headers;
	struct dpipe_tables *tables;
	struct resources *resources;
	bool print_headers;
	bool print_tables;
};

static struct dpipe_header *dpipe_header_alloc(unsigned int fields_count)
{
	struct dpipe_header *header;

	header = calloc(1, sizeof(struct dpipe_header));
	if (!header)
		return NULL;
	header->fields = calloc(fields_count, sizeof(struct dpipe_field));
	if (!header->fields)
		goto err_fields_alloc;
	header->fields_count = fields_count;
	return header;

err_fields_alloc:
	free(header);
	return NULL;
}

static void dpipe_header_free(struct dpipe_header *header)
{
	free(header->fields);
	free(header);
}

static void dpipe_header_clear(struct dpipe_header *header)
{
	struct dpipe_field *field;
	int i;

	for (i = 0; i < header->fields_count; i++) {
		field = &header->fields[i];
		free(field->name);
	}
	free(header->name);
}

static void dpipe_header_add(struct dpipe_ctx *ctx,
			     struct dpipe_header *header, bool global)
{
	if (global)
		list_add(&header->list, &ctx->global_headers);
	else
		list_add(&header->list, &ctx->local_headers);
}

static void dpipe_header_del(struct dpipe_header *header)
{
	list_del(&header->list);
}

static struct dpipe_table *dpipe_table_alloc(void)
{
	return calloc(1, sizeof(struct dpipe_table));
}

static void dpipe_table_free(struct dpipe_table *table)
{
	free(table);
}

static struct dpipe_tables *dpipe_tables_alloc(void)
{
	struct dpipe_tables *tables;

	tables = calloc(1, sizeof(struct dpipe_tables));
	if (!tables)
		return NULL;
	INIT_LIST_HEAD(&tables->table_list);
	return tables;
}

static void dpipe_tables_free(struct dpipe_tables *tables)
{
	struct dpipe_table *table, *tmp;

	list_for_each_entry_safe(table, tmp, &tables->table_list, list)
		dpipe_table_free(table);
	free(tables);
}

static int dpipe_ctx_init(struct dpipe_ctx *ctx, struct dl *dl)
{
	ctx->tables = dpipe_tables_alloc();
	if (!ctx->tables)
		return -ENOMEM;

	ctx->dl = dl;
	INIT_LIST_HEAD(&ctx->global_headers);
	INIT_LIST_HEAD(&ctx->local_headers);
	return 0;
}

static void dpipe_ctx_fini(struct dpipe_ctx *ctx)
{
	struct dpipe_header *header, *tmp;

	list_for_each_entry_safe(header, tmp, &ctx->global_headers,
				 list) {
		dpipe_header_del(header);
		dpipe_header_clear(header);
		dpipe_header_free(header);
	}
	list_for_each_entry_safe(header, tmp, &ctx->local_headers,
				 list) {
		dpipe_header_del(header);
		dpipe_header_clear(header);
		dpipe_header_free(header);
	}
	dpipe_tables_free(ctx->tables);
}

static const char *dpipe_header_id2s(struct dpipe_ctx *ctx,
				     uint32_t header_id, bool global)
{
	struct list_head *header_list;
	struct dpipe_header *header;

	if (global)
		header_list = &ctx->global_headers;
	else
		header_list = &ctx->local_headers;
	list_for_each_entry(header, header_list, list) {
		if (header->id != header_id)
			continue;
		return header->name;
	}
	return NULL;
}

static const char *dpipe_field_id2s(struct dpipe_ctx *ctx,
				    uint32_t header_id,
				    uint32_t field_id, bool global)
{
	struct list_head *header_list;
	struct dpipe_header *header;

	if (global)
		header_list = &ctx->global_headers;
	else
		header_list = &ctx->local_headers;
	list_for_each_entry(header, header_list, list) {
		if (header->id != header_id)
			continue;
		return header->fields[field_id].name;
	}
	return NULL;
}

static const char *
dpipe_field_mapping_e2s(enum devlink_dpipe_field_mapping_type mapping_type)
{
	switch (mapping_type) {
	case DEVLINK_DPIPE_FIELD_MAPPING_TYPE_NONE:
		return NULL;
	case DEVLINK_DPIPE_FIELD_MAPPING_TYPE_IFINDEX:
		return "ifindex";
	default:
		return "<unknown>";
	}
}

static const char *
dpipe_mapping_get(struct dpipe_ctx *ctx, uint32_t header_id,
		  uint32_t field_id, bool global)
{
	enum devlink_dpipe_field_mapping_type mapping_type;
	struct list_head *header_list;
	struct dpipe_header *header;

	if (global)
		header_list = &ctx->global_headers;
	else
		header_list = &ctx->local_headers;
	list_for_each_entry(header, header_list, list) {
		if (header->id != header_id)
			continue;
		mapping_type = header->fields[field_id].mapping_type;
		return dpipe_field_mapping_e2s(mapping_type);
	}
	return NULL;
}

static void pr_out_dpipe_fields(struct dpipe_ctx *ctx,
				struct dpipe_field *fields,
				unsigned int field_count)
{
	struct dpipe_field *field;
	int i;

	for (i = 0; i < field_count; i++) {
		field = &fields[i];
		pr_out_entry_start(ctx->dl);
		check_indent_newline(ctx->dl);
		print_string(PRINT_ANY, "name", "name %s", field->name);
		if (ctx->dl->verbose)
			print_uint(PRINT_ANY, "id", " id %u", field->id);
		print_uint(PRINT_ANY, "bitwidth", " bitwidth %u", field->bitwidth);
		if (field->mapping_type) {
			print_string(PRINT_ANY, "mapping_type", " mapping_type %s",
				     dpipe_field_mapping_e2s(field->mapping_type));
		}
		pr_out_entry_end(ctx->dl);
	}
}

static void
pr_out_dpipe_header(struct dpipe_ctx *ctx, struct nlattr **tb,
		    struct dpipe_header *header, bool global)
{
	pr_out_handle_start_arr(ctx->dl, tb);
	check_indent_newline(ctx->dl);
	print_string(PRINT_ANY, "name", "name %s", header->name);
	if (ctx->dl->verbose) {
		print_uint(PRINT_ANY, "id", " id %u", header->id);
		print_bool(PRINT_ANY, "global", " global %s", global);
	}
	pr_out_array_start(ctx->dl, "field");
	pr_out_dpipe_fields(ctx, header->fields,
			    header->fields_count);
	pr_out_array_end(ctx->dl);
	pr_out_handle_end(ctx->dl);
}

static void pr_out_dpipe_headers(struct dpipe_ctx *ctx,
				 struct nlattr **tb)
{
	struct dpipe_header *header;

	list_for_each_entry(header, &ctx->local_headers, list)
		pr_out_dpipe_header(ctx, tb, header, false);

	list_for_each_entry(header, &ctx->global_headers, list)
		pr_out_dpipe_header(ctx, tb, header, true);
}

static int dpipe_header_field_get(struct nlattr *nl, struct dpipe_field *field)
{
	struct nlattr *nla_field[DEVLINK_ATTR_MAX + 1] = {};
	const char *name;
	int err;

	err = mnl_attr_parse_nested(nl, attr_cb, nla_field);
	if (err != MNL_CB_OK)
		return -EINVAL;
	if (!nla_field[DEVLINK_ATTR_DPIPE_FIELD_ID] ||
	    !nla_field[DEVLINK_ATTR_DPIPE_FIELD_NAME] ||
	    !nla_field[DEVLINK_ATTR_DPIPE_FIELD_BITWIDTH] ||
	    !nla_field[DEVLINK_ATTR_DPIPE_FIELD_MAPPING_TYPE])
		return -EINVAL;

	name = mnl_attr_get_str(nla_field[DEVLINK_ATTR_DPIPE_FIELD_NAME]);
	field->id = mnl_attr_get_u32(nla_field[DEVLINK_ATTR_DPIPE_FIELD_ID]);
	field->bitwidth = mnl_attr_get_u32(nla_field[DEVLINK_ATTR_DPIPE_FIELD_BITWIDTH]);
	field->name = strdup(name);
	if (!field->name)
		return -ENOMEM;
	field->mapping_type = mnl_attr_get_u32(nla_field[DEVLINK_ATTR_DPIPE_FIELD_MAPPING_TYPE]);
	return 0;
}

static int dpipe_header_fields_get(struct nlattr *nla_fields,
				   struct dpipe_field *fields)
{
	struct nlattr *nla_field;
	int count = 0;
	int err;

	mnl_attr_for_each_nested(nla_field, nla_fields) {
		err = dpipe_header_field_get(nla_field, &fields[count]);
		if (err)
			return err;
		count++;
	}
	return 0;
}

static unsigned int dpipe_header_field_count_get(struct nlattr *nla_fields)
{
	struct nlattr *nla_field;
	unsigned int count = 0;

	mnl_attr_for_each_nested(nla_field, nla_fields)
		count++;
	return count;
}

static int dpipe_header_get(struct dpipe_ctx *ctx, struct nlattr *nl)
{
	struct nlattr *nla_header[DEVLINK_ATTR_MAX + 1] = {};
	struct dpipe_header *header;
	unsigned int fields_count;
	const char *header_name;
	bool global;
	int err;

	err = mnl_attr_parse_nested(nl, attr_cb, nla_header);
	if (err != MNL_CB_OK)
		return -EINVAL;

	if (!nla_header[DEVLINK_ATTR_DPIPE_HEADER_NAME] ||
	    !nla_header[DEVLINK_ATTR_DPIPE_HEADER_ID] ||
	    !nla_header[DEVLINK_ATTR_DPIPE_HEADER_FIELDS])
		return -EINVAL;

	fields_count = dpipe_header_field_count_get(nla_header[DEVLINK_ATTR_DPIPE_HEADER_FIELDS]);
	header = dpipe_header_alloc(fields_count);
	if (!header)
		return -ENOMEM;

	header_name = mnl_attr_get_str(nla_header[DEVLINK_ATTR_DPIPE_HEADER_NAME]);
	header->name = strdup(header_name);
	header->id = mnl_attr_get_u32(nla_header[DEVLINK_ATTR_DPIPE_HEADER_ID]);
	header->fields_count = fields_count;
	global = !!mnl_attr_get_u8(nla_header[DEVLINK_ATTR_DPIPE_HEADER_GLOBAL]);

	err = dpipe_header_fields_get(nla_header[DEVLINK_ATTR_DPIPE_HEADER_FIELDS],
				      header->fields);
	if (err)
		goto err_field_get;
	dpipe_header_add(ctx, header, global);
	return 0;

err_field_get:
	dpipe_header_free(header);
	return err;
}

static int dpipe_headers_get(struct dpipe_ctx *ctx, struct nlattr **tb)
{
	struct nlattr *nla_headers = tb[DEVLINK_ATTR_DPIPE_HEADERS];
	struct nlattr *nla_header;
	int err;

	mnl_attr_for_each_nested(nla_header, nla_headers) {
		err = dpipe_header_get(ctx, nla_header);
		if (err)
			return err;
	}
	return 0;
}

static int cmd_dpipe_header_cb(const struct nlmsghdr *nlh, void *data)
{
	struct dpipe_ctx *ctx = data;
	struct nlattr *tb[DEVLINK_ATTR_MAX + 1] = {};
	struct genlmsghdr *genl = mnl_nlmsg_get_payload(nlh);
	int err;

	mnl_attr_parse(nlh, sizeof(*genl), attr_cb, tb);
	if (!tb[DEVLINK_ATTR_BUS_NAME] || !tb[DEVLINK_ATTR_DEV_NAME] ||
	    !tb[DEVLINK_ATTR_DPIPE_HEADERS])
		return MNL_CB_ERROR;
	err = dpipe_headers_get(ctx, tb);
	if (err) {
		ctx->err = err;
		return MNL_CB_ERROR;
	}

	if (ctx->print_headers)
		pr_out_dpipe_headers(ctx, tb);
	return MNL_CB_OK;
}

static int cmd_dpipe_headers_show(struct dl *dl)
{
	struct nlmsghdr *nlh;
	struct dpipe_ctx ctx = {};
	uint16_t flags = NLM_F_REQUEST | NLM_F_ACK;
	int err;

	nlh = mnlu_gen_socket_cmd_prepare(&dl->nlg, DEVLINK_CMD_DPIPE_HEADERS_GET, flags);

	err = dl_argv_parse_put(nlh, dl, DL_OPT_HANDLE, 0);
	if (err)
		return err;

	err = dpipe_ctx_init(&ctx, dl);
	if (err)
		return err;

	ctx.print_headers = true;

	pr_out_section_start(dl, "header");
	err = mnlu_gen_socket_sndrcv(&dl->nlg, nlh, cmd_dpipe_header_cb, &ctx);
	if (err)
		pr_err("error get headers %s\n", strerror(ctx.err));
	pr_out_section_end(dl);

	dpipe_ctx_fini(&ctx);
	return err;
}

static void cmd_dpipe_help(void)
{
	pr_err("Usage: devlink dpipe table show DEV [ name TABLE_NAME ]\n");
	pr_err("       devlink dpipe table set DEV name TABLE_NAME\n");
	pr_err("                               [ counters_enabled { true | false } ]\n");
	pr_err("       devlink dpipe table dump DEV name TABLE_NAME\n");
	pr_err("       devlink dpipe header show DEV\n");
}

static int cmd_dpipe_header(struct dl *dl)
{
	if (dl_argv_match(dl, "help") || dl_no_arg(dl)) {
		cmd_dpipe_help();
		return 0;
	} else if (dl_argv_match(dl, "show")) {
		dl_arg_inc(dl);
		return cmd_dpipe_headers_show(dl);
	}
	pr_err("Command \"%s\" not found\n", dl_argv(dl));
	return -ENOENT;
}

static const char
*dpipe_action_type_e2s(enum devlink_dpipe_action_type action_type)
{
	switch (action_type) {
	case DEVLINK_DPIPE_ACTION_TYPE_FIELD_MODIFY:
		return "field_modify";
	default:
		return "<unknown>";
	}
}

struct dpipe_op_info {
	uint32_t header_id;
	uint32_t field_id;
	bool header_global;
};

struct dpipe_action {
	struct dpipe_op_info info;
	uint32_t type;
};

static void pr_out_dpipe_action(struct dpipe_action *action,
				struct dpipe_ctx *ctx)
{
	struct dpipe_op_info *op_info = &action->info;
	const char *mapping;

	check_indent_newline(ctx->dl);
	print_string(PRINT_ANY, "type", "type %s",
		     dpipe_action_type_e2s(action->type));
	print_string(PRINT_ANY, "header", " header %s",
		     dpipe_header_id2s(ctx, op_info->header_id,
				       op_info->header_global));
	print_string(PRINT_ANY, "field", " field %s",
		     dpipe_field_id2s(ctx, op_info->header_id,
				      op_info->field_id,
				      op_info->header_global));
	mapping = dpipe_mapping_get(ctx, op_info->header_id,
				    op_info->field_id,
				    op_info->header_global);
	if (mapping)
		print_string(PRINT_ANY, "mapping", " mapping %s", mapping);
}

static int dpipe_action_parse(struct dpipe_action *action, struct nlattr *nl)
{
	struct nlattr *nla_action[DEVLINK_ATTR_MAX + 1] = {};
	int err;

	err = mnl_attr_parse_nested(nl, attr_cb, nla_action);
	if (err != MNL_CB_OK)
		return -EINVAL;

	if (!nla_action[DEVLINK_ATTR_DPIPE_ACTION_TYPE] ||
	    !nla_action[DEVLINK_ATTR_DPIPE_HEADER_INDEX] ||
	    !nla_action[DEVLINK_ATTR_DPIPE_HEADER_ID] ||
	    !nla_action[DEVLINK_ATTR_DPIPE_FIELD_ID]) {
		return -EINVAL;
	}

	action->type = mnl_attr_get_u32(nla_action[DEVLINK_ATTR_DPIPE_ACTION_TYPE]);
	action->info.header_id = mnl_attr_get_u32(nla_action[DEVLINK_ATTR_DPIPE_HEADER_ID]);
	action->info.field_id = mnl_attr_get_u32(nla_action[DEVLINK_ATTR_DPIPE_FIELD_ID]);
	action->info.header_global = !!mnl_attr_get_u8(nla_action[DEVLINK_ATTR_DPIPE_HEADER_GLOBAL]);

	return 0;
}

static int dpipe_table_actions_show(struct dpipe_ctx *ctx,
				    struct nlattr *nla_actions)
{
	struct nlattr *nla_action;
	struct dpipe_action action;

	mnl_attr_for_each_nested(nla_action, nla_actions) {
		pr_out_entry_start(ctx->dl);
		if (dpipe_action_parse(&action, nla_action))
			goto err_action_parse;
		pr_out_dpipe_action(&action, ctx);
		pr_out_entry_end(ctx->dl);
	}
	return 0;

err_action_parse:
	pr_out_entry_end(ctx->dl);
	return -EINVAL;
}

static const char *
dpipe_match_type_e2s(enum devlink_dpipe_match_type match_type)
{
	switch (match_type) {
	case DEVLINK_DPIPE_MATCH_TYPE_FIELD_EXACT:
		return "field_exact";
	default:
		return "<unknown>";
	}
}

struct dpipe_match {
	struct dpipe_op_info info;
	uint32_t type;
};

static void pr_out_dpipe_match(struct dpipe_match *match,
			       struct dpipe_ctx *ctx)
{
	struct dpipe_op_info *op_info = &match->info;
	const char *mapping;

	check_indent_newline(ctx->dl);
	print_string(PRINT_ANY, "type", "type %s",
		     dpipe_match_type_e2s(match->type));
	print_string(PRINT_ANY, "header", " header %s",
		     dpipe_header_id2s(ctx, op_info->header_id,
				       op_info->header_global));
	print_string(PRINT_ANY, "field", " field %s",
		     dpipe_field_id2s(ctx, op_info->header_id,
				      op_info->field_id,
				      op_info->header_global));
	mapping = dpipe_mapping_get(ctx, op_info->header_id,
				    op_info->field_id,
				    op_info->header_global);
	if (mapping)
		print_string(PRINT_ANY, "mapping", " mapping %s", mapping);
}

static int dpipe_match_parse(struct dpipe_match *match,
			     struct nlattr *nl)

{
	struct nlattr *nla_match[DEVLINK_ATTR_MAX + 1] = {};
	int err;

	err = mnl_attr_parse_nested(nl, attr_cb, nla_match);
	if (err != MNL_CB_OK)
		return -EINVAL;

	if (!nla_match[DEVLINK_ATTR_DPIPE_MATCH_TYPE] ||
	    !nla_match[DEVLINK_ATTR_DPIPE_HEADER_INDEX] ||
	    !nla_match[DEVLINK_ATTR_DPIPE_HEADER_ID] ||
	    !nla_match[DEVLINK_ATTR_DPIPE_FIELD_ID]) {
		return -EINVAL;
	}

	match->type = mnl_attr_get_u32(nla_match[DEVLINK_ATTR_DPIPE_MATCH_TYPE]);
	match->info.header_id = mnl_attr_get_u32(nla_match[DEVLINK_ATTR_DPIPE_HEADER_ID]);
	match->info.field_id = mnl_attr_get_u32(nla_match[DEVLINK_ATTR_DPIPE_FIELD_ID]);
	match->info.header_global = !!mnl_attr_get_u8(nla_match[DEVLINK_ATTR_DPIPE_HEADER_GLOBAL]);

	return 0;
}

static int dpipe_table_matches_show(struct dpipe_ctx *ctx,
				    struct nlattr *nla_matches)
{
	struct nlattr *nla_match;
	struct dpipe_match match;

	mnl_attr_for_each_nested(nla_match, nla_matches) {
		pr_out_entry_start(ctx->dl);
		if (dpipe_match_parse(&match, nla_match))
			goto err_match_parse;
		pr_out_dpipe_match(&match, ctx);
		pr_out_entry_end(ctx->dl);
	}
	return 0;

err_match_parse:
	pr_out_entry_end(ctx->dl);
	return -EINVAL;
}

static struct resource *
resource_find(struct resources *resources, struct resource *resource,
	      uint64_t resource_id)
{
	struct list_head *list_head;

	if (!resource)
		list_head = &resources->resource_list;
	else
		list_head = &resource->resource_list;

	list_for_each_entry(resource, list_head, list) {
		struct resource *child_resource;

		if (resource->id == resource_id)
			return resource;

		child_resource = resource_find(resources, resource,
					       resource_id);
		if (child_resource)
			return child_resource;
	}
	return NULL;
}

static void
resource_path_print(struct dl *dl, struct resources *resources,
		    uint64_t resource_id)
{
	struct resource *resource, *parent_resource;
	const char del[] = "/";
	int path_len = 0;
	char *path;

	resource = resource_find(resources, NULL, resource_id);
	if (!resource)
		return;

	for (parent_resource = resource; parent_resource;
	     parent_resource = parent_resource->parent)
		path_len += strlen(parent_resource->name) + 1;

	path_len++;
	path = calloc(1, path_len);
	if (!path)
		return;

	path += path_len - 1;
	for (parent_resource = resource; parent_resource;
		parent_resource = parent_resource->parent) {
		path -= strlen(parent_resource->name);
		memcpy(path, parent_resource->name,
		       strlen(parent_resource->name));
		path -= strlen(del);
		memcpy(path, del, strlen(del));
	}
	check_indent_newline(dl);
	print_string(PRINT_ANY, "resource_path", "resource_path %s", path);
	free(path);
}

static int dpipe_table_show(struct dpipe_ctx *ctx, struct nlattr *nl)
{
	struct nlattr *nla_table[DEVLINK_ATTR_MAX + 1] = {};
	struct dpipe_table *table;
	uint32_t resource_units;
	bool counters_enabled;
	bool resource_valid;
	uint32_t size;
	int err;

	err = mnl_attr_parse_nested(nl, attr_cb, nla_table);
	if (err != MNL_CB_OK)
		return -EINVAL;

	if (!nla_table[DEVLINK_ATTR_DPIPE_TABLE_NAME] ||
	    !nla_table[DEVLINK_ATTR_DPIPE_TABLE_SIZE] ||
	    !nla_table[DEVLINK_ATTR_DPIPE_TABLE_ACTIONS] ||
	    !nla_table[DEVLINK_ATTR_DPIPE_TABLE_MATCHES] ||
	    !nla_table[DEVLINK_ATTR_DPIPE_TABLE_COUNTERS_ENABLED]) {
		return -EINVAL;
	}

	table = dpipe_table_alloc();
	if (!table)
		return -ENOMEM;

	table->name = strdup(mnl_attr_get_str(nla_table[DEVLINK_ATTR_DPIPE_TABLE_NAME]));
	size = mnl_attr_get_u32(nla_table[DEVLINK_ATTR_DPIPE_TABLE_SIZE]);
	counters_enabled = !!mnl_attr_get_u8(nla_table[DEVLINK_ATTR_DPIPE_TABLE_COUNTERS_ENABLED]);

	resource_valid = nla_table[DEVLINK_ATTR_DPIPE_TABLE_RESOURCE_ID] &&
			 ctx->resources;
	if (resource_valid) {
		table->resource_id = mnl_attr_get_u64(nla_table[DEVLINK_ATTR_DPIPE_TABLE_RESOURCE_ID]);
		table->resource_valid = true;
	}

	list_add_tail(&table->list, &ctx->tables->table_list);
	if (!ctx->print_tables)
		return 0;

	check_indent_newline(ctx->dl);
	print_string(PRINT_ANY, "name", "name %s", table->name);
	print_uint(PRINT_ANY, "size", " size %u", size);
	print_bool(PRINT_ANY, "counters_enabled", " counters_enabled %s", counters_enabled);

	if (resource_valid) {
		resource_units = mnl_attr_get_u32(nla_table[DEVLINK_ATTR_DPIPE_TABLE_RESOURCE_UNITS]);
		resource_path_print(ctx->dl, ctx->resources,
				    table->resource_id);
		print_uint(PRINT_ANY, "resource_units", " resource_units %u",
			   resource_units);
	}

	pr_out_array_start(ctx->dl, "match");
	if (dpipe_table_matches_show(ctx, nla_table[DEVLINK_ATTR_DPIPE_TABLE_MATCHES]))
		goto err_matches_show;
	pr_out_array_end(ctx->dl);

	pr_out_array_start(ctx->dl, "action");
	if (dpipe_table_actions_show(ctx, nla_table[DEVLINK_ATTR_DPIPE_TABLE_ACTIONS]))
		goto err_actions_show;
	pr_out_array_end(ctx->dl);

	return 0;

err_actions_show:
err_matches_show:
	pr_out_array_end(ctx->dl);
	return -EINVAL;
}

static int dpipe_tables_show(struct dpipe_ctx *ctx, struct nlattr **tb)
{
	struct nlattr *nla_tables = tb[DEVLINK_ATTR_DPIPE_TABLES];
	struct nlattr *nla_table;

	mnl_attr_for_each_nested(nla_table, nla_tables) {
		if (ctx->print_tables)
			pr_out_handle_start_arr(ctx->dl, tb);
		if (dpipe_table_show(ctx, nla_table))
			goto err_table_show;
		if (ctx->print_tables)
			pr_out_handle_end(ctx->dl);
	}
	return 0;

err_table_show:
	if (ctx->print_tables)
		pr_out_handle_end(ctx->dl);
	return -EINVAL;
}

static int cmd_dpipe_table_show_cb(const struct nlmsghdr *nlh, void *data)
{
	struct dpipe_ctx *ctx = data;
	struct nlattr *tb[DEVLINK_ATTR_MAX + 1] = {};
	struct genlmsghdr *genl = mnl_nlmsg_get_payload(nlh);

	mnl_attr_parse(nlh, sizeof(*genl), attr_cb, tb);
	if (!tb[DEVLINK_ATTR_BUS_NAME] || !tb[DEVLINK_ATTR_DEV_NAME] ||
	    !tb[DEVLINK_ATTR_DPIPE_TABLES])
		return MNL_CB_ERROR;

	if (dpipe_tables_show(ctx, tb))
		return MNL_CB_ERROR;
	return MNL_CB_OK;
}

static int cmd_resource_dump_cb(const struct nlmsghdr *nlh, void *data);

static int cmd_dpipe_table_show(struct dl *dl)
{
	struct nlmsghdr *nlh;
	struct dpipe_ctx dpipe_ctx = {};
	struct resource_ctx resource_ctx = {};
	uint16_t flags = NLM_F_REQUEST;
	int err;

	err = dl_argv_parse(dl, DL_OPT_HANDLE, DL_OPT_DPIPE_TABLE_NAME);
	if (err)
		return err;

	nlh = mnlu_gen_socket_cmd_prepare(&dl->nlg, DEVLINK_CMD_DPIPE_HEADERS_GET, flags);

	err = dpipe_ctx_init(&dpipe_ctx, dl);
	if (err)
		return err;

	dpipe_ctx.print_tables = true;

	dl_opts_put(nlh, dl);
	err = mnlu_gen_socket_sndrcv(&dl->nlg, nlh, cmd_dpipe_header_cb,
				  &dpipe_ctx);
	if (err) {
		pr_err("error get headers %s\n", strerror(dpipe_ctx.err));
		goto err_headers_get;
	}

	err = resource_ctx_init(&resource_ctx, dl);
	if (err)
		goto err_resource_ctx_init;

	resource_ctx.print_resources = false;
	nlh = mnlu_gen_socket_cmd_prepare(&dl->nlg, DEVLINK_CMD_RESOURCE_DUMP, flags);
	dl_opts_put(nlh, dl);
	err = mnlu_gen_socket_sndrcv(&dl->nlg, nlh, cmd_resource_dump_cb,
				  &resource_ctx);
	if (!err)
		dpipe_ctx.resources = resource_ctx.resources;

	flags = NLM_F_REQUEST | NLM_F_ACK;
	nlh = mnlu_gen_socket_cmd_prepare(&dl->nlg, DEVLINK_CMD_DPIPE_TABLE_GET, flags);
	dl_opts_put(nlh, dl);

	pr_out_section_start(dl, "table");
	mnlu_gen_socket_sndrcv(&dl->nlg, nlh, cmd_dpipe_table_show_cb, &dpipe_ctx);
	pr_out_section_end(dl);

	resource_ctx_fini(&resource_ctx);
	dpipe_ctx_fini(&dpipe_ctx);
	return 0;

err_resource_ctx_init:
err_headers_get:
	dpipe_ctx_fini(&dpipe_ctx);
	return err;
}

static int cmd_dpipe_table_set(struct dl *dl)
{
	struct nlmsghdr *nlh;
	int err;

	nlh = mnlu_gen_socket_cmd_prepare(&dl->nlg, DEVLINK_CMD_DPIPE_TABLE_COUNTERS_SET,
			       NLM_F_REQUEST | NLM_F_ACK);

	err = dl_argv_parse_put(nlh, dl,
				DL_OPT_HANDLE | DL_OPT_DPIPE_TABLE_NAME |
				DL_OPT_DPIPE_TABLE_COUNTERS, 0);
	if (err)
		return err;

	return mnlu_gen_socket_sndrcv(&dl->nlg, nlh, NULL, NULL);
}

enum dpipe_value_type {
	DPIPE_VALUE_TYPE_VALUE,
	DPIPE_VALUE_TYPE_MASK,
};

static const char *
dpipe_value_type_e2s(enum dpipe_value_type type)
{
	switch (type) {
	case DPIPE_VALUE_TYPE_VALUE:
		return "value";
	case DPIPE_VALUE_TYPE_MASK:
		return "value_mask";
	default:
		return "<unknown>";
	}
}

struct dpipe_field_printer {
	unsigned int field_id;
	void (*printer)(struct dpipe_ctx *, enum dpipe_value_type, void *);
};

struct dpipe_header_printer {
	struct dpipe_field_printer *printers;
	unsigned int printers_count;
	unsigned int header_id;
};

static void dpipe_field_printer_ipv4_addr(struct dpipe_ctx *ctx,
					  enum dpipe_value_type type,
					  void *value)
{
	struct in_addr ip_addr;

	ip_addr.s_addr = htonl(*(uint32_t *)value);
	check_indent_newline(ctx->dl);
	print_string_name_value(dpipe_value_type_e2s(type), inet_ntoa(ip_addr));
}

static void
dpipe_field_printer_ethernet_addr(struct dpipe_ctx *ctx,
				  enum dpipe_value_type type,
				  void *value)
{
	check_indent_newline(ctx->dl);
	print_string_name_value(dpipe_value_type_e2s(type),
				ether_ntoa((struct ether_addr *)value));
}

static void dpipe_field_printer_ipv6_addr(struct dpipe_ctx *ctx,
					  enum dpipe_value_type type,
					  void *value)
{
	char str[INET6_ADDRSTRLEN];

	inet_ntop(AF_INET6, value, str, INET6_ADDRSTRLEN);
	check_indent_newline(ctx->dl);
	print_string_name_value(dpipe_value_type_e2s(type), str);
}

static struct dpipe_field_printer dpipe_field_printers_ipv4[] = {
	{
		.printer = dpipe_field_printer_ipv4_addr,
		.field_id = DEVLINK_DPIPE_FIELD_IPV4_DST_IP,
	}
};

static struct dpipe_header_printer dpipe_header_printer_ipv4  = {
	.printers = dpipe_field_printers_ipv4,
	.printers_count = ARRAY_SIZE(dpipe_field_printers_ipv4),
	.header_id = DEVLINK_DPIPE_HEADER_IPV4,
};

static struct dpipe_field_printer dpipe_field_printers_ethernet[] = {
	{
		.printer = dpipe_field_printer_ethernet_addr,
		.field_id = DEVLINK_DPIPE_FIELD_ETHERNET_DST_MAC,
	},
};

static struct dpipe_header_printer dpipe_header_printer_ethernet = {
	.printers = dpipe_field_printers_ethernet,
	.printers_count = ARRAY_SIZE(dpipe_field_printers_ethernet),
	.header_id = DEVLINK_DPIPE_HEADER_ETHERNET,
};

static struct dpipe_field_printer dpipe_field_printers_ipv6[] = {
	{
		.printer = dpipe_field_printer_ipv6_addr,
		.field_id = DEVLINK_DPIPE_FIELD_IPV6_DST_IP,
	}
};

static struct dpipe_header_printer dpipe_header_printer_ipv6 = {
	.printers = dpipe_field_printers_ipv6,
	.printers_count = ARRAY_SIZE(dpipe_field_printers_ipv6),
	.header_id = DEVLINK_DPIPE_HEADER_IPV6,
};

static struct dpipe_header_printer *dpipe_header_printers[] = {
	&dpipe_header_printer_ipv4,
	&dpipe_header_printer_ethernet,
	&dpipe_header_printer_ipv6,
};

static int dpipe_print_prot_header(struct dpipe_ctx *ctx,
				   struct dpipe_op_info *info,
				   enum dpipe_value_type type,
				   void *value)
{
	unsigned int header_printers_count = ARRAY_SIZE(dpipe_header_printers);
	struct dpipe_header_printer *header_printer;
	struct dpipe_field_printer *field_printer;
	unsigned int field_printers_count;
	int j;
	int i;

	for (i = 0; i < header_printers_count; i++) {
		header_printer = dpipe_header_printers[i];
		if (header_printer->header_id != info->header_id)
			continue;
		field_printers_count = header_printer->printers_count;
		for (j = 0; j < field_printers_count; j++) {
			field_printer = &header_printer->printers[j];
			if (field_printer->field_id != info->field_id)
				continue;
			field_printer->printer(ctx, type, value);
			return 0;
		}
	}

	return -EINVAL;
}

static void __pr_out_entry_value(struct dpipe_ctx *ctx,
				 void *value,
				 unsigned int value_len,
				 struct dpipe_op_info *info,
				 enum dpipe_value_type type)
{
	if (info->header_global &&
	    !dpipe_print_prot_header(ctx, info, type, value))
		return;

	if (value_len == sizeof(uint32_t)) {
		uint32_t *value_32 = value;

		check_indent_newline(ctx->dl);
		print_uint_name_value(dpipe_value_type_e2s(type), *value_32);
	}
}

static void pr_out_dpipe_entry_value(struct dpipe_ctx *ctx,
				     struct nlattr **nla_match_value,
				     struct dpipe_op_info *info)
{
	void *value, *value_mask;
	uint32_t value_mapping;
	uint16_t value_len;
	bool mask, mapping;

	mask = !!nla_match_value[DEVLINK_ATTR_DPIPE_VALUE_MASK];
	mapping = !!nla_match_value[DEVLINK_ATTR_DPIPE_VALUE_MAPPING];

	value_len = mnl_attr_get_payload_len(nla_match_value[DEVLINK_ATTR_DPIPE_VALUE]);
	value = mnl_attr_get_payload(nla_match_value[DEVLINK_ATTR_DPIPE_VALUE]);

	if (mapping) {
		value_mapping = mnl_attr_get_u32(nla_match_value[DEVLINK_ATTR_DPIPE_VALUE_MAPPING]);
		check_indent_newline(ctx->dl);
		print_uint(PRINT_ANY, "mapping_value", "mapping_value %u", value_mapping);
	}

	if (mask) {
		value_mask = mnl_attr_get_payload(nla_match_value[DEVLINK_ATTR_DPIPE_VALUE]);
		__pr_out_entry_value(ctx, value_mask, value_len, info,
				     DPIPE_VALUE_TYPE_MASK);
	}

	__pr_out_entry_value(ctx, value, value_len, info, DPIPE_VALUE_TYPE_VALUE);
}

static int dpipe_entry_match_value_show(struct dpipe_ctx *ctx,
					struct nlattr *nl)
{
	struct nlattr *nla_match_value[DEVLINK_ATTR_MAX + 1] = {};
	struct dpipe_match match;
	int err;

	err = mnl_attr_parse_nested(nl, attr_cb, nla_match_value);
	if (err != MNL_CB_OK)
		return -EINVAL;

	if (!nla_match_value[DEVLINK_ATTR_DPIPE_MATCH] ||
	    !nla_match_value[DEVLINK_ATTR_DPIPE_VALUE]) {
		return -EINVAL;
	}

	pr_out_entry_start(ctx->dl);
	if (dpipe_match_parse(&match,
			      nla_match_value[DEVLINK_ATTR_DPIPE_MATCH]))
		goto err_match_parse;
	pr_out_dpipe_match(&match, ctx);
	pr_out_dpipe_entry_value(ctx, nla_match_value, &match.info);
	pr_out_entry_end(ctx->dl);

	return 0;

err_match_parse:
	pr_out_entry_end(ctx->dl);
	return -EINVAL;
}

static int dpipe_entry_action_value_show(struct dpipe_ctx *ctx,
					 struct nlattr *nl)
{
	struct nlattr *nla_action_value[DEVLINK_ATTR_MAX + 1] = {};
	struct dpipe_action action;
	int err;

	err = mnl_attr_parse_nested(nl, attr_cb, nla_action_value);
	if (err != MNL_CB_OK)
		return -EINVAL;

	if (!nla_action_value[DEVLINK_ATTR_DPIPE_ACTION] ||
	    !nla_action_value[DEVLINK_ATTR_DPIPE_VALUE]) {
		return -EINVAL;
	}

	pr_out_entry_start(ctx->dl);
	if (dpipe_action_parse(&action,
			       nla_action_value[DEVLINK_ATTR_DPIPE_ACTION]))
		goto err_action_parse;
	pr_out_dpipe_action(&action, ctx);
	pr_out_dpipe_entry_value(ctx, nla_action_value, &action.info);
	pr_out_entry_end(ctx->dl);

	return 0;

err_action_parse:
	pr_out_entry_end(ctx->dl);
	return -EINVAL;
}

static int
dpipe_tables_action_values_show(struct dpipe_ctx *ctx,
				struct nlattr *nla_action_values)
{
	struct nlattr *nla_action_value;

	mnl_attr_for_each_nested(nla_action_value, nla_action_values) {
		if (dpipe_entry_action_value_show(ctx, nla_action_value))
			return -EINVAL;
	}
	return 0;
}

static int
dpipe_tables_match_values_show(struct dpipe_ctx *ctx,
			       struct nlattr *nla_match_values)
{
	struct nlattr *nla_match_value;

	mnl_attr_for_each_nested(nla_match_value, nla_match_values) {
		if (dpipe_entry_match_value_show(ctx, nla_match_value))
			return -EINVAL;
	}
	return 0;
}

static int dpipe_entry_show(struct dpipe_ctx *ctx, struct nlattr *nl)
{
	struct nlattr *nla_entry[DEVLINK_ATTR_MAX + 1] = {};
	uint32_t entry_index;
	uint64_t counter;
	int err;

	err = mnl_attr_parse_nested(nl, attr_cb, nla_entry);
	if (err != MNL_CB_OK)
		return -EINVAL;

	if (!nla_entry[DEVLINK_ATTR_DPIPE_ENTRY_INDEX] ||
	    !nla_entry[DEVLINK_ATTR_DPIPE_ENTRY_MATCH_VALUES] ||
	    !nla_entry[DEVLINK_ATTR_DPIPE_ENTRY_ACTION_VALUES]) {
		return -EINVAL;
	}

	check_indent_newline(ctx->dl);
	entry_index = mnl_attr_get_u32(nla_entry[DEVLINK_ATTR_DPIPE_ENTRY_INDEX]);
	print_uint(PRINT_ANY, "index", "index %u", entry_index);

	if (nla_entry[DEVLINK_ATTR_DPIPE_ENTRY_COUNTER]) {
		counter = mnl_attr_get_u64(nla_entry[DEVLINK_ATTR_DPIPE_ENTRY_COUNTER]);
		print_uint(PRINT_ANY, "counter", " counter %u", counter);
	}

	pr_out_array_start(ctx->dl, "match_value");
	if (dpipe_tables_match_values_show(ctx,
					   nla_entry[DEVLINK_ATTR_DPIPE_ENTRY_MATCH_VALUES]))
		goto err_match_values_show;
	pr_out_array_end(ctx->dl);

	pr_out_array_start(ctx->dl, "action_value");
	if (dpipe_tables_action_values_show(ctx,
					    nla_entry[DEVLINK_ATTR_DPIPE_ENTRY_ACTION_VALUES]))
		goto err_action_values_show;
	pr_out_array_end(ctx->dl);
	return 0;

err_action_values_show:
err_match_values_show:
	pr_out_array_end(ctx->dl);
	return -EINVAL;
}

static int dpipe_table_entries_show(struct dpipe_ctx *ctx, struct nlattr **tb)
{
	struct nlattr *nla_entries = tb[DEVLINK_ATTR_DPIPE_ENTRIES];
	struct nlattr *nla_entry;

	mnl_attr_for_each_nested(nla_entry, nla_entries) {
		pr_out_handle_start_arr(ctx->dl, tb);
		if (dpipe_entry_show(ctx, nla_entry))
			goto err_entry_show;
		pr_out_handle_end(ctx->dl);
	}
	return 0;

err_entry_show:
	pr_out_handle_end(ctx->dl);
	return -EINVAL;
}

static int cmd_dpipe_table_entry_dump_cb(const struct nlmsghdr *nlh, void *data)
{
	struct dpipe_ctx *ctx = data;
	struct nlattr *tb[DEVLINK_ATTR_MAX + 1] = {};
	struct genlmsghdr *genl = mnl_nlmsg_get_payload(nlh);

	mnl_attr_parse(nlh, sizeof(*genl), attr_cb, tb);
	if (!tb[DEVLINK_ATTR_BUS_NAME] || !tb[DEVLINK_ATTR_DEV_NAME] ||
	    !tb[DEVLINK_ATTR_DPIPE_ENTRIES])
		return MNL_CB_ERROR;

	if (dpipe_table_entries_show(ctx, tb))
		return MNL_CB_ERROR;
	return MNL_CB_OK;
}

static int cmd_dpipe_table_dump(struct dl *dl)
{
	struct nlmsghdr *nlh;
	struct dpipe_ctx ctx = {};
	uint16_t flags = NLM_F_REQUEST;
	int err;

	err = dpipe_ctx_init(&ctx, dl);
	if (err)
		return err;

	err = dl_argv_parse(dl, DL_OPT_HANDLE | DL_OPT_DPIPE_TABLE_NAME, 0);
	if (err)
		goto out;

	nlh = mnlu_gen_socket_cmd_prepare(&dl->nlg, DEVLINK_CMD_DPIPE_HEADERS_GET, flags);
	dl_opts_put(nlh, dl);
	err = mnlu_gen_socket_sndrcv(&dl->nlg, nlh, cmd_dpipe_header_cb, &ctx);
	if (err) {
		pr_err("error get headers %s\n", strerror(ctx.err));
		goto out;
	}

	flags = NLM_F_REQUEST | NLM_F_ACK;
	nlh = mnlu_gen_socket_cmd_prepare(&dl->nlg, DEVLINK_CMD_DPIPE_ENTRIES_GET, flags);
	dl_opts_put(nlh, dl);

	pr_out_section_start(dl, "table_entry");
	mnlu_gen_socket_sndrcv(&dl->nlg, nlh, cmd_dpipe_table_entry_dump_cb, &ctx);
	pr_out_section_end(dl);
out:
	dpipe_ctx_fini(&ctx);
	return err;
}

static int cmd_dpipe_table(struct dl *dl)
{
	if (dl_argv_match(dl, "help") || dl_no_arg(dl)) {
		cmd_dpipe_help();
		return 0;
	} else if (dl_argv_match(dl, "show")) {
		dl_arg_inc(dl);
		return cmd_dpipe_table_show(dl);
	} else if (dl_argv_match(dl, "set")) {
		dl_arg_inc(dl);
		return cmd_dpipe_table_set(dl);
	}  else if (dl_argv_match(dl, "dump")) {
		dl_arg_inc(dl);
		return cmd_dpipe_table_dump(dl);
	}
	pr_err("Command \"%s\" not found\n", dl_argv(dl));
	return -ENOENT;
}

static int cmd_dpipe(struct dl *dl)
{
	if (dl_argv_match(dl, "help") || dl_no_arg(dl)) {
		cmd_dpipe_help();
		return 0;
	} else if (dl_argv_match(dl, "header")) {
		dl_arg_inc(dl);
		return cmd_dpipe_header(dl);
	} else if (dl_argv_match(dl, "table")) {
		dl_arg_inc(dl);
		return cmd_dpipe_table(dl);
	}
	pr_err("Command \"%s\" not found\n", dl_argv(dl));
	return -ENOENT;
}

static int
resource_parse(struct resource_ctx *ctx, struct resource *resource,
	       struct nlattr **nla_resource)
{
	if (!nla_resource[DEVLINK_ATTR_RESOURCE_NAME] ||
	    !nla_resource[DEVLINK_ATTR_RESOURCE_SIZE] ||
	    !nla_resource[DEVLINK_ATTR_RESOURCE_ID] ||
	    !nla_resource[DEVLINK_ATTR_RESOURCE_UNIT] ||
	    !nla_resource[DEVLINK_ATTR_RESOURCE_SIZE_MIN] ||
	    !nla_resource[DEVLINK_ATTR_RESOURCE_SIZE_MAX] ||
	    !nla_resource[DEVLINK_ATTR_RESOURCE_SIZE_GRAN]) {
		return -EINVAL;
	}

	resource->name = strdup(mnl_attr_get_str(nla_resource[DEVLINK_ATTR_RESOURCE_NAME]));
	resource->size = mnl_attr_get_u64(nla_resource[DEVLINK_ATTR_RESOURCE_SIZE]);
	resource->id = mnl_attr_get_u64(nla_resource[DEVLINK_ATTR_RESOURCE_ID]);
	resource->unit = mnl_attr_get_u8(nla_resource[DEVLINK_ATTR_RESOURCE_UNIT]);
	resource->size_min = mnl_attr_get_u64(nla_resource[DEVLINK_ATTR_RESOURCE_SIZE_MIN]);
	resource->size_max = mnl_attr_get_u64(nla_resource[DEVLINK_ATTR_RESOURCE_SIZE_MAX]);
	resource->size_gran = mnl_attr_get_u64(nla_resource[DEVLINK_ATTR_RESOURCE_SIZE_GRAN]);

	if (nla_resource[DEVLINK_ATTR_RESOURCE_SIZE_NEW])
		resource->size_new = mnl_attr_get_u64(nla_resource[DEVLINK_ATTR_RESOURCE_SIZE_NEW]);
	else
		resource->size_new = resource->size;

	if (nla_resource[DEVLINK_ATTR_RESOURCE_OCC]) {
		resource->size_occ = mnl_attr_get_u64(nla_resource[DEVLINK_ATTR_RESOURCE_OCC]);
		resource->occ_valid = true;
	}

	if (resource->size_new != resource->size)
		ctx->pending_change = true;

	return 0;
}

static int
resource_get(struct resource_ctx *ctx, struct resource *resource,
	     struct resource *parent_resource, struct nlattr *nl)
{
	struct nlattr *nla_resource[DEVLINK_ATTR_MAX + 1] = {};
	struct nlattr *nla_child_resource;
	struct nlattr *nla_resources;
	bool top = false;
	int err;

	if (!resource) {
		nla_resources = nl;
		top = true;
		goto out;
	}

	err = mnl_attr_parse_nested(nl, attr_cb, nla_resource);
	if (err != MNL_CB_OK)
		return -EINVAL;

	err = resource_parse(ctx, resource, nla_resource);
	if (err)
		return err;

	resource->parent = parent_resource;
	if (!nla_resource[DEVLINK_ATTR_RESOURCE_LIST])
		return 0;

	resource->size_valid = !!mnl_attr_get_u8(nla_resource[DEVLINK_ATTR_RESOURCE_SIZE_VALID]);
	nla_resources = nla_resource[DEVLINK_ATTR_RESOURCE_LIST];
out:
	mnl_attr_for_each_nested(nla_child_resource, nla_resources) {
		struct resource *child_resource;
		struct list_head *list;

		child_resource = resource_alloc();
		if (!child_resource)
			return -ENOMEM;

		if (top)
			list = &ctx->resources->resource_list;
		else
			list = &resource->resource_list;

		list_add_tail(&child_resource->list, list);
		err = resource_get(ctx, child_resource, resource,
				   nla_child_resource);
		if (err)
			return err;
	}

	return 0;
}

static const char *resource_unit_str_get(enum devlink_resource_unit unit)
{
	switch (unit) {
	case DEVLINK_RESOURCE_UNIT_ENTRY: return "entry";
	default: return "<unknown unit>";
	}
}

static void resource_show(struct resource *resource,
			  struct resource_ctx *ctx)
{
	struct resource *child_resource;
	struct dpipe_table *table;
	struct dl *dl = ctx->dl;
	bool array = false;

	check_indent_newline(dl);
	print_string(PRINT_ANY, "name", "name %s", resource->name);
	if (dl->verbose)
		resource_path_print(dl, ctx->resources, resource->id);
	pr_out_u64(dl, "size", resource->size);
	if (resource->size != resource->size_new)
		pr_out_u64(dl, "size_new", resource->size_new);
	if (resource->occ_valid)
		print_uint(PRINT_ANY, "occ", " occ %u",  resource->size_occ);
	print_string(PRINT_ANY, "unit", " unit %s",
		     resource_unit_str_get(resource->unit));

	if (resource->size_min != resource->size_max) {
		print_uint(PRINT_ANY, "size_min", " size_min %u",
			   resource->size_min);
		pr_out_u64(dl, "size_max", resource->size_max);
		print_uint(PRINT_ANY, "size_gran", " size_gran %u",
			   resource->size_gran);
	}

	list_for_each_entry(table, &ctx->tables->table_list, list)
		if (table->resource_id == resource->id &&
		    table->resource_valid)
			array = true;

	if (array)
		pr_out_array_start(dl, "dpipe_tables");
	else
		print_string(PRINT_ANY, "dpipe_tables", " dpipe_tables none",
			     "none");

	list_for_each_entry(table, &ctx->tables->table_list, list) {
		if (table->resource_id != resource->id ||
		    !table->resource_valid)
			continue;
		pr_out_entry_start(dl);
		check_indent_newline(dl);
		print_string(PRINT_ANY, "table_name", "table_name %s",
			     table->name);
		pr_out_entry_end(dl);
	}
	if (array)
		pr_out_array_end(dl);

	if (list_empty(&resource->resource_list))
		return;

	if (ctx->pending_change) {
		check_indent_newline(dl);
		print_string(PRINT_ANY, "size_valid", "size_valid %s",
			     resource->size_valid ? "true" : "false");
	}
	pr_out_array_start(dl, "resources");
	list_for_each_entry(child_resource, &resource->resource_list, list) {
		pr_out_entry_start(dl);
		resource_show(child_resource, ctx);
		pr_out_entry_end(dl);
	}
	pr_out_array_end(dl);
}

static void
resources_show(struct resource_ctx *ctx, struct nlattr **tb)
{
	struct resources *resources = ctx->resources;
	struct resource *resource;

	list_for_each_entry(resource, &resources->resource_list, list) {
		pr_out_handle_start_arr(ctx->dl, tb);
		resource_show(resource, ctx);
		pr_out_handle_end(ctx->dl);
	}
}

static int resources_get(struct resource_ctx *ctx, struct nlattr **tb)
{
	return resource_get(ctx, NULL, NULL, tb[DEVLINK_ATTR_RESOURCE_LIST]);
}

static int cmd_resource_dump_cb(const struct nlmsghdr *nlh, void *data)
{
	struct resource_ctx *ctx = data;
	struct nlattr *tb[DEVLINK_ATTR_MAX + 1] = {};
	struct genlmsghdr *genl = mnl_nlmsg_get_payload(nlh);
	int err;

	mnl_attr_parse(nlh, sizeof(*genl), attr_cb, tb);
	if (!tb[DEVLINK_ATTR_BUS_NAME] || !tb[DEVLINK_ATTR_DEV_NAME] ||
	    !tb[DEVLINK_ATTR_RESOURCE_LIST])
		return MNL_CB_ERROR;

	err = resources_get(ctx, tb);
	if (err) {
		ctx->err = err;
		return MNL_CB_ERROR;
	}

	if (ctx->print_resources)
		resources_show(ctx, tb);

	return MNL_CB_OK;
}

static int cmd_resource_show(struct dl *dl)
{
	struct nlmsghdr *nlh;
	struct dpipe_ctx dpipe_ctx = {};
	struct resource_ctx resource_ctx = {};
	int err;

	err = dl_argv_parse(dl, DL_OPT_HANDLE, 0);
	if (err)
		return err;

	nlh = mnlu_gen_socket_cmd_prepare(&dl->nlg, DEVLINK_CMD_DPIPE_TABLE_GET,
			       NLM_F_REQUEST);
	dl_opts_put(nlh, dl);

	err = dpipe_ctx_init(&dpipe_ctx, dl);
	if (err)
		return err;

	err = mnlu_gen_socket_sndrcv(&dl->nlg, nlh, cmd_dpipe_table_show_cb,
				  &dpipe_ctx);
	if (err) {
		pr_err("error get tables %s\n", strerror(dpipe_ctx.err));
		goto out;
	}

	err = resource_ctx_init(&resource_ctx, dl);
	if (err)
		goto out;

	resource_ctx.print_resources = true;
	resource_ctx.tables = dpipe_ctx.tables;
	nlh = mnlu_gen_socket_cmd_prepare(&dl->nlg, DEVLINK_CMD_RESOURCE_DUMP,
			       NLM_F_REQUEST | NLM_F_ACK);
	dl_opts_put(nlh, dl);
	pr_out_section_start(dl, "resources");
	err = mnlu_gen_socket_sndrcv(&dl->nlg, nlh, cmd_resource_dump_cb,
				  &resource_ctx);
	pr_out_section_end(dl);
	resource_ctx_fini(&resource_ctx);
out:
	dpipe_ctx_fini(&dpipe_ctx);
	return err;
}

static void cmd_resource_help(void)
{
	pr_err("Usage: devlink resource show DEV\n"
	       "       devlink resource set DEV path PATH size SIZE\n");
}

static struct resource *
resource_find_by_name(struct list_head *list, char *name)
{
	struct resource *resource;

	list_for_each_entry(resource, list, list) {
		if (!strcmp(resource->name, name))
			return resource;
	}
	return NULL;
}

static int
resource_path_parse(struct resource_ctx *ctx, const char *resource_path,
		    uint32_t *p_resource_id, bool *p_resource_valid)
{
	struct resource *resource;
	uint32_t resource_id = 0;
	char *resource_path_dup;
	struct list_head *list;
	const char del[] = "/";
	char *resource_name;

	resource_path_dup = strdup(resource_path);
	list = &ctx->resources->resource_list;
	resource_name = strtok(resource_path_dup, del);
	while (resource_name != NULL) {
		resource = resource_find_by_name(list, resource_name);
		if (!resource)
			goto err_resource_lookup;

		list = &resource->resource_list;
		resource_name = strtok(NULL, del);
		resource_id = resource->id;
	}
	free(resource_path_dup);
	*p_resource_valid = true;
	*p_resource_id = resource_id;
	return 0;

err_resource_lookup:
	free(resource_path_dup);
	return -EINVAL;
}

static int cmd_resource_set(struct dl *dl)
{
	struct nlmsghdr *nlh;
	struct resource_ctx ctx = {};
	int err;

	err = resource_ctx_init(&ctx, dl);
	if (err)
		return err;

	ctx.print_resources = false;
	err = dl_argv_parse(dl, DL_OPT_HANDLE | DL_OPT_RESOURCE_PATH |
			    DL_OPT_RESOURCE_SIZE, 0);
	if (err)
		goto out;

	nlh = mnlu_gen_socket_cmd_prepare(&dl->nlg, DEVLINK_CMD_RESOURCE_DUMP,
			       NLM_F_REQUEST);
	dl_opts_put(nlh, dl);
	err = mnlu_gen_socket_sndrcv(&dl->nlg, nlh, cmd_resource_dump_cb, &ctx);
	if (err) {
		pr_err("error getting resources %s\n", strerror(ctx.err));
		goto out;
	}

	err = resource_path_parse(&ctx, dl->opts.resource_path,
				  &dl->opts.resource_id,
				  &dl->opts.resource_id_valid);
	if (err) {
		pr_err("error parsing resource path %s\n", strerror(-err));
		goto out;
	}

	nlh = mnlu_gen_socket_cmd_prepare(&dl->nlg, DEVLINK_CMD_RESOURCE_SET,
			       NLM_F_REQUEST | NLM_F_ACK);

	dl_opts_put(nlh, dl);
	err = mnlu_gen_socket_sndrcv(&dl->nlg, nlh, NULL, NULL);
out:
	resource_ctx_fini(&ctx);
	return err;
}

static int cmd_resource(struct dl *dl)
{
	if (dl_argv_match(dl, "help") || dl_no_arg(dl)) {
		cmd_resource_help();
		return 0;
	} else if (dl_argv_match(dl, "show")) {
		dl_arg_inc(dl);
		return cmd_resource_show(dl);
	} else if (dl_argv_match(dl, "set")) {
		dl_arg_inc(dl);
		return cmd_resource_set(dl);
	}
	pr_err("Command \"%s\" not found\n", dl_argv(dl));
	return -ENOENT;
}

static void pr_out_region_handle_start(struct dl *dl, struct nlattr **tb)
{
	const char *bus_name = mnl_attr_get_str(tb[DEVLINK_ATTR_BUS_NAME]);
	const char *dev_name = mnl_attr_get_str(tb[DEVLINK_ATTR_DEV_NAME]);
	const char *region_name = mnl_attr_get_str(tb[DEVLINK_ATTR_REGION_NAME]);
	char buf[256];

	sprintf(buf, "%s/%s/%s", bus_name, dev_name, region_name);
	if (dl->json_output)
		open_json_object(buf);
	else
		pr_out("%s:", buf);
}

static void pr_out_region_handle_end(struct dl *dl)
{
	if (dl->json_output)
		close_json_object();
	else
		pr_out("\n");
}

static void pr_out_region_snapshots_start(struct dl *dl, bool array)
{
	__pr_out_indent_newline(dl);
	if (dl->json_output)
		open_json_array(PRINT_JSON, "snapshot");
	else
		pr_out("snapshot %s", array ? "[" : "");
}

static void pr_out_region_snapshots_end(struct dl *dl, bool array)
{
	if (dl->json_output)
		close_json_array(PRINT_JSON, NULL);
	else if (array)
		pr_out("]");
}

static void pr_out_region_snapshots_id(struct dl *dl, struct nlattr **tb, int index)
{
	uint32_t snapshot_id;

	if (!tb[DEVLINK_ATTR_REGION_SNAPSHOT_ID])
		return;

	snapshot_id = mnl_attr_get_u32(tb[DEVLINK_ATTR_REGION_SNAPSHOT_ID]);

	if (dl->json_output)
		print_uint(PRINT_JSON, NULL, NULL, snapshot_id);
	else
		pr_out("%s%u", index ? " " : "", snapshot_id);
}

static void pr_out_snapshots(struct dl *dl, struct nlattr **tb)
{
	struct nlattr *tb_snapshot[DEVLINK_ATTR_MAX + 1] = {};
	struct nlattr *nla_sanpshot;
	int err, index = 0;

	pr_out_region_snapshots_start(dl, true);
	mnl_attr_for_each_nested(nla_sanpshot, tb[DEVLINK_ATTR_REGION_SNAPSHOTS]) {
		err = mnl_attr_parse_nested(nla_sanpshot, attr_cb, tb_snapshot);
		if (err != MNL_CB_OK)
			return;
		pr_out_region_snapshots_id(dl, tb_snapshot, index++);
	}
	pr_out_region_snapshots_end(dl, true);
}

static void pr_out_snapshot(struct dl *dl, struct nlattr **tb)
{
	pr_out_region_snapshots_start(dl, false);
	pr_out_region_snapshots_id(dl, tb, 0);
	pr_out_region_snapshots_end(dl, false);
}

static void pr_out_region(struct dl *dl, struct nlattr **tb)
{
	pr_out_region_handle_start(dl, tb);

	if (tb[DEVLINK_ATTR_REGION_SIZE])
		pr_out_u64(dl, "size",
			   mnl_attr_get_u64(tb[DEVLINK_ATTR_REGION_SIZE]));

	if (tb[DEVLINK_ATTR_REGION_SNAPSHOTS])
		pr_out_snapshots(dl, tb);

	if (tb[DEVLINK_ATTR_REGION_SNAPSHOT_ID])
		pr_out_snapshot(dl, tb);

	pr_out_region_handle_end(dl);
}

static int cmd_region_show_cb(const struct nlmsghdr *nlh, void *data)
{
	struct genlmsghdr *genl = mnl_nlmsg_get_payload(nlh);
	struct nlattr *tb[DEVLINK_ATTR_MAX + 1] = {};
	struct dl *dl = data;

	mnl_attr_parse(nlh, sizeof(*genl), attr_cb, tb);
	if (!tb[DEVLINK_ATTR_BUS_NAME] || !tb[DEVLINK_ATTR_DEV_NAME] ||
	    !tb[DEVLINK_ATTR_REGION_NAME] || !tb[DEVLINK_ATTR_REGION_SIZE])
		return MNL_CB_ERROR;

	pr_out_region(dl, tb);

	return MNL_CB_OK;
}

static int cmd_region_show(struct dl *dl)
{
	struct nlmsghdr *nlh;
	uint16_t flags = NLM_F_REQUEST | NLM_F_ACK;
	int err;

	if (dl_argc(dl) == 0)
		flags |= NLM_F_DUMP;

	nlh = mnlu_gen_socket_cmd_prepare(&dl->nlg, DEVLINK_CMD_REGION_GET, flags);

	if (dl_argc(dl) > 0) {
		err = dl_argv_parse_put(nlh, dl, DL_OPT_HANDLE_REGION, 0);
		if (err)
			return err;
	}

	pr_out_section_start(dl, "regions");
	err = mnlu_gen_socket_sndrcv(&dl->nlg, nlh, cmd_region_show_cb, dl);
	pr_out_section_end(dl);
	return err;
}

static int cmd_region_snapshot_del(struct dl *dl)
{
	struct nlmsghdr *nlh;
	int err;

	nlh = mnlu_gen_socket_cmd_prepare(&dl->nlg, DEVLINK_CMD_REGION_DEL,
			       NLM_F_REQUEST | NLM_F_ACK);

	err = dl_argv_parse_put(nlh, dl, DL_OPT_HANDLE_REGION |
				DL_OPT_REGION_SNAPSHOT_ID, 0);
	if (err)
		return err;

	return mnlu_gen_socket_sndrcv(&dl->nlg, nlh, NULL, NULL);
}

static int cmd_region_read_cb(const struct nlmsghdr *nlh, void *data)
{
	struct nlattr *nla_entry, *nla_chunk_data, *nla_chunk_addr;
	struct genlmsghdr *genl = mnl_nlmsg_get_payload(nlh);
	struct nlattr *tb_field[DEVLINK_ATTR_MAX + 1] = {};
	struct nlattr *tb[DEVLINK_ATTR_MAX + 1] = {};
	struct dl *dl = data;
	int err;

	mnl_attr_parse(nlh, sizeof(*genl), attr_cb, tb);
	if (!tb[DEVLINK_ATTR_BUS_NAME] || !tb[DEVLINK_ATTR_DEV_NAME] ||
	    !tb[DEVLINK_ATTR_REGION_CHUNKS])
		return MNL_CB_ERROR;

	mnl_attr_for_each_nested(nla_entry, tb[DEVLINK_ATTR_REGION_CHUNKS]) {
		err = mnl_attr_parse_nested(nla_entry, attr_cb, tb_field);
		if (err != MNL_CB_OK)
			return MNL_CB_ERROR;

		nla_chunk_data = tb_field[DEVLINK_ATTR_REGION_CHUNK_DATA];
		if (!nla_chunk_data)
			continue;

		nla_chunk_addr = tb_field[DEVLINK_ATTR_REGION_CHUNK_ADDR];
		if (!nla_chunk_addr)
			continue;

		pr_out_region_chunk(dl, mnl_attr_get_payload(nla_chunk_data),
				    mnl_attr_get_payload_len(nla_chunk_data),
				    mnl_attr_get_u64(nla_chunk_addr));
	}
	return MNL_CB_OK;
}

static int cmd_region_dump(struct dl *dl)
{
	struct nlmsghdr *nlh;
	int err;

	nlh = mnlu_gen_socket_cmd_prepare(&dl->nlg, DEVLINK_CMD_REGION_READ,
			       NLM_F_REQUEST | NLM_F_ACK | NLM_F_DUMP);

	err = dl_argv_parse_put(nlh, dl, DL_OPT_HANDLE_REGION |
				DL_OPT_REGION_SNAPSHOT_ID, 0);
	if (err)
		return err;

	pr_out_section_start(dl, "dump");
	err = mnlu_gen_socket_sndrcv(&dl->nlg, nlh, cmd_region_read_cb, dl);
	pr_out_section_end(dl);
	if (!dl->json_output)
		pr_out("\n");
	return err;
}

static int cmd_region_read(struct dl *dl)
{
	struct nlmsghdr *nlh;
	int err;

	nlh = mnlu_gen_socket_cmd_prepare(&dl->nlg, DEVLINK_CMD_REGION_READ,
			       NLM_F_REQUEST | NLM_F_ACK | NLM_F_DUMP);

	err = dl_argv_parse_put(nlh, dl, DL_OPT_HANDLE_REGION |
				DL_OPT_REGION_ADDRESS | DL_OPT_REGION_LENGTH |
				DL_OPT_REGION_SNAPSHOT_ID, 0);
	if (err)
		return err;

	pr_out_section_start(dl, "read");
	err = mnlu_gen_socket_sndrcv(&dl->nlg, nlh, cmd_region_read_cb, dl);
	pr_out_section_end(dl);
	if (!dl->json_output)
		pr_out("\n");
	return err;
}

static int cmd_region_snapshot_new_cb(const struct nlmsghdr *nlh, void *data)
{
	struct genlmsghdr *genl = mnl_nlmsg_get_payload(nlh);
	struct nlattr *tb[DEVLINK_ATTR_MAX + 1] = {};
	struct dl *dl = data;

	mnl_attr_parse(nlh, sizeof(*genl), attr_cb, tb);
	if (!tb[DEVLINK_ATTR_BUS_NAME] || !tb[DEVLINK_ATTR_DEV_NAME] ||
	    !tb[DEVLINK_ATTR_REGION_NAME] ||
	    !tb[DEVLINK_ATTR_REGION_SNAPSHOT_ID])
		return MNL_CB_ERROR;

	pr_out_region(dl, tb);

	return MNL_CB_OK;
}

static int cmd_region_snapshot_new(struct dl *dl)
{
	struct nlmsghdr *nlh;
	int err;

	nlh = mnlu_gen_socket_cmd_prepare(&dl->nlg, DEVLINK_CMD_REGION_NEW,
			       NLM_F_REQUEST | NLM_F_ACK);

	err = dl_argv_parse_put(nlh, dl, DL_OPT_HANDLE_REGION,
				DL_OPT_REGION_SNAPSHOT_ID);
	if (err)
		return err;

	pr_out_section_start(dl, "regions");
	err = mnlu_gen_socket_sndrcv(&dl->nlg, nlh, cmd_region_snapshot_new_cb, dl);
	pr_out_section_end(dl);
	return err;
}

static void cmd_region_help(void)
{
	pr_err("Usage: devlink region show [ DEV/REGION ]\n");
	pr_err("       devlink region del DEV/REGION snapshot SNAPSHOT_ID\n");
	pr_err("       devlink region new DEV/REGION snapshot SNAPSHOT_ID\n");
	pr_err("       devlink region dump DEV/REGION [ snapshot SNAPSHOT_ID ]\n");
	pr_err("       devlink region read DEV/REGION [ snapshot SNAPSHOT_ID ] address ADDRESS length LENGTH\n");
}

static int cmd_region(struct dl *dl)
{
	if (dl_no_arg(dl)) {
		return cmd_region_show(dl);
	} else if (dl_argv_match(dl, "help")) {
		cmd_region_help();
		return 0;
	} else if (dl_argv_match(dl, "show")) {
		dl_arg_inc(dl);
		return cmd_region_show(dl);
	} else if (dl_argv_match(dl, "del")) {
		dl_arg_inc(dl);
		return cmd_region_snapshot_del(dl);
	} else if (dl_argv_match(dl, "dump")) {
		dl_arg_inc(dl);
		return cmd_region_dump(dl);
	} else if (dl_argv_match(dl, "read")) {
		dl_arg_inc(dl);
		return cmd_region_read(dl);
	} else if (dl_argv_match(dl, "new")) {
		dl_arg_inc(dl);
		return cmd_region_snapshot_new(dl);
	}
	pr_err("Command \"%s\" not found\n", dl_argv(dl));
	return -ENOENT;
}

static int cmd_health_set_params(struct dl *dl)
{
	struct nlmsghdr *nlh;
	int err;

	nlh = mnlu_gen_socket_cmd_prepare(&dl->nlg, DEVLINK_CMD_HEALTH_REPORTER_SET,
			       NLM_F_REQUEST | NLM_F_ACK);
	err = dl_argv_parse(dl, DL_OPT_HANDLE | DL_OPT_HANDLEP | DL_OPT_HEALTH_REPORTER_NAME,
			    DL_OPT_HEALTH_REPORTER_GRACEFUL_PERIOD |
			    DL_OPT_HEALTH_REPORTER_AUTO_RECOVER |
			    DL_OPT_HEALTH_REPORTER_AUTO_DUMP);
	if (err)
		return err;

	dl_opts_put(nlh, dl);
	return mnlu_gen_socket_sndrcv(&dl->nlg, nlh, NULL, NULL);
}

static int cmd_health_dump_clear(struct dl *dl)
{
	struct nlmsghdr *nlh;
	int err;

	nlh = mnlu_gen_socket_cmd_prepare(&dl->nlg, DEVLINK_CMD_HEALTH_REPORTER_DUMP_CLEAR,
			       NLM_F_REQUEST | NLM_F_ACK);

	err = dl_argv_parse_put(nlh, dl,
				DL_OPT_HANDLE | DL_OPT_HANDLEP |
				DL_OPT_HEALTH_REPORTER_NAME, 0);
	if (err)
		return err;

	dl_opts_put(nlh, dl);
	return mnlu_gen_socket_sndrcv(&dl->nlg, nlh, NULL, NULL);
}

static int fmsg_value_show(struct dl *dl, int type, struct nlattr *nl_data)
{
	uint8_t *data;
	uint32_t len;

	check_indent_newline(dl);
	switch (type) {
	case MNL_TYPE_FLAG:
		print_bool(PRINT_ANY, NULL, "%s", mnl_attr_get_u8(nl_data));
		break;
	case MNL_TYPE_U8:
		print_uint(PRINT_ANY, NULL, "%u", mnl_attr_get_u8(nl_data));
		break;
	case MNL_TYPE_U16:
		print_uint(PRINT_ANY, NULL, "%u", mnl_attr_get_u16(nl_data));
		break;
	case MNL_TYPE_U32:
		print_uint(PRINT_ANY, NULL, "%u", mnl_attr_get_u32(nl_data));
		break;
	case MNL_TYPE_U64:
		print_u64(PRINT_ANY, NULL, "%"PRIu64, mnl_attr_get_u64(nl_data));
		break;
	case MNL_TYPE_NUL_STRING:
		print_string(PRINT_ANY, NULL, "%s", mnl_attr_get_str(nl_data));
		break;
	case MNL_TYPE_BINARY:
		len = mnl_attr_get_payload_len(nl_data);
		data = mnl_attr_get_payload(nl_data);
		pr_out_binary_value(dl, data, len);
		break;
	default:
		return -EINVAL;
	}
	return MNL_CB_OK;
}

static void pr_out_fmsg_name(struct dl *dl, char **name)
{
	if (!*name)
		return;

	pr_out_name(dl, *name);
	free(*name);
	*name = NULL;
}

struct nest_entry {
	int attr_type;
	struct list_head list;
};

struct fmsg_cb_data {
	char *name;
	struct dl *dl;
	uint8_t value_type;
	struct list_head entry_list;
};

static int cmd_fmsg_nest_queue(struct fmsg_cb_data *fmsg_data,
			       uint8_t *attr_value, bool insert)
{
	struct nest_entry *entry;

	if (insert) {
		entry = malloc(sizeof(struct nest_entry));
		if (!entry)
			return -ENOMEM;

		entry->attr_type = *attr_value;
		list_add(&entry->list, &fmsg_data->entry_list);
	} else {
		if (list_empty(&fmsg_data->entry_list))
			return MNL_CB_ERROR;
		entry = list_first_entry(&fmsg_data->entry_list,
					 struct nest_entry, list);
		*attr_value = entry->attr_type;
		list_del(&entry->list);
		free(entry);
	}
	return MNL_CB_OK;
}

static void pr_out_fmsg_group_start(struct dl *dl, char **name)
{
	__pr_out_newline();
	pr_out_fmsg_name(dl, name);
	__pr_out_newline();
	__pr_out_indent_inc();
}

static void pr_out_fmsg_group_end(struct dl *dl)
{
	__pr_out_newline();
	__pr_out_indent_dec();
}

static void pr_out_fmsg_start_object(struct dl *dl, char **name)
{
	if (dl->json_output) {
		pr_out_fmsg_name(dl, name);
		open_json_object(NULL);
	} else {
		pr_out_fmsg_group_start(dl, name);
	}
}

static void pr_out_fmsg_end_object(struct dl *dl)
{
	if (dl->json_output)
		close_json_object();
	else
		pr_out_fmsg_group_end(dl);
}

static void pr_out_fmsg_start_array(struct dl *dl, char **name)
{
	if (dl->json_output) {
		pr_out_fmsg_name(dl, name);
		open_json_array(PRINT_JSON, NULL);
	} else {
		pr_out_fmsg_group_start(dl, name);
	}
}

static void pr_out_fmsg_end_array(struct dl *dl)
{
	if (dl->json_output)
		close_json_array(PRINT_JSON, NULL);
	else
		pr_out_fmsg_group_end(dl);
}

static int cmd_fmsg_nest(struct fmsg_cb_data *fmsg_data, uint8_t nest_value,
			 bool start)
{
	struct dl *dl = fmsg_data->dl;
	uint8_t value = nest_value;
	int err;

	err = cmd_fmsg_nest_queue(fmsg_data, &value, start);
	if (err != MNL_CB_OK)
		return err;

	switch (value) {
	case DEVLINK_ATTR_FMSG_OBJ_NEST_START:
		if (start)
			pr_out_fmsg_start_object(dl, &fmsg_data->name);
		else
			pr_out_fmsg_end_object(dl);
		break;
	case DEVLINK_ATTR_FMSG_PAIR_NEST_START:
		break;
	case DEVLINK_ATTR_FMSG_ARR_NEST_START:
		if (start)
			pr_out_fmsg_start_array(dl, &fmsg_data->name);
		else
			pr_out_fmsg_end_array(dl);
		break;
	default:
		return -EINVAL;
	}
	return MNL_CB_OK;
}

static int cmd_fmsg_object_cb(const struct nlmsghdr *nlh, void *data)
{
	struct genlmsghdr *genl = mnl_nlmsg_get_payload(nlh);
	struct nlattr *tb[DEVLINK_ATTR_MAX + 1] = {};
	struct fmsg_cb_data *fmsg_data = data;
	struct dl *dl = fmsg_data->dl;
	struct nlattr *nla_object;
	int attr_type;
	int err;

	mnl_attr_parse(nlh, sizeof(*genl), attr_cb, tb);
	if (!tb[DEVLINK_ATTR_FMSG])
		return MNL_CB_ERROR;

	mnl_attr_for_each_nested(nla_object, tb[DEVLINK_ATTR_FMSG]) {
		attr_type = mnl_attr_get_type(nla_object);
		switch (attr_type) {
		case DEVLINK_ATTR_FMSG_OBJ_NEST_START:
		case DEVLINK_ATTR_FMSG_PAIR_NEST_START:
		case DEVLINK_ATTR_FMSG_ARR_NEST_START:
			err = cmd_fmsg_nest(fmsg_data, attr_type, true);
			if (err != MNL_CB_OK)
				return err;
			break;
		case DEVLINK_ATTR_FMSG_NEST_END:
			err = cmd_fmsg_nest(fmsg_data, attr_type, false);
			if (err != MNL_CB_OK)
				return err;
			break;
		case DEVLINK_ATTR_FMSG_OBJ_NAME:
			free(fmsg_data->name);
			fmsg_data->name = strdup(mnl_attr_get_str(nla_object));
			if (!fmsg_data->name)
				return -ENOMEM;
			break;
		case DEVLINK_ATTR_FMSG_OBJ_VALUE_TYPE:
			fmsg_data->value_type = mnl_attr_get_u8(nla_object);
			break;
		case DEVLINK_ATTR_FMSG_OBJ_VALUE_DATA:
			pr_out_fmsg_name(dl, &fmsg_data->name);
			err = fmsg_value_show(dl, fmsg_data->value_type,
					      nla_object);
			if (err != MNL_CB_OK)
				return err;
			break;
		default:
			return -EINVAL;
		}
	}
	return MNL_CB_OK;
}

static void cmd_fmsg_init(struct dl *dl, struct fmsg_cb_data *data)
{
	/* FMSG is dynamic: opening of an object or array causes a
	 * newline. JSON starts with an { or [, but plain text should
	 * not start with a new line. Ensure this by setting
	 * g_new_line_count to 1: avoiding newline before the first
	 * print.
	 */
	g_new_line_count = 1;
	data->name = NULL;
	data->dl = dl;
	INIT_LIST_HEAD(&data->entry_list);
}

static int cmd_health_object_common(struct dl *dl, uint8_t cmd, uint16_t flags)
{
	struct fmsg_cb_data data;
	struct nlmsghdr *nlh;
	int err;

	nlh = mnlu_gen_socket_cmd_prepare(&dl->nlg, cmd, flags | NLM_F_REQUEST | NLM_F_ACK);

	err = dl_argv_parse_put(nlh, dl,
				DL_OPT_HANDLE | DL_OPT_HANDLEP |
				DL_OPT_HEALTH_REPORTER_NAME, 0);
	if (err)
		return err;

	cmd_fmsg_init(dl, &data);
	err = mnlu_gen_socket_sndrcv(&dl->nlg, nlh, cmd_fmsg_object_cb, &data);
	free(data.name);
	return err;
}

static int cmd_health_dump_show(struct dl *dl)
{
	return cmd_health_object_common(dl,
					DEVLINK_CMD_HEALTH_REPORTER_DUMP_GET,
					NLM_F_DUMP);
}

static int cmd_health_diagnose(struct dl *dl)
{
	return cmd_health_object_common(dl,
					DEVLINK_CMD_HEALTH_REPORTER_DIAGNOSE,
					0);
}

static int cmd_health_test(struct dl *dl)
{
	return cmd_health_object_common(dl,
					DEVLINK_CMD_HEALTH_REPORTER_TEST,
					0);
}

static int cmd_health_recover(struct dl *dl)
{
	struct nlmsghdr *nlh;
	int err;

	nlh = mnlu_gen_socket_cmd_prepare(&dl->nlg, DEVLINK_CMD_HEALTH_REPORTER_RECOVER,
			       NLM_F_REQUEST | NLM_F_ACK);

	err = dl_argv_parse_put(nlh, dl,
				DL_OPT_HANDLE | DL_OPT_HANDLEP |
				DL_OPT_HEALTH_REPORTER_NAME, 0);
	if (err)
		return err;

	dl_opts_put(nlh, dl);
	return mnlu_gen_socket_sndrcv(&dl->nlg, nlh, NULL, NULL);
}

enum devlink_health_reporter_state {
	DEVLINK_HEALTH_REPORTER_STATE_HEALTHY,
	DEVLINK_HEALTH_REPORTER_STATE_ERROR,
};

static const char *health_state_name(uint8_t state)
{
	switch (state) {
	case DEVLINK_HEALTH_REPORTER_STATE_HEALTHY:
		return HEALTH_REPORTER_STATE_HEALTHY_STR;
	case DEVLINK_HEALTH_REPORTER_STATE_ERROR:
		return HEALTH_REPORTER_STATE_ERROR_STR;
	default:
		return "<unknown state>";
	}
}

static void pr_out_dump_reporter_format_logtime(struct dl *dl, const struct nlattr *attr)
{
	char dump_date[HEALTH_REPORTER_TIMESTAMP_FMT_LEN];
	char dump_time[HEALTH_REPORTER_TIMESTAMP_FMT_LEN];
	uint64_t time_ms = mnl_attr_get_u64(attr);
	struct sysinfo s_info;
	struct tm *info;
	time_t now, sec;
	int err;

	time(&now);
	info = localtime(&now);
	err = sysinfo(&s_info);
	if (err)
		goto out;
	/* Subtract uptime in sec from now yields the time of system
	 * uptime. To this, add time_ms which is the amount of
	 * milliseconds elapsed between uptime and the dump taken.
	 */
	sec = now - s_info.uptime + time_ms / 1000;
	info = localtime(&sec);
out:
	strftime(dump_date, HEALTH_REPORTER_TIMESTAMP_FMT_LEN, "%Y-%m-%d", info);
	strftime(dump_time, HEALTH_REPORTER_TIMESTAMP_FMT_LEN, "%H:%M:%S", info);
	check_indent_newline(dl);
	print_string(PRINT_ANY, "last_dump_date", "last_dump_date %s", dump_date);
	print_string(PRINT_ANY, "last_dump_time", " last_dump_time %s", dump_time);
}

static void pr_out_dump_report_timestamp(struct dl *dl, const struct nlattr *attr)
{
	char dump_date[HEALTH_REPORTER_TIMESTAMP_FMT_LEN];
	char dump_time[HEALTH_REPORTER_TIMESTAMP_FMT_LEN];
	time_t tv_sec;
	struct tm *tm;
	uint64_t ts;

	ts = mnl_attr_get_u64(attr);
	tv_sec = ts / 1000000000;
	tm = localtime(&tv_sec);

	strftime(dump_date, HEALTH_REPORTER_TIMESTAMP_FMT_LEN, "%Y-%m-%d", tm);
	strftime(dump_time, HEALTH_REPORTER_TIMESTAMP_FMT_LEN, "%H:%M:%S", tm);

	check_indent_newline(dl);
	print_string(PRINT_ANY, "last_dump_date", "last_dump_date %s", dump_date);
	print_string(PRINT_ANY, "last_dump_time", " last_dump_time %s", dump_time);
}

static void pr_out_health(struct dl *dl, struct nlattr **tb_health,
			  bool print_device, bool print_port)
{
	struct nlattr *tb[DEVLINK_ATTR_MAX + 1] = {};
	enum devlink_health_reporter_state state;
	int err;

	err = mnl_attr_parse_nested(tb_health[DEVLINK_ATTR_HEALTH_REPORTER],
				    attr_cb, tb);
	if (err != MNL_CB_OK)
		return;

	if (!tb[DEVLINK_ATTR_HEALTH_REPORTER_NAME] ||
	    !tb[DEVLINK_ATTR_HEALTH_REPORTER_ERR_COUNT] ||
	    !tb[DEVLINK_ATTR_HEALTH_REPORTER_RECOVER_COUNT] ||
	    !tb[DEVLINK_ATTR_HEALTH_REPORTER_STATE])
		return;

	if (!print_device && !print_port)
		return;
	if (print_port) {
		if (!print_device && !tb_health[DEVLINK_ATTR_PORT_INDEX])
			return;
		else if (tb_health[DEVLINK_ATTR_PORT_INDEX])
			pr_out_port_handle_start_arr(dl, tb_health, false);
	}
	if (print_device) {
		if (!print_port && tb_health[DEVLINK_ATTR_PORT_INDEX])
			return;
		else if (!tb_health[DEVLINK_ATTR_PORT_INDEX])
			pr_out_handle_start_arr(dl, tb_health);
	}

	check_indent_newline(dl);
	print_string(PRINT_ANY, "reporter", "reporter %s",
		     mnl_attr_get_str(tb[DEVLINK_ATTR_HEALTH_REPORTER_NAME]));
	if (!dl->json_output) {
		__pr_out_newline();
		__pr_out_indent_inc();
	}
	state = mnl_attr_get_u8(tb[DEVLINK_ATTR_HEALTH_REPORTER_STATE]);
	check_indent_newline(dl);
	print_string(PRINT_ANY, "state", "state %s", health_state_name(state));
	pr_out_u64(dl, "error",
		   mnl_attr_get_u64(tb[DEVLINK_ATTR_HEALTH_REPORTER_ERR_COUNT]));
	pr_out_u64(dl, "recover",
		   mnl_attr_get_u64(tb[DEVLINK_ATTR_HEALTH_REPORTER_RECOVER_COUNT]));
	if (tb[DEVLINK_ATTR_HEALTH_REPORTER_DUMP_TS_NS])
		pr_out_dump_report_timestamp(dl, tb[DEVLINK_ATTR_HEALTH_REPORTER_DUMP_TS_NS]);
	else if (tb[DEVLINK_ATTR_HEALTH_REPORTER_DUMP_TS])
		pr_out_dump_reporter_format_logtime(dl, tb[DEVLINK_ATTR_HEALTH_REPORTER_DUMP_TS]);
	if (tb[DEVLINK_ATTR_HEALTH_REPORTER_GRACEFUL_PERIOD])
		pr_out_u64(dl, "grace_period",
			   mnl_attr_get_u64(tb[DEVLINK_ATTR_HEALTH_REPORTER_GRACEFUL_PERIOD]));
	if (tb[DEVLINK_ATTR_HEALTH_REPORTER_AUTO_RECOVER])
		print_bool(PRINT_ANY, "auto_recover", " auto_recover %s",
			   mnl_attr_get_u8(tb[DEVLINK_ATTR_HEALTH_REPORTER_AUTO_RECOVER]));
	if (tb[DEVLINK_ATTR_HEALTH_REPORTER_AUTO_DUMP])
		print_bool(PRINT_ANY, "auto_dump", " auto_dump %s",
			   mnl_attr_get_u8(tb[DEVLINK_ATTR_HEALTH_REPORTER_AUTO_DUMP]));

	__pr_out_indent_dec();
	pr_out_handle_end(dl);
}

struct health_ctx {
	struct dl *dl;
	bool show_device;
	bool show_port;
};

static int cmd_health_show_cb(const struct nlmsghdr *nlh, void *data)
{
	struct genlmsghdr *genl = mnl_nlmsg_get_payload(nlh);
	struct nlattr *tb[DEVLINK_ATTR_MAX + 1] = {};
	struct health_ctx *ctx = data;
	struct dl *dl = ctx->dl;

	mnl_attr_parse(nlh, sizeof(*genl), attr_cb, tb);
	if (!tb[DEVLINK_ATTR_BUS_NAME] || !tb[DEVLINK_ATTR_DEV_NAME] ||
	    !tb[DEVLINK_ATTR_HEALTH_REPORTER])
		return MNL_CB_ERROR;

	pr_out_health(dl, tb, ctx->show_device, ctx->show_port);

	return MNL_CB_OK;
}

static int __cmd_health_show(struct dl *dl, bool show_device, bool show_port)
{
	struct nlmsghdr *nlh;
	struct health_ctx ctx = { dl, show_device, show_port };
	uint16_t flags = NLM_F_REQUEST | NLM_F_ACK;
	int err;

	if (dl_argc(dl) == 0)
		flags |= NLM_F_DUMP;
	nlh = mnlu_gen_socket_cmd_prepare(&dl->nlg, DEVLINK_CMD_HEALTH_REPORTER_GET,
			       flags);

	if (dl_argc(dl) > 0) {
		ctx.show_port = true;
		err = dl_argv_parse_put(nlh, dl,
					DL_OPT_HANDLE | DL_OPT_HANDLEP |
					DL_OPT_HEALTH_REPORTER_NAME, 0);
		if (err)
			return err;
	}
	pr_out_section_start(dl, "health");

	err = mnlu_gen_socket_sndrcv(&dl->nlg, nlh, cmd_health_show_cb, &ctx);
	pr_out_section_end(dl);
	return err;
}

static void cmd_health_help(void)
{
	pr_err("Usage: devlink health show [ { DEV | DEV/PORT_INDEX } reporter REPORTER_NAME ]\n");
	pr_err("       devlink health recover { DEV | DEV/PORT_INDEX } reporter REPORTER_NAME\n");
	pr_err("       devlink health diagnose { DEV | DEV/PORT_INDEX } reporter REPORTER_NAME\n");
	pr_err("       devlink health test { DEV | DEV/PORT_INDEX } reporter REPORTER_NAME\n");
	pr_err("       devlink health dump show { DEV | DEV/PORT_INDEX } reporter REPORTER_NAME\n");
	pr_err("       devlink health dump clear { DEV | DEV/PORT_INDEX } reporter REPORTER_NAME\n");
	pr_err("       devlink health set { DEV | DEV/PORT_INDEX } reporter REPORTER_NAME\n");
	pr_err("                          [ grace_period MSEC ]\n");
	pr_err("                          [ auto_recover { true | false } ]\n");
	pr_err("                          [ auto_dump    { true | false } ]\n");
}

static int cmd_health(struct dl *dl)
{
	if (dl_argv_match(dl, "help")) {
		cmd_health_help();
		return 0;
	} else if (dl_argv_match(dl, "show") ||
		   dl_argv_match(dl, "list") || dl_no_arg(dl)) {
		dl_arg_inc(dl);
		return __cmd_health_show(dl, true, true);
	} else if (dl_argv_match(dl, "recover")) {
		dl_arg_inc(dl);
		return cmd_health_recover(dl);
	} else if (dl_argv_match(dl, "diagnose")) {
		dl_arg_inc(dl);
		return cmd_health_diagnose(dl);
	} else if (dl_argv_match(dl, "test")) {
		dl_arg_inc(dl);
		return cmd_health_test(dl);
	} else if (dl_argv_match(dl, "dump")) {
		dl_arg_inc(dl);
		if (dl_argv_match(dl, "show")) {
			dl_arg_inc(dl);
			return cmd_health_dump_show(dl);
		} else if (dl_argv_match(dl, "clear")) {
			dl_arg_inc(dl);
			return cmd_health_dump_clear(dl);
		}
	} else if (dl_argv_match(dl, "set")) {
		dl_arg_inc(dl);
		return cmd_health_set_params(dl);
	}
	pr_err("Command \"%s\" not found\n", dl_argv(dl));
	return -ENOENT;
}

static const char *trap_type_name(uint8_t type)
{
	switch (type) {
	case DEVLINK_TRAP_TYPE_DROP:
		return "drop";
	case DEVLINK_TRAP_TYPE_EXCEPTION:
		return "exception";
	case DEVLINK_TRAP_TYPE_CONTROL:
		return "control";
	default:
		return "<unknown type>";
	}
}

static const char *trap_action_name(uint8_t action)
{
	switch (action) {
	case DEVLINK_TRAP_ACTION_DROP:
		return "drop";
	case DEVLINK_TRAP_ACTION_TRAP:
		return "trap";
	case DEVLINK_TRAP_ACTION_MIRROR:
		return "mirror";
	default:
		return "<unknown action>";
	}
}

static const char *trap_metadata_name(const struct nlattr *attr)
{
	switch (attr->nla_type) {
	case DEVLINK_ATTR_TRAP_METADATA_TYPE_IN_PORT:
		return "input_port";
	case DEVLINK_ATTR_TRAP_METADATA_TYPE_FA_COOKIE:
		return "flow_action_cookie";
	default:
		return "<unknown metadata type>";
	}
}
static void pr_out_trap_metadata(struct dl *dl, struct nlattr *attr)
{
	struct nlattr *attr_metadata;

	pr_out_array_start(dl, "metadata");
	mnl_attr_for_each_nested(attr_metadata, attr) {
		check_indent_newline(dl);
		print_string(PRINT_ANY, NULL, "%s",
			     trap_metadata_name(attr_metadata));
	}
	pr_out_array_end(dl);
}

static void pr_out_trap(struct dl *dl, struct nlattr **tb, bool array)
{
	uint8_t action = mnl_attr_get_u8(tb[DEVLINK_ATTR_TRAP_ACTION]);
	uint8_t type = mnl_attr_get_u8(tb[DEVLINK_ATTR_TRAP_TYPE]);

	if (array)
		pr_out_handle_start_arr(dl, tb);
	else
		__pr_out_handle_start(dl, tb, true, false);

	check_indent_newline(dl);
	print_string(PRINT_ANY, "name", "name %s",
		     mnl_attr_get_str(tb[DEVLINK_ATTR_TRAP_NAME]));
	print_string(PRINT_ANY, "type", " type %s", trap_type_name(type));
	print_bool(PRINT_ANY, "generic", " generic %s", !!tb[DEVLINK_ATTR_TRAP_GENERIC]);
	print_string(PRINT_ANY, "action", " action %s", trap_action_name(action));
	print_string(PRINT_ANY, "group", " group %s",
		     mnl_attr_get_str(tb[DEVLINK_ATTR_TRAP_GROUP_NAME]));
	if (dl->verbose)
		pr_out_trap_metadata(dl, tb[DEVLINK_ATTR_TRAP_METADATA]);
	pr_out_stats(dl, tb[DEVLINK_ATTR_STATS]);
	pr_out_handle_end(dl);
}

static int cmd_trap_show_cb(const struct nlmsghdr *nlh, void *data)
{
	struct genlmsghdr *genl = mnl_nlmsg_get_payload(nlh);
	struct nlattr *tb[DEVLINK_ATTR_MAX + 1] = {};
	struct dl *dl = data;

	mnl_attr_parse(nlh, sizeof(*genl), attr_cb, tb);
	if (!tb[DEVLINK_ATTR_BUS_NAME] || !tb[DEVLINK_ATTR_DEV_NAME] ||
	    !tb[DEVLINK_ATTR_TRAP_NAME] || !tb[DEVLINK_ATTR_TRAP_TYPE] ||
	    !tb[DEVLINK_ATTR_TRAP_ACTION] ||
	    !tb[DEVLINK_ATTR_TRAP_GROUP_NAME] ||
	    !tb[DEVLINK_ATTR_TRAP_METADATA] || !tb[DEVLINK_ATTR_STATS])
		return MNL_CB_ERROR;

	pr_out_trap(dl, tb, true);

	return MNL_CB_OK;
}

static void cmd_trap_help(void)
{
	pr_err("Usage: devlink trap set DEV trap TRAP [ action { trap | drop | mirror } ]\n");
	pr_err("       devlink trap show [ DEV trap TRAP ]\n");
	pr_err("       devlink trap group set DEV group GROUP [ action { trap | drop | mirror } ]\n");
	pr_err("                              [ policer POLICER ] [ nopolicer ]\n");
	pr_err("       devlink trap group show [ DEV group GROUP ]\n");
	pr_err("       devlink trap policer set DEV policer POLICER [ rate RATE ] [ burst BURST ]\n");
	pr_err("       devlink trap policer show DEV policer POLICER\n");
}

static int cmd_trap_show(struct dl *dl)
{
	uint16_t flags = NLM_F_REQUEST | NLM_F_ACK;
	struct nlmsghdr *nlh;
	int err;

	if (dl_argc(dl) == 0)
		flags |= NLM_F_DUMP;

	nlh = mnlu_gen_socket_cmd_prepare(&dl->nlg, DEVLINK_CMD_TRAP_GET, flags);

	if (dl_argc(dl) > 0) {
		err = dl_argv_parse_put(nlh, dl,
					DL_OPT_HANDLE | DL_OPT_TRAP_NAME, 0);
		if (err)
			return err;
	}

	pr_out_section_start(dl, "trap");
	err = mnlu_gen_socket_sndrcv(&dl->nlg, nlh, cmd_trap_show_cb, dl);
	pr_out_section_end(dl);

	return err;
}

static int cmd_trap_set(struct dl *dl)
{
	struct nlmsghdr *nlh;
	int err;

	nlh = mnlu_gen_socket_cmd_prepare(&dl->nlg, DEVLINK_CMD_TRAP_SET,
			       NLM_F_REQUEST | NLM_F_ACK);

	err = dl_argv_parse_put(nlh, dl, DL_OPT_HANDLE | DL_OPT_TRAP_NAME,
				DL_OPT_TRAP_ACTION);
	if (err)
		return err;

	return mnlu_gen_socket_sndrcv(&dl->nlg, nlh, NULL, NULL);
}

static void pr_out_trap_group(struct dl *dl, struct nlattr **tb, bool array)
{
	if (array)
		pr_out_handle_start_arr(dl, tb);
	else
		__pr_out_handle_start(dl, tb, true, false);

	check_indent_newline(dl);
	print_string(PRINT_ANY, "name", "name %s",
		     mnl_attr_get_str(tb[DEVLINK_ATTR_TRAP_GROUP_NAME]));
	print_bool(PRINT_ANY, "generic", " generic %s", !!tb[DEVLINK_ATTR_TRAP_GENERIC]);
	if (tb[DEVLINK_ATTR_TRAP_POLICER_ID])
		print_uint(PRINT_ANY, "policer", " policer %u",
			   mnl_attr_get_u32(tb[DEVLINK_ATTR_TRAP_POLICER_ID]));
	pr_out_stats(dl, tb[DEVLINK_ATTR_STATS]);
	pr_out_handle_end(dl);
}

static int cmd_trap_group_show_cb(const struct nlmsghdr *nlh, void *data)
{
	struct genlmsghdr *genl = mnl_nlmsg_get_payload(nlh);
	struct nlattr *tb[DEVLINK_ATTR_MAX + 1] = {};
	struct dl *dl = data;

	mnl_attr_parse(nlh, sizeof(*genl), attr_cb, tb);
	if (!tb[DEVLINK_ATTR_BUS_NAME] || !tb[DEVLINK_ATTR_DEV_NAME] ||
	    !tb[DEVLINK_ATTR_TRAP_GROUP_NAME] || !tb[DEVLINK_ATTR_STATS])
		return MNL_CB_ERROR;

	pr_out_trap_group(dl, tb, true);

	return MNL_CB_OK;
}

static int cmd_trap_group_show(struct dl *dl)
{
	uint16_t flags = NLM_F_REQUEST | NLM_F_ACK;
	struct nlmsghdr *nlh;
	int err;

	if (dl_argc(dl) == 0)
		flags |= NLM_F_DUMP;

	nlh = mnlu_gen_socket_cmd_prepare(&dl->nlg, DEVLINK_CMD_TRAP_GROUP_GET, flags);

	if (dl_argc(dl) > 0) {
		err = dl_argv_parse_put(nlh, dl,
					DL_OPT_HANDLE | DL_OPT_TRAP_GROUP_NAME,
					0);
		if (err)
			return err;
	}

	pr_out_section_start(dl, "trap_group");
	err = mnlu_gen_socket_sndrcv(&dl->nlg, nlh, cmd_trap_group_show_cb, dl);
	pr_out_section_end(dl);

	return err;
}

static int cmd_trap_group_set(struct dl *dl)
{
	struct nlmsghdr *nlh;
	int err;

	nlh = mnlu_gen_socket_cmd_prepare(&dl->nlg, DEVLINK_CMD_TRAP_GROUP_SET,
			       NLM_F_REQUEST | NLM_F_ACK);

	err = dl_argv_parse_put(nlh, dl,
				DL_OPT_HANDLE | DL_OPT_TRAP_GROUP_NAME,
				DL_OPT_TRAP_ACTION | DL_OPT_TRAP_POLICER_ID);
	if (err)
		return err;

	return mnlu_gen_socket_sndrcv(&dl->nlg, nlh, NULL, NULL);
}

static int cmd_trap_group(struct dl *dl)
{
	if (dl_argv_match(dl, "help")) {
		cmd_trap_help();
		return 0;
	} else if (dl_argv_match(dl, "show") ||
		   dl_argv_match(dl, "list") || dl_no_arg(dl)) {
		dl_arg_inc(dl);
		return cmd_trap_group_show(dl);
	} else if (dl_argv_match(dl, "set")) {
		dl_arg_inc(dl);
		return cmd_trap_group_set(dl);
	}
	pr_err("Command \"%s\" not found\n", dl_argv(dl));
	return -ENOENT;
}

static void pr_out_trap_policer(struct dl *dl, struct nlattr **tb, bool array)
{
	if (array)
		pr_out_handle_start_arr(dl, tb);
	else
		__pr_out_handle_start(dl, tb, true, false);

	check_indent_newline(dl);
	print_uint(PRINT_ANY, "policer", "policer %u",
		   mnl_attr_get_u32(tb[DEVLINK_ATTR_TRAP_POLICER_ID]));
	print_u64(PRINT_ANY, "rate", " rate %llu",
		   mnl_attr_get_u64(tb[DEVLINK_ATTR_TRAP_POLICER_RATE]));
	print_u64(PRINT_ANY, "burst", " burst %llu",
		   mnl_attr_get_u64(tb[DEVLINK_ATTR_TRAP_POLICER_BURST]));
	if (tb[DEVLINK_ATTR_STATS])
		pr_out_stats(dl, tb[DEVLINK_ATTR_STATS]);
	pr_out_handle_end(dl);
}

static int cmd_trap_policer_show_cb(const struct nlmsghdr *nlh, void *data)
{
	struct genlmsghdr *genl = mnl_nlmsg_get_payload(nlh);
	struct nlattr *tb[DEVLINK_ATTR_MAX + 1] = {};
	struct dl *dl = data;

	mnl_attr_parse(nlh, sizeof(*genl), attr_cb, tb);
	if (!tb[DEVLINK_ATTR_BUS_NAME] || !tb[DEVLINK_ATTR_DEV_NAME] ||
	    !tb[DEVLINK_ATTR_TRAP_POLICER_ID] ||
	    !tb[DEVLINK_ATTR_TRAP_POLICER_RATE] ||
	    !tb[DEVLINK_ATTR_TRAP_POLICER_BURST])
		return MNL_CB_ERROR;

	pr_out_trap_policer(dl, tb, true);

	return MNL_CB_OK;
}

static int cmd_trap_policer_show(struct dl *dl)
{
	uint16_t flags = NLM_F_REQUEST | NLM_F_ACK;
	struct nlmsghdr *nlh;
	int err;

	if (dl_argc(dl) == 0)
		flags |= NLM_F_DUMP;

	nlh = mnlu_gen_socket_cmd_prepare(&dl->nlg, DEVLINK_CMD_TRAP_POLICER_GET, flags);

	if (dl_argc(dl) > 0) {
		err = dl_argv_parse_put(nlh, dl,
					DL_OPT_HANDLE | DL_OPT_TRAP_POLICER_ID,
					0);
		if (err)
			return err;
	}

	pr_out_section_start(dl, "trap_policer");
	err = mnlu_gen_socket_sndrcv(&dl->nlg, nlh, cmd_trap_policer_show_cb, dl);
	pr_out_section_end(dl);

	return err;
}

static int cmd_trap_policer_set(struct dl *dl)
{
	struct nlmsghdr *nlh;
	int err;

	nlh = mnlu_gen_socket_cmd_prepare(&dl->nlg, DEVLINK_CMD_TRAP_POLICER_SET,
			       NLM_F_REQUEST | NLM_F_ACK);

	err = dl_argv_parse_put(nlh, dl,
				DL_OPT_HANDLE | DL_OPT_TRAP_POLICER_ID,
				DL_OPT_TRAP_POLICER_RATE |
				DL_OPT_TRAP_POLICER_BURST);
	if (err)
		return err;

	return mnlu_gen_socket_sndrcv(&dl->nlg, nlh, NULL, NULL);
}

static int cmd_trap_policer(struct dl *dl)
{
	if (dl_argv_match(dl, "help")) {
		cmd_trap_help();
		return 0;
	} else if (dl_argv_match(dl, "show") ||
		   dl_argv_match(dl, "list") || dl_no_arg(dl)) {
		dl_arg_inc(dl);
		return cmd_trap_policer_show(dl);
	} else if (dl_argv_match(dl, "set")) {
		dl_arg_inc(dl);
		return cmd_trap_policer_set(dl);
	}
	pr_err("Command \"%s\" not found\n", dl_argv(dl));
	return -ENOENT;
}

static int cmd_trap(struct dl *dl)
{
	if (dl_argv_match(dl, "help")) {
		cmd_trap_help();
		return 0;
	} else if (dl_argv_match(dl, "show") ||
		   dl_argv_match(dl, "list") || dl_no_arg(dl)) {
		dl_arg_inc(dl);
		return cmd_trap_show(dl);
	} else if (dl_argv_match(dl, "set")) {
		dl_arg_inc(dl);
		return cmd_trap_set(dl);
	} else if (dl_argv_match(dl, "group")) {
		dl_arg_inc(dl);
		return cmd_trap_group(dl);
	} else if (dl_argv_match(dl, "policer")) {
		dl_arg_inc(dl);
		return cmd_trap_policer(dl);
	}
	pr_err("Command \"%s\" not found\n", dl_argv(dl));
	return -ENOENT;
}

static void help(void)
{
	pr_err("Usage: devlink [ OPTIONS ] OBJECT { COMMAND | help }\n"
	       "       devlink [ -f[orce] ] -b[atch] filename -N[etns] netnsname\n"
	       "where  OBJECT := { dev | port | sb | monitor | dpipe | resource | region | health | trap }\n"
	       "       OPTIONS := { -V[ersion] | -n[o-nice-names] | -j[son] | -p[retty] | -v[erbose] -s[tatistics] }\n");
}

static int dl_cmd(struct dl *dl, int argc, char **argv)
{
	dl->argc = argc;
	dl->argv = argv;

	if (dl_argv_match(dl, "help") || dl_no_arg(dl)) {
		help();
		return 0;
	} else if (dl_argv_match(dl, "dev")) {
		dl_arg_inc(dl);
		return cmd_dev(dl);
	} else if (dl_argv_match(dl, "port")) {
		dl_arg_inc(dl);
		return cmd_port(dl);
	} else if (dl_argv_match(dl, "sb")) {
		dl_arg_inc(dl);
		return cmd_sb(dl);
	} else if (dl_argv_match(dl, "monitor")) {
		dl_arg_inc(dl);
		return cmd_mon(dl);
	} else if (dl_argv_match(dl, "dpipe")) {
		dl_arg_inc(dl);
		return cmd_dpipe(dl);
	} else if (dl_argv_match(dl, "resource")) {
		dl_arg_inc(dl);
		return cmd_resource(dl);
	} else if (dl_argv_match(dl, "region")) {
		dl_arg_inc(dl);
		return cmd_region(dl);
	} else if (dl_argv_match(dl, "health")) {
		dl_arg_inc(dl);
		return cmd_health(dl);
	} else if (dl_argv_match(dl, "trap")) {
		dl_arg_inc(dl);
		return cmd_trap(dl);
	}
	pr_err("Object \"%s\" not found\n", dl_argv(dl));
	return -ENOENT;
}

static int dl_init(struct dl *dl)
{
	int err;

	err = mnlu_gen_socket_open(&dl->nlg, DEVLINK_GENL_NAME,
				   DEVLINK_GENL_VERSION);
	if (err) {
		pr_err("Failed to connect to devlink Netlink\n");
		return -errno;
	}

	err = ifname_map_init(dl);
	if (err) {
		pr_err("Failed to create index map\n");
		goto err_ifname_map_create;
	}
	new_json_obj_plain(dl->json_output);
	return 0;

err_ifname_map_create:
	mnlu_gen_socket_close(&dl->nlg);
	return err;
}

static void dl_fini(struct dl *dl)
{
	delete_json_obj_plain();
	ifname_map_fini(dl);
	mnlu_gen_socket_close(&dl->nlg);
}

static struct dl *dl_alloc(void)
{
	struct dl *dl;

	dl = calloc(1, sizeof(*dl));
	if (!dl)
		return NULL;
	return dl;
}

static void dl_free(struct dl *dl)
{
	free(dl);
}

static int dl_batch_cmd(int argc, char *argv[], void *data)
{
	struct dl *dl = data;

	return dl_cmd(dl, argc, argv);
}

static int dl_batch(struct dl *dl, const char *name, bool force)
{
	return do_batch(name, force, dl_batch_cmd, dl);
}

int main(int argc, char **argv)
{
	static const struct option long_options[] = {
		{ "Version",		no_argument,		NULL, 'V' },
		{ "force",		no_argument,		NULL, 'f' },
		{ "batch",		required_argument,	NULL, 'b' },
		{ "no-nice-names",	no_argument,		NULL, 'n' },
		{ "json",		no_argument,		NULL, 'j' },
		{ "pretty",		no_argument,		NULL, 'p' },
		{ "verbose",		no_argument,		NULL, 'v' },
		{ "statistics",		no_argument,		NULL, 's' },
		{ "Netns",		required_argument,	NULL, 'N' },
		{ NULL, 0, NULL, 0 }
	};
	const char *batch_file = NULL;
	bool force = false;
	struct dl *dl;
	int opt;
	int err;
	int ret;

	dl = dl_alloc();
	if (!dl) {
		pr_err("Failed to allocate memory for devlink\n");
		return EXIT_FAILURE;
	}

	while ((opt = getopt_long(argc, argv, "Vfb:njpvsN:",
				  long_options, NULL)) >= 0) {

		switch (opt) {
		case 'V':
			printf("devlink utility, iproute2-%s\n", version);
			ret = EXIT_SUCCESS;
			goto dl_free;
		case 'f':
			force = true;
			break;
		case 'b':
			batch_file = optarg;
			break;
		case 'n':
			dl->no_nice_names = true;
			break;
		case 'j':
			dl->json_output = true;
			break;
		case 'p':
			pretty = true;
			break;
		case 'v':
			dl->verbose = true;
			break;
		case 's':
			dl->stats = true;
			break;
		case 'N':
			if (netns_switch(optarg)) {
				ret = EXIT_FAILURE;
				goto dl_free;
			}
			break;
		default:
			pr_err("Unknown option.\n");
			help();
			ret = EXIT_FAILURE;
			goto dl_free;
		}
	}

	argc -= optind;
	argv += optind;

	err = dl_init(dl);
	if (err) {
		ret = EXIT_FAILURE;
		goto dl_free;
	}

	if (batch_file)
		err = dl_batch(dl, batch_file, force);
	else
		err = dl_cmd(dl, argc, argv);

	if (err) {
		ret = EXIT_FAILURE;
		goto dl_fini;
	}

	ret = EXIT_SUCCESS;

dl_fini:
	dl_fini(dl);
dl_free:
	dl_free(dl);

	return ret;
}<|MERGE_RESOLUTION|>--- conflicted
+++ resolved
@@ -917,17 +917,13 @@
 
 static int __dl_argv_handle(char *str, char **p_bus_name, char **p_dev_name)
 {
-<<<<<<< HEAD
-	int err;
-
-	err = strslashrsplit(str, p_bus_name, p_dev_name);
+	int err;
+
+	err = str_split_by_char(str, p_bus_name, p_dev_name, '/');
 	if (err) {
 		pr_err("Devlink identification (\"bus_name/dev_name\") \"%s\" is invalid\n", str);
 		return err;
 	}
-=======
-	str_split_by_char(str, p_bus_name, p_dev_name, '/');
->>>>>>> c72de371
 	return 0;
 }
 
