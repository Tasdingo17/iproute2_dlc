/*
 * tc.c		"tc" utility frontend.
 *
 *		This program is free software; you can redistribute it and/or
 *		modify it under the terms of the GNU General Public License
 *		as published by the Free Software Foundation; either version
 *		2 of the License, or (at your option) any later version.
 *
 * Authors:	Alexey Kuznetsov, <kuznet@ms2.inr.ac.ru>
 *
 * Fixes:
 *
 * Petri Mattila <petri@prihateam.fi> 990308: wrong memset's resulted in faults
 */

#include <stdio.h>
#include <stdlib.h>
#include <unistd.h>
#include <fcntl.h>
#include <dlfcn.h>
#include <sys/socket.h>
#include <netinet/in.h>
#include <arpa/inet.h>
#include <string.h>
#include <errno.h>

#include "SNAPSHOT.h"
#include "utils.h"
#include "tc_util.h"
#include "tc_common.h"
#include "namespace.h"

int show_stats;
int show_details;
int show_raw;
int show_graph;
int timestamp;

int batch_mode;
int use_iec;
int force;
bool use_names;
int json;
int color;
int oneline;
const char *_SL_;

static char *conf_file;

struct rtnl_handle rth;

static void *BODY;	/* cached handle dlopen(NULL) */
static struct qdisc_util *qdisc_list;
static struct filter_util *filter_list;

static int print_noqopt(struct qdisc_util *qu, FILE *f,
			struct rtattr *opt)
{
	if (opt && RTA_PAYLOAD(opt))
		fprintf(f, "[Unknown qdisc, optlen=%u] ",
			(unsigned int) RTA_PAYLOAD(opt));
	return 0;
}

static int parse_noqopt(struct qdisc_util *qu, int argc, char **argv,
			struct nlmsghdr *n, const char *dev)
{
	if (argc) {
		fprintf(stderr,
			"Unknown qdisc \"%s\", hence option \"%s\" is unparsable\n",
			qu->id, *argv);
		return -1;
	}
	return 0;
}

static int print_nofopt(struct filter_util *qu, FILE *f, struct rtattr *opt, __u32 fhandle)
{
	if (opt && RTA_PAYLOAD(opt))
		fprintf(f, "fh %08x [Unknown filter, optlen=%u] ",
			fhandle, (unsigned int) RTA_PAYLOAD(opt));
	else if (fhandle)
		fprintf(f, "fh %08x ", fhandle);
	return 0;
}

static int parse_nofopt(struct filter_util *qu, char *fhandle,
			int argc, char **argv, struct nlmsghdr *n)
{
	__u32 handle;

	if (argc) {
		fprintf(stderr,
			"Unknown filter \"%s\", hence option \"%s\" is unparsable\n",
			qu->id, *argv);
		return -1;
	}
	if (fhandle) {
		struct tcmsg *t = NLMSG_DATA(n);

		if (get_u32(&handle, fhandle, 16)) {
			fprintf(stderr, "Unparsable filter ID \"%s\"\n", fhandle);
			return -1;
		}
		t->tcm_handle = handle;
	}
	return 0;
}

struct qdisc_util *get_qdisc_kind(const char *str)
{
	void *dlh;
	char buf[256];
	struct qdisc_util *q;

	for (q = qdisc_list; q; q = q->next)
		if (strcmp(q->id, str) == 0)
			return q;

	snprintf(buf, sizeof(buf), "%s/q_%s.so", get_tc_lib(), str);
	dlh = dlopen(buf, RTLD_LAZY);
	if (!dlh) {
		/* look in current binary, only open once */
		dlh = BODY;
		if (dlh == NULL) {
			dlh = BODY = dlopen(NULL, RTLD_LAZY);
			if (dlh == NULL)
				goto noexist;
		}
	}

	snprintf(buf, sizeof(buf), "%s_qdisc_util", str);
	q = dlsym(dlh, buf);
	if (q == NULL)
		goto noexist;

reg:
	q->next = qdisc_list;
	qdisc_list = q;
	return q;

noexist:
	q = calloc(1, sizeof(*q));
	if (q) {
		q->id = strdup(str);
		q->parse_qopt = parse_noqopt;
		q->print_qopt = print_noqopt;
		goto reg;
	}
	return q;
}


struct filter_util *get_filter_kind(const char *str)
{
	void *dlh;
	char buf[256];
	struct filter_util *q;

	for (q = filter_list; q; q = q->next)
		if (strcmp(q->id, str) == 0)
			return q;

	snprintf(buf, sizeof(buf), "%s/f_%s.so", get_tc_lib(), str);
	dlh = dlopen(buf, RTLD_LAZY);
	if (dlh == NULL) {
		dlh = BODY;
		if (dlh == NULL) {
			dlh = BODY = dlopen(NULL, RTLD_LAZY);
			if (dlh == NULL)
				goto noexist;
		}
	}

	snprintf(buf, sizeof(buf), "%s_filter_util", str);
	q = dlsym(dlh, buf);
	if (q == NULL)
		goto noexist;

reg:
	q->next = filter_list;
	filter_list = q;
	return q;
noexist:
	q = calloc(1, sizeof(*q));
	if (q) {
		strncpy(q->id, str, 15);
		q->parse_fopt = parse_nofopt;
		q->print_fopt = print_nofopt;
		goto reg;
	}
	return q;
}

static void usage(void)
{
<<<<<<< HEAD
	fprintf(stderr, "Usage: tc [ OPTIONS ] OBJECT { COMMAND | help }\n"
		"       tc [-force] -batch filename\n"
		"where  OBJECT := { qdisc | class | filter | action | monitor | exec }\n"
		"       OPTIONS := { -s[tatistics] | -d[etails] | -r[aw] | -b[atch] [filename] | -n[etns] name |\n"
		"                    -nm | -nam[es] | { -cf | -conf } path } |\n"
		"                    -o[neline] -j[son] -p[retty] -c[olor]\n");
=======
	fprintf(stderr,
		"Usage: tc [ OPTIONS ] OBJECT { COMMAND | help }\n"
		"       tc [-force] -batch filename\n"
		"where  OBJECT := { qdisc | class | filter | action | monitor | exec }\n"
		"       OPTIONS := { -V[ersion] | -s[tatistics] | -d[etails] | -r[aw] |\n"
		"                    -j[son] | -p[retty] |\n"
		"                    -b[atch] [filename] | -n[etns] name |\n"
		"                    -nm | -nam[es] | { -cf | -conf } path }\n");
>>>>>>> 4b6c4177
}

static int do_cmd(int argc, char **argv, void *buf, size_t buflen)
{
	if (matches(*argv, "qdisc") == 0)
		return do_qdisc(argc-1, argv+1);
	if (matches(*argv, "class") == 0)
		return do_class(argc-1, argv+1);
	if (matches(*argv, "filter") == 0)
		return do_filter(argc-1, argv+1, buf, buflen);
	if (matches(*argv, "actions") == 0)
		return do_action(argc-1, argv+1, buf, buflen);
	if (matches(*argv, "monitor") == 0)
		return do_tcmonitor(argc-1, argv+1);
	if (matches(*argv, "exec") == 0)
		return do_exec(argc-1, argv+1);
	if (matches(*argv, "help") == 0) {
		usage();
		return 0;
	}

	fprintf(stderr, "Object \"%s\" is unknown, try \"tc help\".\n",
		*argv);
	return -1;
}

#define TC_MAX_SUBC	10
static bool batchsize_enabled(int argc, char *argv[])
{
	struct {
		char *c;
		char *subc[TC_MAX_SUBC];
	} table[] = {
		{ "filter", { "add", "delete", "change", "replace", NULL} },
		{ "actions", { "add", "change", "replace", NULL} },
		{ NULL },
	}, *iter;
	char *s;
	int i;

	if (argc < 2)
		return false;

	for (iter = table; iter->c; iter++) {
		if (matches(argv[0], iter->c))
			continue;
		for (i = 0; i < TC_MAX_SUBC; i++) {
			s = iter->subc[i];
			if (s && matches(argv[1], s) == 0)
				return true;
		}
	}

	return false;
}

struct batch_buf {
	struct batch_buf	*next;
	char			buf[16420];	/* sizeof (struct nlmsghdr) +
						   max(sizeof (struct tcmsg) +
						   sizeof (struct tcamsg)) +
						   MAX_MSG */
};

static struct batch_buf *get_batch_buf(struct batch_buf **pool,
				       struct batch_buf **head,
				       struct batch_buf **tail)
{
	struct batch_buf *buf;

	if (*pool == NULL)
		buf = calloc(1, sizeof(struct batch_buf));
	else {
		buf = *pool;
		*pool = (*pool)->next;
		memset(buf, 0, sizeof(struct batch_buf));
	}

	if (*head == NULL)
		*head = *tail = buf;
	else {
		(*tail)->next = buf;
		(*tail) = buf;
	}

	return buf;
}

static void put_batch_bufs(struct batch_buf **pool,
			   struct batch_buf **head,
			   struct batch_buf **tail)
{
	if (*head == NULL || *tail == NULL)
		return;

	if (*pool == NULL)
		*pool = *head;
	else {
		(*tail)->next = *pool;
		*pool = *head;
	}
	*head = NULL;
	*tail = NULL;
}

static void free_batch_bufs(struct batch_buf **pool)
{
	struct batch_buf *buf;

	for (buf = *pool; buf != NULL; buf = *pool) {
		*pool = buf->next;
		free(buf);
	}
	*pool = NULL;
}

static int batch(const char *name)
{
	struct batch_buf *head = NULL, *tail = NULL, *buf_pool = NULL;
	char *largv[100], *largv_next[100];
	char *line, *line_next = NULL;
	bool bs_enabled_next = false;
	bool bs_enabled = false;
	bool lastline = false;
	int largc, largc_next;
	bool bs_enabled_saved;
	int batchsize = 0;
	size_t len = 0;
	int ret = 0;
	bool send;

	batch_mode = 1;
	if (name && strcmp(name, "-") != 0) {
		if (freopen(name, "r", stdin) == NULL) {
			fprintf(stderr,
				"Cannot open file \"%s\" for reading: %s\n",
				name, strerror(errno));
			return -1;
		}
	}

	tc_core_init();

	if (rtnl_open(&rth, 0) < 0) {
		fprintf(stderr, "Cannot open rtnetlink\n");
		return -1;
	}

	cmdlineno = 0;
	if (getcmdline(&line, &len, stdin) == -1)
		goto Exit;
	largc = makeargs(line, largv, 100);
	bs_enabled = batchsize_enabled(largc, largv);
	bs_enabled_saved = bs_enabled;
	do {
		if (getcmdline(&line_next, &len, stdin) == -1)
			lastline = true;

		largc_next = makeargs(line_next, largv_next, 100);
		bs_enabled_next = batchsize_enabled(largc_next, largv_next);
		if (bs_enabled) {
			struct batch_buf *buf;

			buf = get_batch_buf(&buf_pool, &head, &tail);
			if (!buf) {
				fprintf(stderr,
					"failed to allocate batch_buf\n");
				return -1;
			}
			++batchsize;
		}

		/*
		 * In batch mode, if we haven't accumulated enough commands
		 * and this is not the last command and this command & next
		 * command both support the batchsize feature, don't send the
		 * message immediately.
		 */
		if (!lastline && bs_enabled && bs_enabled_next
		    && batchsize != MSG_IOV_MAX)
			send = false;
		else
			send = true;

		line = line_next;
		line_next = NULL;
		len = 0;
		bs_enabled_saved = bs_enabled;
		bs_enabled = bs_enabled_next;
		bs_enabled_next = false;

		if (largc == 0) {
			largc = largc_next;
			memcpy(largv, largv_next, largc * sizeof(char *));
			continue;	/* blank line */
		}

		ret = do_cmd(largc, largv, tail == NULL ? NULL : tail->buf,
			     tail == NULL ? 0 : sizeof(tail->buf));
		if (ret != 0) {
			fprintf(stderr, "Command failed %s:%d\n", name,
				cmdlineno - 1);
			ret = 1;
			if (!force)
				break;
		}
		largc = largc_next;
		memcpy(largv, largv_next, largc * sizeof(char *));

		if (send && bs_enabled_saved) {
			struct iovec *iov, *iovs;
			struct batch_buf *buf;
			struct nlmsghdr *n;

			iov = iovs = malloc(batchsize * sizeof(struct iovec));
			for (buf = head; buf != NULL; buf = buf->next, ++iov) {
				n = (struct nlmsghdr *)&buf->buf;
				iov->iov_base = n;
				iov->iov_len = n->nlmsg_len;
			}

			ret = rtnl_talk_iov(&rth, iovs, batchsize, NULL);
			if (ret < 0) {
				fprintf(stderr, "Command failed %s:%d\n", name,
					cmdlineno - (batchsize + ret) - 1);
				return 2;
			}
			put_batch_bufs(&buf_pool, &head, &tail);
			batchsize = 0;
			free(iovs);
		}
	} while (!lastline);

	free_batch_bufs(&buf_pool);
Exit:
	free(line);
	rtnl_close(&rth);

	return ret;
}


int main(int argc, char **argv)
{
	int ret;
	char *batch_file = NULL;

	while (argc > 1) {
		if (argv[1][0] != '-')
			break;
		if (matches(argv[1], "-stats") == 0 ||
			 matches(argv[1], "-statistics") == 0) {
			++show_stats;
		} else if (matches(argv[1], "-details") == 0) {
			++show_details;
		} else if (matches(argv[1], "-raw") == 0) {
			++show_raw;
		} else if (matches(argv[1], "-pretty") == 0) {
			++pretty;
		} else if (matches(argv[1], "-graph") == 0) {
			show_graph = 1;
		} else if (matches(argv[1], "-Version") == 0) {
			printf("tc utility, iproute2-ss%s\n", SNAPSHOT);
			return 0;
		} else if (matches(argv[1], "-iec") == 0) {
			++use_iec;
		} else if (matches(argv[1], "-help") == 0) {
			usage();
			return 0;
		} else if (matches(argv[1], "-force") == 0) {
			++force;
		} else if (matches(argv[1], "-batch") == 0) {
			argc--;	argv++;
			if (argc <= 1)
				usage();
			batch_file = argv[1];
		} else if (matches(argv[1], "-netns") == 0) {
			NEXT_ARG();
			if (netns_switch(argv[1]))
				return -1;
		} else if (matches(argv[1], "-names") == 0 ||
				matches(argv[1], "-nm") == 0) {
			use_names = true;
		} else if (matches(argv[1], "-cf") == 0 ||
				matches(argv[1], "-conf") == 0) {
			NEXT_ARG();
			conf_file = argv[1];
		} else if (matches(argv[1], "-color") == 0) {
			++color;
		} else if (matches(argv[1], "-timestamp") == 0) {
			timestamp++;
		} else if (matches(argv[1], "-tshort") == 0) {
			++timestamp;
			++timestamp_short;
		} else if (matches(argv[1], "-json") == 0) {
			++json;
		} else if (matches(argv[1], "-oneline") == 0) {
			++oneline;
		} else {
			fprintf(stderr,
				"Option \"%s\" is unknown, try \"tc -help\".\n",
				argv[1]);
			return -1;
		}
		argc--;	argv++;
	}

	_SL_ = oneline ? "\\" : "\n";

	if (color & !json)
		enable_color();

	if (batch_file)
		return batch(batch_file);

	if (argc <= 1) {
		usage();
		return 0;
	}

	tc_core_init();
	if (rtnl_open(&rth, 0) < 0) {
		fprintf(stderr, "Cannot open rtnetlink\n");
		exit(1);
	}

	if (use_names && cls_names_init(conf_file)) {
		ret = -1;
		goto Exit;
	}

	ret = do_cmd(argc-1, argv+1, NULL, 0);
Exit:
	rtnl_close(&rth);

	if (use_names)
		cls_names_uninit();

	return ret;
}<|MERGE_RESOLUTION|>--- conflicted
+++ resolved
@@ -194,23 +194,14 @@
 
 static void usage(void)
 {
-<<<<<<< HEAD
-	fprintf(stderr, "Usage: tc [ OPTIONS ] OBJECT { COMMAND | help }\n"
-		"       tc [-force] -batch filename\n"
-		"where  OBJECT := { qdisc | class | filter | action | monitor | exec }\n"
-		"       OPTIONS := { -s[tatistics] | -d[etails] | -r[aw] | -b[atch] [filename] | -n[etns] name |\n"
-		"                    -nm | -nam[es] | { -cf | -conf } path } |\n"
-		"                    -o[neline] -j[son] -p[retty] -c[olor]\n");
-=======
 	fprintf(stderr,
 		"Usage: tc [ OPTIONS ] OBJECT { COMMAND | help }\n"
 		"       tc [-force] -batch filename\n"
 		"where  OBJECT := { qdisc | class | filter | action | monitor | exec }\n"
 		"       OPTIONS := { -V[ersion] | -s[tatistics] | -d[etails] | -r[aw] |\n"
-		"                    -j[son] | -p[retty] |\n"
+		"                    -o[neline] | -j[son] | -p[retty] | -c[olor]\n"
 		"                    -b[atch] [filename] | -n[etns] name |\n"
 		"                    -nm | -nam[es] | { -cf | -conf } path }\n");
->>>>>>> 4b6c4177
 }
 
 static int do_cmd(int argc, char **argv, void *buf, size_t buflen)
